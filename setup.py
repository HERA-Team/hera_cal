--- conflicted
+++ resolved
@@ -43,16 +43,9 @@
                 'scripts/query_ex_ants.py', 'scripts/red_average.py',
                 'scripts/time_average.py', 'scripts/tophat_frfilter_run.py', 'scripts/model_calibration_run.py',
                 'scripts/time_chunk_from_baseline_chunks_run.py', 'scripts/chunk_files.py', 'scripts/transfer_flags.py',
-<<<<<<< HEAD
                 'scripts/flag_all.py', 'scripts/throw_away_flagged_antennas.py',
                 'scripts/select_spw_ranges.py', 'scripts/run_median_nightly_firstcal_delays.py',
                 'scripts/multiply_gains.py', 'scripts/run_update_redcal_phase_degeneracy.py'],
-
-    'version': version.version,
-=======
-                'scripts/flag_all.py', 'scripts/throw_away_flagged_antennas.py', 'scripts/select_spw_ranges.py',
-                'scripts/multiply_gains.py'],
->>>>>>> 10c3794e
     'package_data': {'hera_cal': data_files},
     'install_requires': [
         'numpy>=1.10',
