from setuptools import setup

import os
import sys
import json
from pathlib import Path

sys.path.append("hera_cal")


def package_files(package_dir, subdirectory):
    # walk the input package_dir/subdirectory
    # return a package_data list
    paths = []
    directory = os.path.join(package_dir, subdirectory)
    for (path, directories, filenames) in os.walk(directory):
        for filename in filenames:
            path = path.replace(package_dir + '/', '')
            paths.append(os.path.join(path, filename))
    return paths


data_files = package_files('hera_cal', 'data') + package_files('hera_cal', 'calibrations')
this_directory = Path(__file__).parent
long_description = (this_directory / "README.md").read_text()

setup_args = {
    'name': 'hera-calibration',
    'author': 'HERA Team',
    'url': 'https://github.com/HERA-Team/hera_cal',
    'license': 'BSD',
    'description': 'collection of calibration routines to run on the HERA instrument.',
    'long_description': long_description,
    'long_description_content_type': 'text/markdown',
    'package_dir': {'hera_cal': 'hera_cal'},
    'packages': ['hera_cal'],
    'include_package_data': True,
    'scripts': ['scripts/extract_hh.py', 'scripts/post_redcal_abscal_run.py',
                'scripts/apply_cal.py', 'scripts/delay_filter_run.py',
                'scripts/lstbin_run.py', 'scripts/extract_autos.py',
                'scripts/smooth_cal_run.py', 'scripts/redcal_run.py',
                'scripts/auto_reflection_run.py', 'scripts/noise_from_autos.py',
                'scripts/query_ex_ants.py', 'scripts/red_average.py',
                'scripts/time_average.py', 'scripts/tophat_frfilter_run.py', 'scripts/model_calibration_run.py',
                'scripts/time_chunk_from_baseline_chunks_run.py', 'scripts/chunk_files.py', 'scripts/transfer_flags.py',
                'scripts/flag_all.py', 'scripts/throw_away_flagged_antennas.py', 'scripts/select_spw_ranges.py',
                'scripts/multiply_gains.py'],
    'package_data': {'hera_cal': data_files},
    'install_requires': [
        'numpy>=1.10',
        'scipy',
        'h5py',
        'hdf5plugin',
        'astropy',
        'astropy-healpix',
        'pyuvdata<=2.2.12',
        'linsolve',
        'hera_qm',
        'scikit-learn',
        'hera_filters',
<<<<<<< HEAD
        "line_profiler"
=======
        "line_profiler",
>>>>>>> 1e63eb6b
        'aipy',
    ],
    # 'extras_require': {
    #     "all": [
    #         'aipy @ git+https://github.com/hera-team/aipy'
    #     ]
    # },
    'zip_safe': False,
}


if __name__ == '__main__':
    setup(*(), **setup_args)<|MERGE_RESOLUTION|>--- conflicted
+++ resolved
@@ -58,11 +58,7 @@
         'hera_qm',
         'scikit-learn',
         'hera_filters',
-<<<<<<< HEAD
-        "line_profiler"
-=======
         "line_profiler",
->>>>>>> 1e63eb6b
         'aipy',
     ],
     # 'extras_require': {
