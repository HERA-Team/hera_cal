--- conflicted
+++ resolved
@@ -53,11 +53,7 @@
         'hdf5plugin',
         'astropy',
         'astropy-healpix',
-<<<<<<< HEAD
         'pyuvdata @ git+https://github.com/RadioAstronomySoftwareGroup/pyuvdata',
-=======
-        'pyuvdata',
->>>>>>> 43c8fd97
         'linsolve',
         'hera_qm',
         'scikit-learn',
