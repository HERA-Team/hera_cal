#!/usr/bin/env python
# -*- coding: utf-8 -*-
# Copyright 2019 the HERA Project
# Licensed under the MIT License

"Command-line drive script for hera_cal.delay_filter with baseline parallelization. Only performs filtering for DAYENU"

from hera_cal import delay_filter
import sys

parser = delay_filter.delay_filter_argparser()
ap = parser.parse_args()

# set kwargs
if ap.mode == 'clean':
    filter_kwargs = {'window': ap.window,
                     'maxiter': ap.maxiter, 'edgecut_hi': ap.edgecut_hi,
                     'edgecut_low': ap.edgecut_low, 'gain': ap.gain}
    if ap.window == 'tukey':
        filter_kwargs['alpha'] = ap.alpha
    avg_red_bllens = False
    skip_flagged_edges = False
    flag_model_rms_outliers = False
elif ap.mode == 'dayenu':
    filter_kwargs = {}
    avg_red_bllens = True
    filter_kwargs['skip_contiguous_flags'] = False
    filter_kwargs['max_contiguous_edge_flags'] = 10000
    filter_kwargs['flag_model_rms_outliers'] = False
elif ap.mode == 'dpss_leastsq':
    filter_kwargs = {}
    avg_red_bllens = True
    filter_kwargs['skip_contiguous_flags'] = True
    skip_flagged_edges = True
    filter_kwargs['max_contiguous_edge_flags'] = 1
    filter_kwargs['flag_model_rms_outliers'] = True
else:
    raise ValueError(f"mode {mode} not supported.")

if ap.cornerturnfile is not None:
    baseline_list = io.baselines_from_filelist_position(filename=ap.cornerturnfile, filelist=ap.datafilelist)
else:
    baseline_list = None

# allow none string to be passed through to ap.calfile
if isinstance(ap.calfilelist, str) and ap.calfilelist.lower() == 'none':
    ap.calfilelist = None
# Run Delay Filter
delay_filter.load_delay_filter_and_write(ap.datafilelist, calfile_list=ap.calfilelist, avg_red_bllens=avg_red_bllens,
                                         baseline_list=baseline_list, spw_range=ap.spw_range,
                                         cache_dir=ap.cache_dir, res_outfilename=ap.res_outfilename,
                                         clobber=ap.clobber, write_cache=ap.write_cache, external_flags=ap.external_flags,
                                         read_cache=ap.read_cache, mode=ap.mode, overwrite_flags=ap.overwrite_flags,
                                         factorize_flags=ap.factorize_flags, time_thresh=ap.time_thresh,
                                         add_to_history=' '.join(sys.argv), polarizations=ap.polarizations,
                                         verbose=ap.verbose, skip_if_flag_within_edge_distance=ap.skip_if_flag_within_edge_distance,
                                         flag_yaml=ap.flag_yaml, Nbls_per_load=ap.Nbls_per_load,
                                         skip_flagged_edges=skip_flagged_edges,
                                         filled_outfilename=ap.filled_outfilename,
                                         CLEAN_outfilename=ap.CLEAN_outfilename,
                                         include_flags_in_model=ap.include_flags_in_model,
                                         standoff=ap.standoff, horizon=ap.horizon, tol=ap.tol,
                                         skip_wgt=ap.skip_wgt, min_dly=ap.min_dly, zeropad=ap.zeropad,
<<<<<<< HEAD
                                         **filter_kwargs)
=======
                                         filter_spw_ranges=ap.filter_spw_ranges,
                                         clean_flags_in_resid_flags=True, **filter_kwargs)
>>>>>>> eb46f6bd
<|MERGE_RESOLUTION|>--- conflicted
+++ resolved
@@ -61,9 +61,5 @@
                                          include_flags_in_model=ap.include_flags_in_model,
                                          standoff=ap.standoff, horizon=ap.horizon, tol=ap.tol,
                                          skip_wgt=ap.skip_wgt, min_dly=ap.min_dly, zeropad=ap.zeropad,
-<<<<<<< HEAD
-                                         **filter_kwargs)
-=======
                                          filter_spw_ranges=ap.filter_spw_ranges,
-                                         clean_flags_in_resid_flags=True, **filter_kwargs)
->>>>>>> eb46f6bd
+                                         clean_flags_in_resid_flags=True, **filter_kwargs)