--- conflicted
+++ resolved
@@ -431,13 +431,8 @@
     def test_gainHC(self):
         meta, gains, vis, xtalk = omni.from_fits(os.path.join(DATA_PATH, 'zen.2457698.40355.xx.HH.uvc.fits'))
         meta['inttime'] = np.diff(meta['times'])[0]*60*60*24
-<<<<<<< HEAD
         optional = {'observer': 'heracal'}
-        hc = omni.HERACal(meta, gains, optional=optional)
-=======
-        optional = {'observer': 'Zaki Ali (zakiali@berkeley.edu)'}
-        hc = omni.HERACal(meta, gains, ex_ants=[81], optional=optional)  # the fits file was run with ex_ants=[81] and we need to include it here for the test.
->>>>>>> c821f8bd
+        hc = omni.HERACal(meta, gains, optional=optional)  # the fits file was run with ex_ants=[81] and we need to include it here for the test.
         uv = UVCal()
         uv.read_calfits(os.path.join(DATA_PATH, 'zen.2457698.40355.xx.HH.uvc.fits'))
         for param in hc:
