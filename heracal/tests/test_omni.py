--- conflicted
+++ resolved
@@ -846,10 +846,6 @@
         omni.omni_run(files, opts, history)
         nt.assert_true(os.path.exists(objective_file))
 
-<<<<<<< HEAD
-    def test_single_file_execution_omni_apply(self):
-        o = omni.get_optionParser('omni_apply')
-=======
 class Test_omni_apply(object):
 
     # single pol tests
@@ -874,5 +870,4 @@
 class Test_integration(object):
     
     def omni_apply_to_dummy_file(self):
->>>>>>> 8db0c0fe
         pass