'''Tests for firstcal.py'''
import nose.tools as nt
import os
import numpy as np
import aipy
import optparse
import sys
from pyuvdata import UVCal, UVData
import heracal.firstcal as firstcal
from heracal.omni import compute_reds
from heracal.data import DATA_PATH
from heracal.calibrations import CAL_PATH


class Test_FirstCal(object):

    def setUp(self):
        antpos = np.array([[14.60000038, -25.28794098,   1.],
                           [21.89999962, -12.64397049,   1.],
                           [14.60000038,  25.28794098,   1.],
                           [-21.89999962, -12.64397049,   1.],
                           [-14.60000038,   0.,   1.],
                           [21.89999962,  12.64397049,   1.],
                           [29.20000076,   0.,   1.],
                           [-14.60000038, -25.28794098,   1.],
                           [0.,  25.28794098,   1.],
                           [0., -25.28794098,   1.],
                           [0.,   0.,   1.],
                           [-7.30000019, -12.64397049,   1.],
                           [-7.30000019,  12.64397049,   1.],
                           [-21.89999962,  12.64397049,   1.],
                           [-29.20000076,   0.,   1.],
                           [14.60000038,   0.,   1.],
                           [-14.60000038,  25.28794098,   1.],
                           [7.30000019, -12.64397049,   1.]])
        reds = [[(0, 8), (9, 16)],
                [(13, 15), (14, 17), (3, 0), (4, 1), (16, 5), (12, 6)],
                [(3, 17), (4, 15), (7, 0), (11, 1),
                 (16, 2), (12, 5), (10, 6), (14, 10)],
                [(3, 6), (14, 5)],
                [(0, 9), (1, 17), (2, 8), (4, 14), (6, 15), (8, 16), (12, 13), (11, 3),
                 (10, 4), (9, 7), (15, 10), (17, 11)],
                [(3, 8), (11, 2), (9, 5)],
                [(3, 9), (4, 17), (12, 15), (11, 0),
                 (10, 1), (8, 5), (13, 10), (14, 11)],
                [(0, 13), (1, 16)],
                [(0, 4), (1, 12), (6, 8), (9, 14), (15, 16), (17, 13)],
                [(0, 5), (3, 16), (7, 12), (17, 2), (11, 8)],
                [(0, 10), (7, 14), (10, 16), (11, 13),
                 (6, 2), (9, 4), (15, 8), (17, 12)],
                [(1, 9), (2, 12), (5, 10), (6, 17), (8, 13),
                 (12, 14), (10, 3), (17, 7), (15, 11)],
                [(2, 3), (5, 7)],
                [(16, 17), (12, 0), (8, 1), (13, 9)],
                [(0, 17), (1, 15), (3, 14), (4, 13), (9, 11), (10, 12), (12, 16), (5, 2), (7, 3),
                 (11, 4), (6, 5), (17, 10)],
                [(3, 15), (4, 5), (7, 1), (13, 2), (11, 6)],
                [(5, 15), (8, 12), (10, 11), (13, 14), (15, 17), (1, 0), (6, 1), (4, 3), (12, 4),
                 (11, 7), (17, 9), (16, 13)],
                [(0, 15), (1, 5), (3, 13), (4, 16), (9, 10),
                 (11, 12), (15, 2), (7, 4), (10, 8)],
                [(0, 6), (3, 12), (4, 8), (7, 10),
                 (9, 15), (14, 16), (10, 2), (17, 5)],
                [(8, 17), (2, 1), (13, 7), (12, 9), (16, 11)],
                [(0, 2), (7, 16), (9, 8)], [(4, 6), (14, 15), (3, 1), (13, 5)],
                [(0, 14), (1, 13), (6, 16)],
                [(2, 14), (6, 7), (5, 3)],
                [(2, 9), (8, 7)],
                [(2, 4), (5, 11), (6, 9), (8, 14), (15, 7)], [(1, 14), (6, 13)]]
        self.freqs = np.linspace(.1, .2, 64)
        self.times = np.arange(1)
        ants = np.arange(len(antpos))
        reds = compute_reds(len(ants), 'x', antpos, tol=0.1)

        self.info = firstcal.FirstCalRedundantInfo(len(antpos))
        self.info.init_from_reds(reds, antpos)

        # Simulate unique "true" visibilities
        np.random.seed(21)
        self.vis_true = {'xx': {}}
        i = 0
        for rg in reds:
            self.vis_true['xx'][rg[0]] = np.array(1.0 * np.random.randn(len(self.times), len(
                self.freqs)) + 1.0j * np.random.randn(len(self.times), len(self.freqs)), dtype=np.complex64)

        # Generate and apply firstcal gains
        self.fcgains = {}
        self.delays = {}
        for i in ants:
            if i == len(ants) - 1:
                self.delays[i] = -1 * \
                    np.sum([delay for delay in self.delays.values()])
            else:
                self.delays[i] = np.random.randn() * 30
            fcspectrum = np.exp(2.0j * np.pi * self.delays[i] * self.freqs)
            self.fcgains[i] = np.array(
                [fcspectrum for t in self.times], dtype=np.complex64)
            self.delays[i] /= 1e9

        # Generate fake data
        bl2ublkey = {bl: rg[0] for rg in reds for bl in rg}
        self.data = {}
        self.wgts = {}
        for rg in reds:
            for (i, j) in rg:
                self.data[(i.val, j.val)] = {}
                self.wgts[(i.val, j.val)] = {}
                for pol in ['xx']:
                    self.data[(i.val, j.val)][pol] = np.array(np.conj(self.fcgains[
                        i.val]) * self.fcgains[j.val] * self.vis_true['xx'][rg[0]], dtype=np.complex64)
                    self.wgts[(i.val, j.val)][pol] = np.ones_like(
                        self.data[(i.val, j.val)][pol], dtype=np.bool)

    def test_data_to_delays(self):
        fcal = firstcal.FirstCal(self.data, self.wgts, self.freqs, self.info)
        w = fcal.data_to_delays()
        for (i, k), (l, m) in w.keys():
            nt.assert_almost_equal(w[(i, k), (l, m)][0], self.delays[
                                   i] - self.delays[k] - self.delays[l] + self.delays[m], places=16)

    def test_data_to_delays_average(self):
        fcal = firstcal.FirstCal(self.data, self.wgts, self.freqs, self.info)
        w = fcal.data_to_delays(average=True)
        for (i, k), (l, m) in w.keys():
            nt.assert_almost_equal(w[(i, k), (l, m)][0], self.delays[
                                   i] - self.delays[k] - self.delays[l] + self.delays[m], places=16)

    def test_get_N(self):
        fcal = firstcal.FirstCal(self.data, self.wgts, self.freqs, self.info)
        # the only requirement on N is it's shape.
        nt.assert_equal(fcal.get_N(len(fcal.info.bl_pairs)).shape,
                        (len(fcal.info.bl_pairs), len(fcal.info.bl_pairs)))

    def test_get_M(self):
        fcal = firstcal.FirstCal(self.data, self.wgts, self.freqs, self.info)
        nt.assert_equal(fcal.get_M().shape, (len(
            self.info.bl_pairs), len(self.times)))
        _M = np.array([1 * (self.delays[i] * np.ones(len(self.times)) - self.delays[k] * np.ones(len(self.times)) - self.delays[l]
                            * np.ones(len(self.times)) + self.delays[m] * np.ones(len(self.times))) for (i, k), (l, m) in self.info.bl_pairs])
        nt.assert_equal(np.testing.assert_almost_equal(
            _M, fcal.get_M(), decimal=16), None)

    def test_run(self):
        fcal = firstcal.FirstCal(self.data, self.wgts, self.freqs, self.info)
        sols = fcal.run()
        solved_delays = []
        for pair in fcal.info.bl_pairs:
            ant_indexes = fcal.info.blpair2antind(pair)
            dlys = fcal.xhat[ant_indexes]
            solved_delays.append(dlys[0] - dlys[1] - dlys[2] + dlys[3])
        solved_delays = np.array(solved_delays).flatten()
        nt.assert_equal(np.testing.assert_almost_equal(
            fcal.M.flatten(), solved_delays, decimal=16), None)

    def test_run_average(self):
        fcal = firstcal.FirstCal(self.data, self.wgts, self.freqs, self.info)
        sols = fcal.run(average=True)
        solved_delays = []
        for pair in fcal.info.bl_pairs:
            ant_indexes = fcal.info.blpair2antind(pair)
            dlys = fcal.xhat[ant_indexes]
            solved_delays.append(dlys[0] - dlys[1] - dlys[2] + dlys[3])
        solved_delays = np.array(solved_delays).flatten()
        nt.assert_equal(np.testing.assert_almost_equal(
            fcal.M.flatten(), solved_delays, decimal=16), None)

    def test_flatten_reds(self):
        reds = [[(0, 1), (1, 2)], [(2, 3), (3, 4)]]
        freds = firstcal.flatten_reds(reds)
        nt.assert_equal(freds, [(0, 1), (1, 2), (2, 3), (3, 4)])
        return
        
    def test_UVData_to_dict(self):
        str2pol = {'xx': -5, 'yy': -6, 'xy': -7, 'yy': -8}
        filename = os.path.join(DATA_PATH, 'zen.2457698.40355.xx.HH.uvcA')
        uvd = UVData()
        uvd.read_miriad(filename)
        if uvd.phase_type != 'drift':
            uvd.unphase_to_drift()

        d, f = UVData_to_dict([uvd, uvd])
        for i, j in d:
            for pol in d[i, j]:
                uvpol = list(uvd.polarization_array).index(str2pol[pol])
                uvmask = np.all(
                    np.array(zip(uvd.ant_1_array, uvd.ant_2_array)) == [i, j], axis=1)
                np.testing.assert_equal(d[i, j][pol], np.resize(
                    uvd.data_array[uvmask][:, 0, :, uvpol], d[i, j][pol].shape))
                np.testing.assert_equal(f[i, j][pol], np.resize(
                    uvd.flag_array[uvmask][:, 0, :, uvpol], f[i, j][pol].shape))

        d, f = omni.UVData_to_dict([filename, filename])
        for i, j in d:
            for pol in d[i, j]:
                uvpol = list(uvd.polarization_array).index(str2pol[pol])
                uvmask = np.all(
                    np.array(zip(uvd.ant_1_array, uvd.ant_2_array)) == [i, j], axis=1)
                np.testing.assert_equal(d[i, j][pol], np.resize(
                    uvd.data_array[uvmask][:, 0, :, uvpol], d[i, j][pol].shape))
                np.testing.assert_equal(f[i, j][pol], np.resize(
                    uvd.flag_array[uvmask][:, 0, :, uvpol], f[i, j][pol].shape))

    def test_process_ex_ants(self):
        ex_ants = ''
        xants = firstcal.process_ex_ants(ex_ants)
        nt.assert_equal(xants, [])

        ex_ants = '0,1,2'
        xants = firstcal.process_ex_ants(ex_ants)
        nt.assert_equal(xants, [0, 1, 2])

        ex_ants = '0,obvious_error'
        nt.assert_raises(AssertionError, firstcal.process_ex_ants, ex_ants)
        return

    def test_process_ubls(self):
        ubls = ''
        ubaselines = firstcal.process_ubls(ubls)
        nt.assert_equal(ubaselines, [])

        ubls = '0_1,1_2,2_3'
        ubaselines = firstcal.process_ubls(ubls)
        nt.assert_equal(ubaselines, [(0, 1), (1, 2), (2, 3)])

        ubls = '0_1,1,2'
        nt.assert_raises(AssertionError, firstcal.process_ubls, ubls)
        return


class TestFCRedInfo(object):

    def test_init_from_reds(self):
        antpos = np.array([[0., 0, 0], [1, 0, 0], [2, 0, 0], [3, 0, 0]])
        reds = compute_reds(4, 'x', antpos)
        blpairs = [((0, 1), (1, 2)), ((0, 1), (2, 3)),
                   ((1, 2), (2, 3)), ((0, 2), (1, 3))]
        A = np.array([[1, -2, 1, 0], [1, -1, -1, 1],
                      [0, 1, -2, 1], [1, -1, -1, 1]])
        i = firstcal.FirstCalRedundantInfo(4)
        i.init_from_reds(reds, antpos)
        nt.assert_true(np.all(i.subsetant == np.arange(4, dtype=np.int32)))
        nt.assert_equal(i.reds, reds)
        nt.assert_equal(i.bl_pairs, blpairs)
        nt.assert_true(i.blperant[0] == 2)
        nt.assert_true(i.blperant[1] == 3)
        nt.assert_true(i.blperant[2] == 3)
        nt.assert_true(i.blperant[3] == 2)
        nt.assert_true(np.all(i.A == A))

    def test_bl_index(self):
        antpos = np.array([[0., 0, 0], [1, 0, 0], [2, 0, 0], [3, 0, 0]])
        reds = compute_reds(4, 'x', antpos)
        i = firstcal.FirstCalRedundantInfo(4)
        i.init_from_reds(reds, antpos)
        bls_order = [bl for ublgp in reds for bl in ublgp]
        for k, b in enumerate(bls_order):
            nt.assert_equal(i.bl_index(b), k)

    def test_blpair_index(self):
        antpos = np.array([[0., 0, 0], [1, 0, 0], [2, 0, 0], [3, 0, 0]])
        reds = compute_reds(4, 'x', antpos)
        blpairs = [((0, 1), (1, 2)), ((0, 1), (2, 3)),
                   ((1, 2), (2, 3)), ((0, 2), (1, 3))]
        i = firstcal.FirstCalRedundantInfo(4)
        i.init_from_reds(reds, antpos)
        for k, bp in enumerate(blpairs):
            nt.assert_equal(i.blpair_index(bp), k)

    def test_blpair2antindex(self):
        antpos = np.array([[0., 0, 0], [1, 0, 0], [2, 0, 0], [3, 0, 0]])
        reds = compute_reds(4, 'x', antpos)
        blpairs = [((0, 1), (1, 2)), ((0, 1), (2, 3)),
                   ((1, 2), (2, 3)), ((0, 2), (1, 3))]
        i = firstcal.FirstCalRedundantInfo(4)
        i.init_from_reds(reds, antpos)
        for bp in blpairs:
            nt.assert_true(np.all(i.blpair2antind(bp) == map(
                i.ant_index, np.array(bp).flatten())))


class Test_firstcal_run(object):
    global calfile
    global xx_vis
<<<<<<< HEAD
    calfile = "hsa7458_v000"
    xx_vis = "zen.2457698.40355.xx.HH.uvcA"
=======
    calfile = "hsa7458_v001"
    xx_vis = "zen.2457698.40355.xx.HH.uvcAA"
>>>>>>> 1de5fb2a

    # add directory with calfile
    if CAL_PATH not in sys.path:
        sys.path.append(CAL_PATH)

    def test_empty_fileset(self):
        o = firstcal.firstcal_option_parser()
        cmd = "-C {0} -p xx".format(calfile)
        opts, files = o.parse_args(cmd.split())
        history = 'history'
        nt.assert_raises(AssertionError, firstcal.firstcal_run,
                         files, opts, history)
        return

    def test_single_file_execution(self):
<<<<<<< HEAD
        objective_file = os.path.join(DATA_PATH,'zen.2457698.40355.xx.HH.uvcA.first.calfits')
        xx_vis4real = os.path.join(DATA_PATH,xx_vis)
=======
        objective_file = os.path.join(
            DATA_PATH, 'zen.2457698.40355.xx.HH.uvcAA.first.calfits')
        xx_vis4real = os.path.join(DATA_PATH, xx_vis)
>>>>>>> 1de5fb2a
        if os.path.exists(objective_file):
            os.system('rm %s' % objective_file)
        o = firstcal.firstcal_option_parser()
        cmd = "-C {0} -p xx --ex_ants=81 {1}".format(calfile, xx_vis4real)
        opts, files = o.parse_args(cmd.split())
        history = 'history'
        firstcal.firstcal_run(files, opts, history)
        nt.assert_true(os.path.exists(objective_file))
        return<|MERGE_RESOLUTION|>--- conflicted
+++ resolved
@@ -281,13 +281,8 @@
 class Test_firstcal_run(object):
     global calfile
     global xx_vis
-<<<<<<< HEAD
-    calfile = "hsa7458_v000"
-    xx_vis = "zen.2457698.40355.xx.HH.uvcA"
-=======
     calfile = "hsa7458_v001"
     xx_vis = "zen.2457698.40355.xx.HH.uvcAA"
->>>>>>> 1de5fb2a
 
     # add directory with calfile
     if CAL_PATH not in sys.path:
@@ -303,14 +298,9 @@
         return
 
     def test_single_file_execution(self):
-<<<<<<< HEAD
-        objective_file = os.path.join(DATA_PATH,'zen.2457698.40355.xx.HH.uvcA.first.calfits')
-        xx_vis4real = os.path.join(DATA_PATH,xx_vis)
-=======
         objective_file = os.path.join(
             DATA_PATH, 'zen.2457698.40355.xx.HH.uvcAA.first.calfits')
         xx_vis4real = os.path.join(DATA_PATH, xx_vis)
->>>>>>> 1de5fb2a
         if os.path.exists(objective_file):
             os.system('rm %s' % objective_file)
         o = firstcal.firstcal_option_parser()
