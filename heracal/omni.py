--- conflicted
+++ resolved
@@ -9,7 +9,7 @@
     warnings.filterwarnings("ignore", category=DeprecationWarning)
     import scipy.sparse as sps
 
-POL_TYPES = 'xylrab'
+POL_TYPES = 'xylrabne'
 # XXX this can't support restarts or changing # pols between runs
 POLNUM = {}  # factor to multiply ant index for internal ordering
 NUMPOL = {}
@@ -219,9 +219,8 @@
             reds += [[(Antpol(i, pi, nant), Antpol(j, pj, nant)) for i, j in gp] for gp in _reds]
     return reds
 
-<<<<<<< HEAD
 def minVreds(reds):
-    """
+    '''
     Manipulate redundancy array to combine crosspols
     into a single redundancy array - imposing that
     Stokes V = 0.
@@ -232,7 +231,13 @@
     reprsents them as 4 co-located arrays in (NS,EW) and
     displaced in z, with the cross-combinations (e.g. 
     polarization xy and yx) _always_ in the middle.
-    """
+    
+    Args:
+        reds: the array of redundant baseline sets.
+        
+    Return:
+        _reds: the adjusted array of redundant baseline sets.
+    '''
     _reds = []
     L = len(reds)
     try:
@@ -248,11 +253,6 @@
     return _reds
 
 def aa_to_info(aa, pols=['x'], fcal=False, minV=False, **kwargs):
-    '''Use aa.ant_layout to generate redundances based on ideal placement.
-        The remaining arguments are passed to omnical.arrayinfo.filter_reds()'''
-=======
-
-def aa_to_info(aa, pols=['x'], fcal=False, **kwargs):
     '''
         Generate set of redundancies given an antenna array with idealized antenna positions.
         Args:
@@ -262,12 +262,12 @@
         Kwargs:
             pols: list of antenna polarizations to include. default is ['x'].
             fcal: toggle for using FirstCalRedundantInfo.
+            minV: toggle pseudo-Stokes V minimization.
 
         Return:
             info: omnical info object. e.g. RedundantInfo or FirstCalRedundantInfo
 
     '''
->>>>>>> d6bdd1ff
     nant = len(aa)
     try:
         antpos_ideal = aa.antpos_ideal
