--- conflicted
+++ resolved
@@ -143,14 +143,10 @@
 
     # Now that we know the slope, estimate the remaining phase offset
     freqs = np.arange(Nfreqs, dtype=data.dtype) * df
-<<<<<<< HEAD
+
     fSlice = slice(edge_cut, len(freqs) - edge_cut)
     offset = np.angle(np.mean(data[:, fSlice] * np.exp(-np.complex64(2j * np.pi) * dlys * freqs[fSlice].reshape(1, -1)), axis=1))
     return dlys, offset.reshape(-1, 1)
-=======
-    offset = np.angle(np.mean(data * np.exp(-np.complex64(2j * np.pi) * dlys * freqs), axis=1, keepdims=True))
-
-    return dlys, offset
 
 
 def interp_peak(data):
@@ -187,7 +183,6 @@
     new_peaks = b - 0.25 * (a - g) * bin_shifts
 
     return indices, bin_shifts, peaks, new_peaks
->>>>>>> 8e3d07dc
 
 
 def echo(message, type=0, verbose=True):
@@ -262,7 +257,7 @@
     default behavior in MIRIAD.
 
     Arguments
-    ====================
+    =================
     uvd: a pyuvdata UVData object containing the data.
     freqs (optional): list of frequencies to pass to aa object. Defaults to single frequency
         (150 MHz), suitable for computing redundancy and uvw info.
