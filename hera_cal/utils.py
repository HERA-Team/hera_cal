import numpy as np
import aipy
import astropy.constants as const
from astropy.time import Time
import pyuvdata.utils as uvutils
from pyuvdata import UVCal
import os
import hera_cal
import copy
<<<<<<< HEAD
import ephem

=======
>>>>>>> e5479e1f

class AntennaArray(aipy.pol.AntennaArray):
    def __init__(self, *args, **kwargs):
        aipy.pol.AntennaArray.__init__(self, *args, **kwargs)
        self.antpos_ideal = kwargs.pop('antpos_ideal')
        # yes, this is a thing. cm per meter
        self.cm_p_m = 100.

    def update(self):
        aipy.pol.AntennaArray.update(self)

    def get_params(self, ant_prms={'*': '*'}):
        try:
            prms = aipy.pol.AntennaArray.get_params(self, ant_prms)
        except(IndexError):
            return {}
        return prms

    def set_params(self, prms):
        changed = aipy.pol.AntennaArray.set_params(self, prms)
        for i, ant in enumerate(self):
            ant_changed = False
            top_pos = np.dot(self._eq2zen, ant.pos)
            try:
                top_pos[0] = prms[str(i)]['top_x']
                ant_changed = True
            except(KeyError):
                pass
            try:
                top_pos[1] = prms[str(i)]['top_y']
                ant_changed = True
            except(KeyError):
                pass
            try:
                top_pos[2] = prms[str(i)]['top_z']
                ant_changed = True
            except(KeyError):
                pass
            if ant_changed:
                #rotate from zenith to equatorial, convert from meters to ns
                ant.pos = np.dot(np.linalg.inv(self._eq2zen), top_pos) / aipy.const.len_ns * self.cm_p_m
            changed |= ant_changed
        if changed:
            self.update()
        return changed


def get_aa_from_uv(uvd, freqs=[0.15]):
    '''
    Generate an AntennaArray object from a pyuvdata UVData object.

    This function creates an AntennaArray object from the metadata
    contained in a UVData object. It assumes that the antenna_positions
    array in the UVData object is in earth-centered, earth-fixed (ECEF)
    coordinates, relative to the center of the array, also given in
    ECEF coordinates. We must add these together, and then rotate so that
    the x-axis is aligned with the local meridian (rotECEF). rotECEF is the
    coordinate system for Antenna objects in the AntennaArray object (which
    inherits this behavior from MIRIAD). It is also expected that distances
    are given in nanoseconds, rather than meters, also because of the
    default behavior in MIRIAD.

    Arguments
    ====================
    uvd: a pyuvdata UVData object containing the data.
    freqs (optional): list of frequencies to pass to aa object. Defaults to single frequency
        (150 MHz), suitable for computing redundancy and uvw info.

    Returns
    ====================
    aa: AntennaArray object that can be used to calculate redundancies from
       antenna positions.
    '''
    # center of array values from file
    cofa_lat, cofa_lon, cofa_alt = uvd.telescope_location_lat_lon_alt
    location = (cofa_lat, cofa_lon, cofa_alt)

    # get antenna positions from file
    antpos = {}
    for i, antnum in enumerate(uvd.antenna_numbers):
        # we need to add the CofA location to the relative coordinates
        pos = uvd.antenna_positions[i, :] + uvd.telescope_location
        # convert from meters to nanoseconds
        c_ns = const.c.to('m/ns').value
        pos = pos / c_ns

        # rotate from ECEF -> rotECEF
        rotECEF = uvutils.rotECEF_from_ECEF(pos, cofa_lon)

        # make a dict for parameter-setting purposes later
        antpos[antnum] = {'x': rotECEF[0], 'y': rotECEF[1], 'z': rotECEF[2]}

    # make antpos_ideal array
    nants = np.max(antpos.keys()) + 1
    antpos_ideal = np.zeros(shape=(nants, 3), dtype=float) - 1
    # unpack from dict -> numpy array
    for k in antpos.keys():
        antpos_ideal[k, :] = np.array([antpos[k]['x'], antpos[k]['y'], antpos[k]['z']])
    freqs = np.asarray(freqs)
    # Make list of antennas.
    # These are values for a zenith-pointing antenna, with a dummy Gaussian beam.
    antennas = []
    for i in range(nants):
        beam = aipy.fit.Beam(freqs)
        phsoff = {'x': [0., 0.], 'y': [0., 0.]}
        amp = 1.
        amp = {'x': amp, 'y': amp}
        bp_r = [1.]
        bp_r = {'x': bp_r, 'y': bp_r}
        bp_i = [0., 0., 0.]
        bp_i = {'x': bp_i, 'y': bp_i}
        twist = 0.
        antennas.append(aipy.pol.Antenna(0., 0., 0., beam, phsoff=phsoff,
                        amp=amp, bp_r=bp_r, bp_i=bp_i, pointing=(0., np.pi / 2, twist)))

    # Make the AntennaArray and set position parameters
    aa = AntennaArray(location, antennas, antpos_ideal=antpos_ideal)
    pos_prms = {}
    for i in antpos.keys():
        pos_prms[str(i)] = antpos[i]
    aa.set_params(pos_prms)
    return aa


def get_aa_from_calfile(freqs, calfile, **kwargs):
    '''
    Generate an AntennaArray object from the specified calfile.

    Arguments:
    ====================
    freqs: list of frequencies in data file, in GHz
    calfile: name of calfile, without the .py extension (e.g., hsa7458_v001). Note that this
        file must be in sys.path.

    Returns:
    ====================
    aa: AntennaArray object
    '''
    exec('from {calfile} import get_aa'.format(calfile=calfile))

    # generate aa
    return get_aa(freqs, **kwargs)


def JD2LST(JD, longitude=21.42830):
    """
    Input:
    ------
    JD : type=float or list of floats, julian date of observation

    longitude : type=float, longitude of observer in degrees East, default=HERA Longitude

    Output:
    -------
    Local Apparent Sidreal Time [radians]
    """
    if type(JD) is list or type(JD) is np.ndarray:
        LST = []
        for jd in JD:
            t = Time(jd, format='jd', scale='utc')
            LST.append(t.sidereal_time('apparent', longitude=longitude).value * np.pi / 12.0)
        LST = np.array(LST)
    else:
        t = Time(JD, format='jd', scale='utc')
        LST = t.sidereal_time('apparent', longitude=longitude).value * np.pi / 12.0

    return LST

def LST2JD(LST, start_JD, longitude=21.42830):
    """
    calculate local sidereal time -> julian day quickly via a linear fit

    Input:
    ------
    LST : type=float, local apparent sidereal time [radians]

    start_JD : type=int, integer julian day to use as starting point for LST2JD conversion

    longitude : type=float, degrees East of observer, default=HERA longitude

    Output:
    -------
    JD : type=float, julian day when LST is directly overhead. accurate to ~1 milliseconds
    """
    # get LST type
    if type(LST) == list or type(LST) == np.ndarray:
        _array = True
    else:
        LST = [LST]
        _array = False  

    # get start_JD
    base_JD = float(start_JD)

    # iterate over LST
    jd_array = []
    for lst in LST:
        while True:
            # calculate fit
            jd1 = start_JD
            jd2 = start_JD + 0.01
            lst1, lst2 = JD2LST(jd1, longitude=longitude), JD2LST(jd2, longitude=longitude)
            slope = (lst2 - lst1) / 0.01
            offset = lst1 - slope * jd1

            # solve y = mx + b for x
            JD = (lst - offset) / slope

            # redo if JD isn't on starting JD
            if JD - base_JD < 0:
                start_JD += 1
            elif JD - base_JD > 1:
                start_JD -= 1
            else:
                break
        jd_array.append(JD)

    if _array:
        return np.array(jd_array)

    else:
        return jd_array[0]


def JD2RA(jd_array, longitude=21.42830):
    """
    Convert from julian date to RA at zenith, assuing J2000 epoch

    jd_array : float or list of julian dates

    lon : longitude of observer in degrees east

    return RA float or array in degrees
    """
    if type(jd_array) == list or type(jd_array) == np.ndarray:
        _array = True
    else:
        _array = False
        jd_array = [jd_array]

    # get observer
    obs = ephem.Observer()
    obs.epoch = ephem.J2000
    obs.lon = longitude * np.pi / 180.0

    # iterate over jd_array
    RA = []
    for JD in jd_array:
        obs.date = Time(JD, format='jd', scale='utc').datetime
        ra = obs.radec_of(0, np.pi/2)[0] * 180 / np.pi
        RA.append(ra)

    if _array:
        return np.array(RA)
    else:
        return RA[0]


def combine_calfits(files, fname, outdir=None, overwrite=False, broadcast_flags=True, verbose=True):
    """
    multiply together multiple calfits gain solutions (overlapping in time and frequency)

    Parameters:
    -----------
    files : type=list, dtype=str, list of files to multiply together

    fname : type=str, path to output filename

    outdir : type=str, path to output directory

    overwrite : type=bool, overwrite output file

    broadcast_flags : type=bool, if True, broadcast flags from each calfits to final solution
    """
    # get io params
    if outdir is None:
        outdir = "./"

    output_fname = os.path.join(outdir, fname)
    if os.path.exists(fname) and overwrite is False:
        raise IOError("{} exists, not overwriting".format(output_fname))

    # iterate over files
    for i, f in enumerate(files):
        if i == 0:
            hera_cal.abscal_funcs.echo("...loading {}".format(f), verbose=verbose)
            uvc = UVCal()
            uvc.read_calfits(f)
            f1 = copy.copy(f)

            # set flagged data to unity
            uvc.gain_array[uvc.flag_array] /= uvc.gain_array[uvc.flag_array]

        else:
            uvc2 = UVCal()
            uvc2.read_calfits(f)

            # set flagged data to unity
            gain_array = uvc2.gain_array
            gain_array[uvc2.flag_array] /= gain_array[uvc2.flag_array]

            # multiply gain solutions in
            uvc.gain_array *= uvc2.gain_array

            # pass flags
            if broadcast_flags:
                uvc.flag_array += uvc2.flag_array
            else:
                uvc.flag_array = uvc.flag_array * uvc2.flag_array

    # write to file
    hera_cal.abscal_funcs.echo("...saving {}".format(output_fname), verbose=verbose)
    uvc.write_calfits(output_fname, clobber=True)


def get_miriad_times(filepaths, add_int_buffer=False):
    """
    Use aipy to get filetimes for Miriad file paths.
    All times mark the center of an integration, which is not the standard Miriad format.

    Parameters:
    ------------
    filepaths : type=list, list of filepaths

    add_int_buffer : type=bool, if True, extend start and stop times by a single integration duration 
        except for start of first file, and stop of last file

    Output: (file_starts, file_stops, int_times)
    -------
    file_starts : file starting point in LST [radians]
    file_stops : file ending point in LST [radians]
    int_times : integration duration in LST [radians]
    """
    _array = True
    # check filepaths type
    if type(filepaths) == str:
        _array = False
        filepaths = [filepaths]

    # form empty lists
    file_starts = []
    file_stops = []
    int_times = []

    # get Nfiles
    Nfiles = len(filepaths)

    # iterate over filepaths and extract time info
    for i, f in enumerate(filepaths):
        uv = aipy.miriad.UV(f)
        # get integration time
        int_time = uv['inttime'] * 2*np.pi / (23.9344699*3600.)
        # get start and stop
        start = uv['lst']
        stop = start + (uv['ntimes']-1) * int_time
        # add integration buffer to beginning and end if desired
        if add_int_buffer:
            if i != 0:
                start -= int_time
            if i != (Nfiles-1):
                stop += int_time
        # add half an integration to get center of integration
        start += int_time / 2
        stop += int_time / 2
        file_starts.append(start)
        file_stops.append(stop)
        int_times.append(int_time)

    file_starts = np.array(file_starts)
    file_stops = np.array(file_stops)
    int_times = np.array(int_times)

    # make sure times don't wrap
    file_starts[np.where(file_starts < 0)] += 2*np.pi
    file_stops[np.where(file_stops >= 2*np.pi)] -= 2*np.pi

    if _array is False:
        file_starts = file_starts[0]
        file_stops = file_stops[0]
        int_times = int_times[0]

    return file_starts, file_stops, int_times





def combine_calfits(files, fname, outdir=None, overwrite=False, broadcast_flags=True, verbose=True):
    """
    multiply together multiple calfits gain solutions (overlapping in time and frequency)

    Parameters:
    -----------
    files : type=list, dtype=str, list of files to multiply together

    fname : type=str, path to output filename

    outdir : type=str, path to output directory

    overwrite : type=bool, overwrite output file

    broadcast_flags : type=bool, if True, broadcast flags from each calfits to final solution
    """
    # get io params
    if outdir is None:
        outdir = "./"

    output_fname = os.path.join(outdir, fname)
    if os.path.exists(fname) and overwrite is False:
        raise IOError("{} exists, not overwriting".format(output_fname))

    # iterate over files
    for i, f in enumerate(files):
        if i == 0:
            hera_cal.abscal_funcs.echo("...loading {}".format(f), verbose=verbose)
            uvc = UVCal()
            uvc.read_calfits(f)
            f1 = copy.copy(f)

            # set flagged data to unity
            uvc.gain_array[uvc.flag_array] /= uvc.gain_array[uvc.flag_array]

        else:
            uvc2 = UVCal()
            uvc2.read_calfits(f)

            # set flagged data to unity
            gain_array = uvc2.gain_array
            gain_array[uvc2.flag_array] /= gain_array[uvc2.flag_array]

            # multiply gain solutions in
            uvc.gain_array *= uvc2.gain_array

            # pass flags
            if broadcast_flags:
                uvc.flag_array += uvc2.flag_array
            else:
                uvc.flag_array = uvc.flag_array * uvc2.flag_array

    # write to file
    hera_cal.abscal_funcs.echo("...saving {}".format(output_fname), verbose=verbose)
    uvc.write_calfits(output_fname, clobber=True)






<|MERGE_RESOLUTION|>--- conflicted
+++ resolved
@@ -7,11 +7,8 @@
 import os
 import hera_cal
 import copy
-<<<<<<< HEAD
 import ephem
 
-=======
->>>>>>> e5479e1f
 
 class AntennaArray(aipy.pol.AntennaArray):
     def __init__(self, *args, **kwargs):
