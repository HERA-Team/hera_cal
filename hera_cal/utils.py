import numpy as np
import aipy
import astropy.constants as const
from astropy.time import Time
from astropy import coordinates as crd
from astropy import units as unt
import pyuvdata.utils as uvutils
from pyuvdata import UVCal, UVData
import os
import hera_cal
import copy
import argparse


class AntennaArray(aipy.pol.AntennaArray):
    def __init__(self, *args, **kwargs):
        aipy.pol.AntennaArray.__init__(self, *args, **kwargs)
        self.antpos_ideal = kwargs.pop('antpos_ideal')
        # yes, this is a thing. cm per meter
        self.cm_p_m = 100.

    def update(self):
        aipy.pol.AntennaArray.update(self)

    def get_params(self, ant_prms={'*': '*'}):
        try:
            prms = aipy.pol.AntennaArray.get_params(self, ant_prms)
        except(IndexError):
            return {}
        return prms

    def set_params(self, prms):
        changed = aipy.pol.AntennaArray.set_params(self, prms)
        for i, ant in enumerate(self):
            ant_changed = False
            top_pos = np.dot(self._eq2zen, ant.pos)
            try:
                top_pos[0] = prms[str(i)]['top_x']
                ant_changed = True
            except(KeyError):
                pass
            try:
                top_pos[1] = prms[str(i)]['top_y']
                ant_changed = True
            except(KeyError):
                pass
            try:
                top_pos[2] = prms[str(i)]['top_z']
                ant_changed = True
            except(KeyError):
                pass
            if ant_changed:
                #rotate from zenith to equatorial, convert from meters to ns
                ant.pos = np.dot(np.linalg.inv(self._eq2zen), top_pos) / aipy.const.len_ns * self.cm_p_m
            changed |= ant_changed
        if changed:
            self.update()
        return changed


def get_aa_from_uv(uvd, freqs=[0.15]):
    '''
    Generate an AntennaArray object from a pyuvdata UVData object.

    This function creates an AntennaArray object from the metadata
    contained in a UVData object. It assumes that the antenna_positions
    array in the UVData object is in earth-centered, earth-fixed (ECEF)
    coordinates, relative to the center of the array, also given in
    ECEF coordinates. We must add these together, and then rotate so that
    the x-axis is aligned with the local meridian (rotECEF). rotECEF is the
    coordinate system for Antenna objects in the AntennaArray object (which
    inherits this behavior from MIRIAD). It is also expected that distances
    are given in nanoseconds, rather than meters, also because of the
    default behavior in MIRIAD.

    Arguments
    ====================
    uvd: a pyuvdata UVData object containing the data.
    freqs (optional): list of frequencies to pass to aa object. Defaults to single frequency
        (150 MHz), suitable for computing redundancy and uvw info.

    Returns
    ====================
    aa: AntennaArray object that can be used to calculate redundancies from
       antenna positions.
    '''
    # center of array values from file
    cofa_lat, cofa_lon, cofa_alt = uvd.telescope_location_lat_lon_alt
    location = (cofa_lat, cofa_lon, cofa_alt)

    # get antenna positions from file
    antpos = {}
    for i, antnum in enumerate(uvd.antenna_numbers):
        # we need to add the CofA location to the relative coordinates
        pos = uvd.antenna_positions[i, :] + uvd.telescope_location
        # convert from meters to nanoseconds
        c_ns = const.c.to('m/ns').value
        pos = pos / c_ns

        # rotate from ECEF -> rotECEF
        rotECEF = uvutils.rotECEF_from_ECEF(pos, cofa_lon)

        # make a dict for parameter-setting purposes later
        antpos[antnum] = {'x': rotECEF[0], 'y': rotECEF[1], 'z': rotECEF[2]}

    # make antpos_ideal array
    nants = np.max(antpos.keys()) + 1
    antpos_ideal = np.zeros(shape=(nants, 3), dtype=float) - 1
    # unpack from dict -> numpy array
    for k in antpos.keys():
        antpos_ideal[k, :] = np.array([antpos[k]['x'], antpos[k]['y'], antpos[k]['z']])
    freqs = np.asarray(freqs)
    # Make list of antennas.
    # These are values for a zenith-pointing antenna, with a dummy Gaussian beam.
    antennas = []
    for i in range(nants):
        beam = aipy.fit.Beam(freqs)
        phsoff = {'x': [0., 0.], 'y': [0., 0.]}
        amp = 1.
        amp = {'x': amp, 'y': amp}
        bp_r = [1.]
        bp_r = {'x': bp_r, 'y': bp_r}
        bp_i = [0., 0., 0.]
        bp_i = {'x': bp_i, 'y': bp_i}
        twist = 0.
        antennas.append(aipy.pol.Antenna(0., 0., 0., beam, phsoff=phsoff,
                        amp=amp, bp_r=bp_r, bp_i=bp_i, pointing=(0., np.pi / 2, twist)))

    # Make the AntennaArray and set position parameters
    aa = AntennaArray(location, antennas, antpos_ideal=antpos_ideal)
    pos_prms = {}
    for i in antpos.keys():
        pos_prms[str(i)] = antpos[i]
    aa.set_params(pos_prms)
    return aa


def get_aa_from_calfile(freqs, calfile, **kwargs):
    '''
    Generate an AntennaArray object from the specified calfile.

    Arguments:
    ====================
    freqs: list of frequencies in data file, in GHz
    calfile: name of calfile, without the .py extension (e.g., hsa7458_v001). Note that this
        file must be in sys.path.

    Returns:
    ====================
    aa: AntennaArray object
    '''
    exec('from {calfile} import get_aa'.format(calfile=calfile))

    # generate aa
    return get_aa(freqs, **kwargs)


def JD2LST(JD, longitude=21.42830):
    """
    Input:
    ------
    JD : type=float or list of floats containing Julian Date(s) of an observation

    longitude : type=float, longitude of observer in degrees East, default=HERA longitude

    Output:
    -------
    Local Apparent Sidreal Time [radians]

    Notes:
    ------
    The Local Apparent Sidereal Time is *defined* as the right ascension in the current epoch.
    """
    # get JD type
    if isinstance(JD, list) or isinstance(JD, np.ndarray):
        _array = True
    else:
        _array = False
        JD = [JD]

    # iterate over JD
    LST = []
    for jd in JD:
        # construct astropy Time object
        t = Time(jd, format='jd', scale='utc')
        # get LST in radians at epoch of jd
        LST.append(t.sidereal_time('apparent', longitude=longitude*unt.deg).radian)
    LST = np.array(LST)

    if _array:
        return LST
    else:
        return LST[0]


def LST2JD(LST, start_jd, longitude=21.42830):
    """
    Convert Local Apparent Sidereal Time -> Julian Date via a linear fit
    at the 'start_JD' anchor point.

    Input:
    ------
    LST : type=float, local apparent sidereal time [radians]

    start_jd : type=int, integer julian day to use as starting point for LST2JD conversion

    longitude : type=float, degrees East of observer, default=HERA longitude

    Output:
    -------
    JD : type=float, Julian Date(s). accurate to ~1 milliseconds
    """
    # get LST type
    if isinstance(LST, list) or isinstance(LST, np.ndarray):
        _array = True
    else:
        LST = [LST]
        _array = False

    # get start_JD
    base_jd = float(start_jd)

    # iterate over LST
    jd_array = []
    for lst in LST:
        while True:
            # calculate fit
            jd1 = start_jd
            jd2 = start_jd + 0.01
            lst1, lst2 = JD2LST(jd1, longitude=longitude), JD2LST(jd2, longitude=longitude)
            slope = (lst2 - lst1) / 0.01
            offset = lst1 - slope * jd1

            # solve y = mx + b for x
            JD = (lst - offset) / slope

            # redo if JD isn't on starting JD
            if JD - base_jd < 0:
                start_jd += 1
            elif JD - base_jd > 1:
                start_jd -= 1
            else:
                break
        jd_array.append(JD)

    jd_array = np.array(jd_array)

    if _array:
        return jd_array
    else:
        return jd_array[0]


def JD2RA(JD, longitude=21.42830, latitude=-30.72152, epoch='current'):
    """
    Convert from Julian date to Equatorial Right Ascension at zenith
    during a specified epoch.

    Parameters:
    -----------
    JD : type=float, a float or an array of Julian Dates

    longitude : type=float, longitude of observer in degrees east, default=HERA longitude

    latitude : type=float, latitude of observer in degrees north, default=HERA latitutde
               This only matters when using epoch="J2000"

    epoch : type=str, epoch for RA calculation. options=['current', 'J2000'].
            The 'current' epoch is the epoch at JD. Note that
            LST is defined as the zenith RA in the current epoch. Note that
            epoch='J2000' corresponds to the ICRS standard.

    Output:
    -------
    RA : type=float, right ascension [degrees] at zenith JD times
         in the specified epoch.
    """
    # get JD type
    if isinstance(JD, list) or isinstance(JD, np.ndarray):
        _array = True
    else:
        _array = False
        JD = [JD]

    # setup RA list
    RA = []

    # iterate over jd
    for jd in JD:

        # use current epoch calculation
        if epoch == 'current':
            ra = JD2LST(jd, longitude=longitude) * 180 / np.pi
            RA.append(ra)

        # use J2000 epoch
        elif epoch == 'J2000':
            loc = crd.EarthLocation(lat=latitude*unt.deg, lon=longitude*unt.deg)
            t = Time(jd, format='jd', scale='utc')
            zen = crd.SkyCoord(frame='altaz', alt=90*unt.deg, az=0*unt.deg, obstime=t, location=loc)
            RA.append(zen.icrs.ra.degree)

        else:
            raise ValueError("didn't recognize {} epoch".format(epoch))

    RA = np.array(RA)

    if _array:
        return RA
    else:
        return RA[0]


def combine_calfits(files, fname, outdir=None, overwrite=False, broadcast_flags=True, verbose=True):
    """
    multiply together multiple calfits gain solutions (overlapping in time and frequency)

    Parameters:
    -----------
    files : type=list, dtype=str, list of files to multiply together

    fname : type=str, path to output filename

    outdir : type=str, path to output directory

    overwrite : type=bool, overwrite output file

    broadcast_flags : type=bool, if True, broadcast flags from each calfits to final solution
    """
    # get io params
    if outdir is None:
        outdir = "./"

    output_fname = os.path.join(outdir, fname)
    if os.path.exists(fname) and overwrite is False:
        raise IOError("{} exists, not overwriting".format(output_fname))

    # iterate over files
    for i, f in enumerate(files):
        if i == 0:
            hera_cal.abscal_funcs.echo("...loading {}".format(f), verbose=verbose)
            uvc = UVCal()
            uvc.read_calfits(f)
            f1 = copy.copy(f)

            # set flagged data to unity
            uvc.gain_array[uvc.flag_array] /= uvc.gain_array[uvc.flag_array]

        else:
            uvc2 = UVCal()
            uvc2.read_calfits(f)

            # set flagged data to unity
            gain_array = uvc2.gain_array
            gain_array[uvc2.flag_array] /= gain_array[uvc2.flag_array]

            # multiply gain solutions in
            uvc.gain_array *= uvc2.gain_array

            # pass flags
            if broadcast_flags:
                uvc.flag_array += uvc2.flag_array
            else:
                uvc.flag_array = uvc.flag_array * uvc2.flag_array

    # write to file
    hera_cal.abscal_funcs.echo("...saving {}".format(output_fname), verbose=verbose)
    uvc.write_calfits(output_fname, clobber=True)


def get_miriad_times(filepaths, add_int_buffer=False):
    """
    Use aipy to get filetimes for Miriad file paths.
    All times mark the center of an integration, which is not the standard Miriad format.

    Parameters:
    ------------
    filepaths : type=list, list of filepaths

    add_int_buffer : type=bool, if True, extend start and stop times by a single integration duration
        except for start of first file, and stop of last file.

    Output: (file_starts, file_stops, int_times)
    -------
    file_starts : file starting point in LST [radians]

    file_stops : file ending point in LST [radians]

    int_times : integration duration in LST [radians]
    """
    _array = True
    # check filepaths type
    if type(filepaths) == str:
        _array = False
        filepaths = [filepaths]

    # form empty lists
    file_starts = []
    file_stops = []
    int_times = []

    # get Nfiles
    Nfiles = len(filepaths)

    # iterate over filepaths and extract time info
    for i, f in enumerate(filepaths):
        uv = aipy.miriad.UV(f)
        # get integration time
        int_time = uv['inttime'] * 2*np.pi / (23.9344699*3600.)
        # get start and stop
        start = uv['lst']
        stop = start + (uv['ntimes']-1) * int_time
        # add integration buffer to beginning and end if desired
        if add_int_buffer:
            if i != 0:
                start -= int_time
            if i != (Nfiles-1):
                stop += int_time
        # add half an integration to get center of integration
        start += int_time / 2
        stop += int_time / 2
        file_starts.append(start)
        file_stops.append(stop)
        int_times.append(int_time)

    file_starts = np.array(file_starts)
    file_stops = np.array(file_stops)
    int_times = np.array(int_times)

    # make sure times don't wrap
    file_starts[np.where(file_starts < 0)] += 2*np.pi
    file_stops[np.where(file_stops >= 2*np.pi)] -= 2*np.pi

    if _array is False:
        file_starts = file_starts[0]
        file_stops = file_stops[0]
        int_times = int_times[0]

    return file_starts, file_stops, int_times


<<<<<<< HEAD
def data_to_miriad(fname, data, lst_array, freq_array, antpos, time_array=None, flags=None, nsamples=None,
                   write_file=True, outdir="./", write_miriad=True, overwrite=False, verbose=True, history=" ",
                   return_uvdata=False, longitude=21.42830, start_jd=None, instrument="HERA",
                   telescope_name="HERA", object_name='EOR', vis_units='uncalib', dec=-30.72152,
                   telescope_location=np.array([5109325.85521063,2005235.09142983,-3239928.42475395])):
    """
    Take data dictionary, export to UVData object and write as a miriad file. See pyuvdata.UVdata
    documentation for more info on these attributes.

    Parameters:
    -----------
    data : type=dictinary, DataContainer dictionary of complex visibility data

    lst_array : type=ndarray, array containing unique LST time bins of data

    freq_array : type=ndarray, array containing frequency bins of data (Hz)

    antpos : type=dictionary, antenna position dictionary. keys are ant ints and values
             are position vectors in meters in ENU frame.

    time_array : type=ndarray, array containing unique Julian Date time bins of data

    flags : type=dictionary, DataContainer dictionary matching data in shape, holding flags of data.

    nsamples : type=dictionary, number of points averaged into each pixel in data (e.g. from an LST bin)

    write_file : type=boolean, write miriad file if True.

    outdir : type=str, output directory

    write_miriad : type=boolean, if True, write data to miriad file

    overwrite : type=boolean, if True, overwrite output files

    verbose : type=boolean, if True, report feedback to stdout

    history : type=str, history string for UVData object

    return_uvdata : type=boolean, if True return UVData instance

    longitude : type=float, longitude of observer in degrees East

    dec : type=float, declination of observer in degrees South

    start_jd : type=float, starting julian date of time_array if time_array is None

    instrument : type=str, instrument name

    telescope_name : type=str, telescope name

    object_name : type=str, observing object name

    vis_unit : type=str, visibility units

    telescope_location : type=ndarray, telescope location in xyz in ITRF (earth-centered frame)

    Output:
    -------
    if return_uvdata: return UVData instance
    """
    ## configure UVData parameters
    # get pols
    pols = np.unique(map(lambda k: k[-1], data.keys()))
    Npols = len(pols)
    pol2int = {'xx':-5, 'yy':-6, 'xy':-7, 'yx':-8}
    polarization_array = np.array(map(lambda p: pol2int[p], pols))

    # get times
    if time_array is None:
        if start_jd is None:
            raise AttributeError("if time_array is not fed, start_jd must be fed")
        time_array = LST2JD(lst_array, start_jd, longitude=longitude)
    Ntimes = len(time_array)
    integration_time = np.median(np.diff(time_array)) * 24 * 3600.

    # get freqs
    Nfreqs = len(freq_array)
    channel_width = np.median(np.diff(freq_array))
    freq_array = freq_array.reshape(1, -1)
    spw_array = np.array([0])
    Nspws = 1

    # get baselines keys
    bls = sorted(data.bls())
    Nbls = len(bls)
    Nblts = Nbls * Ntimes

    # reconfigure time_array and lst_array
    time_array = np.repeat(time_array[np.newaxis], Nbls, axis=0).ravel()
    lst_array = np.repeat(lst_array[np.newaxis], Nbls, axis=0).ravel()

    # get data array
    data_array = np.moveaxis(map(lambda p: map(lambda bl: data[str(p)][bl], bls), pols), 0, -1)

    # resort time and baseline axes
    data_array = data_array.reshape(Nblts, 1, Nfreqs, Npols)
    if nsamples is None:
        nsample_array = np.ones_like(data_array, np.float)
    else:
        nsample_array = np.moveaxis(map(lambda p: map(lambda bl: nsamples[str(p)][bl], bls), pols), 0, -1)
        nsample_array = nsample_array.reshape(Nblts, 1, Nfreqs, Npols)

    # flags
    if flags is None:
        flag_array = np.zeros_like(data_array, np.float).astype(np.bool)
    else:
        flag_array = np.moveaxis(map(lambda p: map(lambda bl: flags[str(p)][bl].astype(np.bool), bls), pols), 0, -1)
        flag_array = flag_array.reshape(Nblts, 1, Nfreqs, Npols)

    # configure baselines
    bls = np.repeat(np.array(bls), Ntimes, axis=0)

    # get ant_1_array, ant_2_array
    ant_1_array = bls[:,0]
    ant_2_array = bls[:,1]

    # get baseline array
    baseline_array = 2048 * (ant_2_array+1) + (ant_1_array+1) + 2^16

    # get antennas in data
    data_ants = np.unique(np.concatenate([ant_1_array, ant_2_array]))
    Nants_data = len(data_ants)

    # get telescope ants
    antenna_numbers = np.unique(antpos.keys())
    Nants_telescope = len(antenna_numbers)
    antenna_names = map(lambda a: "HH{}".format(a), antenna_numbers)

    # set uvw assuming drift phase i.e. phase center is zenith
    uvw_array = np.array([antpos[k[1]] - antpos[k[0]] for k in zip(ant_1_array, ant_2_array)])

    # get antenna positions in ITRF frame
    tel_lat_lon_alt = uvutils.LatLonAlt_from_XYZ(telescope_location)
    antenna_positions = np.array(map(lambda k: antpos[k], antenna_numbers))
    antenna_positions = uvutils.ECEF_from_ENU(antenna_positions.T, *tel_lat_lon_alt).T - telescope_location

    # get zenith location: can only write drift phase
    phase_type = 'drift'
    zenith_dec_degrees = np.ones_like(baseline_array) * dec
    zenith_ra_degrees = JD2RA(time_array, longitude)
    zenith_dec = zenith_dec_degrees * np.pi / 180
    zenith_ra = zenith_ra_degrees * np.pi / 180

    # instantiate object
    uvd = UVData()

    # assign parameters
    params = ['Nants_data', 'Nants_telescope', 'Nbls', 'Nblts', 'Nfreqs', 'Npols', 'Nspws', 'Ntimes',
              'ant_1_array', 'ant_2_array', 'antenna_names', 'antenna_numbers', 'baseline_array',
              'channel_width', 'data_array', 'flag_array', 'freq_array', 'history', 'instrument',
              'integration_time', 'lst_array', 'nsample_array', 'object_name', 'phase_type',
              'polarization_array', 'spw_array', 'telescope_location', 'telescope_name', 'time_array',
              'uvw_array', 'vis_units', 'antenna_positions', 'zenith_dec', 'zenith_ra']
    for p in params:
        uvd.__setattr__(p, locals()[p])

    # write to file
    if write_file:
        if write_miriad:
            # check output
            fname = os.path.join(outdir, fname)
            if os.path.exists(fname) and overwrite is False:
                hera_cal.abscal.echo("{} exists, not overwriting".format(fname), verbose=verbose)
            else:
                hera_cal.abscal.echo("saving {}".format(fname), type=0, verbose=verbose)
                uvd.write_miriad(fname, clobber=True)

    if return_uvdata:
        return uvd


def get_cal_ArgumentParser(method_name):
    """
    Function to get an ArgumentParser instance for working with hera_cal functions.

    Args:
        method_name -- target wrapper, must be "delay_filter" for now.
    Returns:
        a -- an argparse.ArgumentParser instance with the relevant options for the selected method
    """
    methods = ["delay_filter"]
    if method_name not in methods:
        raise AssertionError('method_name must be one of {}'.format(','.join(methods)))

    a = argparse.ArgumentParser()

    if method_name == 'delay_filter':
        a.prog = 'delay_filter'
        a.add_argument('--standoff', default=0., type=float,
                       help='fixed additional delay beyond the horizon (in ns)')
        a.add_argument('--horizon', default=1., type=float,
                       help='proportionality constant for bl_len where 1 is the '
                            'horizon (full light travel time)')
        a.add_argument('--tol', default=1e-9, type=float,
                       help='CLEAN algorithm convergence tolerance (see aipy.deconv.clean)')
        a.add_argument('--window', default='none', type=str,
                       help='window function for filtering applied to the filtered axis. '
                            'See aipy.dsp.gen_window for options.')
        a.add_argument('--skip_wgt', default=0.1, type=float,
                       help='skips filtering rows with very low total weight '
                            '(unflagged fraction ~< skip_wgt). Only works properly '
                            'when all weights are all between 0 and 1.')
        a.add_argument('--maxiter', default=100, type=int,
                       help='Maximum number of iterations for aipy.deconv.clean to converge.')
    return a
=======
>>>>>>> b1323b88
<|MERGE_RESOLUTION|>--- conflicted
+++ resolved
@@ -439,176 +439,6 @@
     return file_starts, file_stops, int_times
 
 
-<<<<<<< HEAD
-def data_to_miriad(fname, data, lst_array, freq_array, antpos, time_array=None, flags=None, nsamples=None,
-                   write_file=True, outdir="./", write_miriad=True, overwrite=False, verbose=True, history=" ",
-                   return_uvdata=False, longitude=21.42830, start_jd=None, instrument="HERA",
-                   telescope_name="HERA", object_name='EOR', vis_units='uncalib', dec=-30.72152,
-                   telescope_location=np.array([5109325.85521063,2005235.09142983,-3239928.42475395])):
-    """
-    Take data dictionary, export to UVData object and write as a miriad file. See pyuvdata.UVdata
-    documentation for more info on these attributes.
-
-    Parameters:
-    -----------
-    data : type=dictinary, DataContainer dictionary of complex visibility data
-
-    lst_array : type=ndarray, array containing unique LST time bins of data
-
-    freq_array : type=ndarray, array containing frequency bins of data (Hz)
-
-    antpos : type=dictionary, antenna position dictionary. keys are ant ints and values
-             are position vectors in meters in ENU frame.
-
-    time_array : type=ndarray, array containing unique Julian Date time bins of data
-
-    flags : type=dictionary, DataContainer dictionary matching data in shape, holding flags of data.
-
-    nsamples : type=dictionary, number of points averaged into each pixel in data (e.g. from an LST bin)
-
-    write_file : type=boolean, write miriad file if True.
-
-    outdir : type=str, output directory
-
-    write_miriad : type=boolean, if True, write data to miriad file
-
-    overwrite : type=boolean, if True, overwrite output files
-
-    verbose : type=boolean, if True, report feedback to stdout
-
-    history : type=str, history string for UVData object
-
-    return_uvdata : type=boolean, if True return UVData instance
-
-    longitude : type=float, longitude of observer in degrees East
-
-    dec : type=float, declination of observer in degrees South
-
-    start_jd : type=float, starting julian date of time_array if time_array is None
-
-    instrument : type=str, instrument name
-
-    telescope_name : type=str, telescope name
-
-    object_name : type=str, observing object name
-
-    vis_unit : type=str, visibility units
-
-    telescope_location : type=ndarray, telescope location in xyz in ITRF (earth-centered frame)
-
-    Output:
-    -------
-    if return_uvdata: return UVData instance
-    """
-    ## configure UVData parameters
-    # get pols
-    pols = np.unique(map(lambda k: k[-1], data.keys()))
-    Npols = len(pols)
-    pol2int = {'xx':-5, 'yy':-6, 'xy':-7, 'yx':-8}
-    polarization_array = np.array(map(lambda p: pol2int[p], pols))
-
-    # get times
-    if time_array is None:
-        if start_jd is None:
-            raise AttributeError("if time_array is not fed, start_jd must be fed")
-        time_array = LST2JD(lst_array, start_jd, longitude=longitude)
-    Ntimes = len(time_array)
-    integration_time = np.median(np.diff(time_array)) * 24 * 3600.
-
-    # get freqs
-    Nfreqs = len(freq_array)
-    channel_width = np.median(np.diff(freq_array))
-    freq_array = freq_array.reshape(1, -1)
-    spw_array = np.array([0])
-    Nspws = 1
-
-    # get baselines keys
-    bls = sorted(data.bls())
-    Nbls = len(bls)
-    Nblts = Nbls * Ntimes
-
-    # reconfigure time_array and lst_array
-    time_array = np.repeat(time_array[np.newaxis], Nbls, axis=0).ravel()
-    lst_array = np.repeat(lst_array[np.newaxis], Nbls, axis=0).ravel()
-
-    # get data array
-    data_array = np.moveaxis(map(lambda p: map(lambda bl: data[str(p)][bl], bls), pols), 0, -1)
-
-    # resort time and baseline axes
-    data_array = data_array.reshape(Nblts, 1, Nfreqs, Npols)
-    if nsamples is None:
-        nsample_array = np.ones_like(data_array, np.float)
-    else:
-        nsample_array = np.moveaxis(map(lambda p: map(lambda bl: nsamples[str(p)][bl], bls), pols), 0, -1)
-        nsample_array = nsample_array.reshape(Nblts, 1, Nfreqs, Npols)
-
-    # flags
-    if flags is None:
-        flag_array = np.zeros_like(data_array, np.float).astype(np.bool)
-    else:
-        flag_array = np.moveaxis(map(lambda p: map(lambda bl: flags[str(p)][bl].astype(np.bool), bls), pols), 0, -1)
-        flag_array = flag_array.reshape(Nblts, 1, Nfreqs, Npols)
-
-    # configure baselines
-    bls = np.repeat(np.array(bls), Ntimes, axis=0)
-
-    # get ant_1_array, ant_2_array
-    ant_1_array = bls[:,0]
-    ant_2_array = bls[:,1]
-
-    # get baseline array
-    baseline_array = 2048 * (ant_2_array+1) + (ant_1_array+1) + 2^16
-
-    # get antennas in data
-    data_ants = np.unique(np.concatenate([ant_1_array, ant_2_array]))
-    Nants_data = len(data_ants)
-
-    # get telescope ants
-    antenna_numbers = np.unique(antpos.keys())
-    Nants_telescope = len(antenna_numbers)
-    antenna_names = map(lambda a: "HH{}".format(a), antenna_numbers)
-
-    # set uvw assuming drift phase i.e. phase center is zenith
-    uvw_array = np.array([antpos[k[1]] - antpos[k[0]] for k in zip(ant_1_array, ant_2_array)])
-
-    # get antenna positions in ITRF frame
-    tel_lat_lon_alt = uvutils.LatLonAlt_from_XYZ(telescope_location)
-    antenna_positions = np.array(map(lambda k: antpos[k], antenna_numbers))
-    antenna_positions = uvutils.ECEF_from_ENU(antenna_positions.T, *tel_lat_lon_alt).T - telescope_location
-
-    # get zenith location: can only write drift phase
-    phase_type = 'drift'
-    zenith_dec_degrees = np.ones_like(baseline_array) * dec
-    zenith_ra_degrees = JD2RA(time_array, longitude)
-    zenith_dec = zenith_dec_degrees * np.pi / 180
-    zenith_ra = zenith_ra_degrees * np.pi / 180
-
-    # instantiate object
-    uvd = UVData()
-
-    # assign parameters
-    params = ['Nants_data', 'Nants_telescope', 'Nbls', 'Nblts', 'Nfreqs', 'Npols', 'Nspws', 'Ntimes',
-              'ant_1_array', 'ant_2_array', 'antenna_names', 'antenna_numbers', 'baseline_array',
-              'channel_width', 'data_array', 'flag_array', 'freq_array', 'history', 'instrument',
-              'integration_time', 'lst_array', 'nsample_array', 'object_name', 'phase_type',
-              'polarization_array', 'spw_array', 'telescope_location', 'telescope_name', 'time_array',
-              'uvw_array', 'vis_units', 'antenna_positions', 'zenith_dec', 'zenith_ra']
-    for p in params:
-        uvd.__setattr__(p, locals()[p])
-
-    # write to file
-    if write_file:
-        if write_miriad:
-            # check output
-            fname = os.path.join(outdir, fname)
-            if os.path.exists(fname) and overwrite is False:
-                hera_cal.abscal.echo("{} exists, not overwriting".format(fname), verbose=verbose)
-            else:
-                hera_cal.abscal.echo("saving {}".format(fname), type=0, verbose=verbose)
-                uvd.write_miriad(fname, clobber=True)
-
-    if return_uvdata:
-        return uvd
 
 
 def get_cal_ArgumentParser(method_name):
@@ -644,6 +474,4 @@
                             'when all weights are all between 0 and 1.')
         a.add_argument('--maxiter', default=100, type=int,
                        help='Maximum number of iterations for aipy.deconv.clean to converge.')
-    return a
-=======
->>>>>>> b1323b88
+    return a