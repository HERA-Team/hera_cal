# -*- coding: utf-8 -*-
# Copyright 2019 the HERA Project
# Licensed under the MIT License
from __future__ import annotations

import numpy as np
from collections import OrderedDict as odict
import operator
import os
import copy
import warnings
from functools import reduce
from collections.abc import Iterable
from pyuvdata import UVCal, UVData
from pyuvdata import utils as uvutils
from astropy import units
from astropy.io import fits
import h5py
import scipy
import pickle
import random
import glob
from pyuvdata.utils import POL_STR2NUM_DICT, POL_NUM2STR_DICT, ENU_from_ECEF, XYZ_from_LatLonAlt
import argparse
from hera_filters.dspec import place_data_on_uniform_grid
<<<<<<< HEAD
from typing import Literal
from pathlib import Path
from functools import cached_property
from astropy.time import Time
from contextlib import contextmanager
=======
>>>>>>> 6f6318f8
from functools import lru_cache

try:
    import aipy
    AIPY = True
except ImportError:
    AIPY = False

from . import utils
from . import redcal
from .datacontainer import DataContainer
from .utils import polnum2str, polstr2num, jnum2str, jstr2num, filter_bls, chunk_baselines_by_redundant_groups
from .utils import split_pol, conj_pol, split_bl, LST2JD, JD2LST, HERA_TELESCOPE_LOCATION

<<<<<<< HEAD
try:
    profile
except NameError:
    def profile(fnc):
        return fnc
=======
# The following two functions are potentially called MANY times with 
# the same arguments, so we cache them to speed things up.
polnum2str = lru_cache(polnum2str)
polstr2num = lru_cache(polstr2num)
>>>>>>> 6f6318f8

def _parse_input_files(inputs, name='input_data'):
    if isinstance(inputs, (str, Path)):
        filepaths = [inputs]
    elif isinstance(inputs, Iterable):  # List loading
        if np.all([isinstance(i, (str, Path)) for i in inputs]):  # List of visibility data paths
            filepaths = list(inputs)
        else:
            raise TypeError(f'If {name} is a list, it must be a list of strings or Paths.')
    else:
        raise ValueError(f'{name} must be a string or a list of strings.')
    for f in filepaths:
        if not os.path.exists(f):
            raise IOError(f'Cannot find file {f} in {os.getcwd()}')
    return filepaths


class HERACal(UVCal):
    '''HERACal is a subclass of pyuvdata.UVCal meant to serve as an interface between
    pyuvdata-readable calfits files and dictionaries (the in-memory format for hera_cal)
    that map antennas and polarizations to gains, flags, and qualities. Supports standard
    UVCal functionality, along with read() and update() functionality for going back and
    forth to dictionaires. Upon read(), stores useful metadata internally.

    Does not support partial data loading or writing. Assumes a single spectral window.
    '''

    def __init__(self, input_cal):
        '''Instantiate a HERACal object. Currently only supports calfits files.

        Arguments:
            input_cal: string calfits file path or list of paths
        '''
        super().__init__()

        # parse input_data as filepath(s)
        self.filepaths = _parse_input_files(input_cal, name='input_cal')

    def _extract_metadata(self):
        '''Extract and store useful metadata and array indexing dictionaries.'''
        self.freqs = np.unique(self.freq_array)
        self.times = np.unique(self.time_array)
        self.pols = [jnum2str(j, x_orientation=self.x_orientation) for j in self.jones_array]
        self._jnum_indices = {jnum: i for i, jnum in enumerate(self.jones_array)}
        self.ants = [(ant, pol) for ant in self.ant_array for pol in self.pols]
        self._antnum_indices = {ant: i for i, ant in enumerate(self.ant_array)}

    def build_calcontainers(self):
        '''Turns the calibration information currently loaded into the HERACal object
        into ordered dictionaries that map antenna-pol tuples to calibration waterfalls.
        Computes and stores internally useful metadata in the process.

        Returns:
            gains: dict mapping antenna-pol keys to (Nint, Nfreq) complex gains arrays
            flags: dict mapping antenna-pol keys to (Nint, Nfreq) boolean flag arrays
            quals: dict mapping antenna-pol keys to (Nint, Nfreq) float qual arrays
            total_qual: dict mapping polarization to (Nint, Nfreq) float total quality array
        '''
        self._extract_metadata()
        gains, flags, quals, total_qual = odict(), odict(), odict(), odict()

        # build dict of gains, flags, and quals
        for (ant, pol) in self.ants:
            i, ip = self._antnum_indices[ant], self._jnum_indices[jstr2num(pol, x_orientation=self.x_orientation)]
            gains[(ant, pol)] = np.array(self.gain_array[i, :, :, ip].T)
            flags[(ant, pol)] = np.array(self.flag_array[i, :, :, ip].T)
            quals[(ant, pol)] = np.array(self.quality_array[i, :, :, ip].T)
        # build dict of total_qual if available
        for pol in self.pols:
            ip = self._jnum_indices[jstr2num(pol, x_orientation=self.x_orientation)]
            if self.total_quality_array is not None:
                total_qual[pol] = np.array(self.total_quality_array[:, :, ip].T)
            else:
                total_qual = None

        return gains, flags, quals, total_qual

    def read(self, antenna_nums=None, frequencies=None, freq_chans=None, times=None, pols=None):
        '''Reads calibration information from file, computes useful metadata and returns
        dictionaries that map antenna-pol tuples to calibration waterfalls. Currently, select options
        only perform selection after reading, so they are not true partial I/O. However, when
        initialized with a list of calibration files, non-time selection is done before concantenation,
        potentially saving memory.

        Arguments:
            antenna_nums : array_like of int, optional. Antenna numbers The antennas numbers to keep
                in the object (antenna positions and names for the removed antennas will be retained).
            frequencies : array_like of float, optional. The frequencies to keep in the object, each
                value passed here should exist in the freq_array.
            freq_chans : array_like of int, optional. The frequency channel numbers to keep in the object.
            times : array_like of float, optional. The times to keep in the object, each value passed
                here should exist in the time_array of one of the files in input_cal.
            pols : array_like of str, optional. These strings should be convertable to polarization
                numbers via pyuvdata's jstr2num e.g. ['Jee'].

        Returns:
            gains: dict mapping antenna-pol keys to (Nint, Nfreq) complex gains arrays
            flags: dict mapping antenna-pol keys to (Nint, Nfreq) boolean flag arrays
            quals: dict mapping antenna-pol keys to (Nint, Nfreq) float qual arrays
            total_qual: dict mapping polarization to (Nint, Nfreq) float total quality array
        '''
        # if filepaths is None, this was converted to HERAData
        # from a different pre-loaded object with no history of filepath

        if self.filepaths is not None:
            # load data
            self.read_calfits(self.filepaths[0])
            self.use_future_array_shapes()

            if pols is not None:
                pols = [jstr2num(ap, x_orientation=self.x_orientation) for ap in pols]
            # only read antennas present in the data and raise a warning.
            my_ants = np.unique(self.ant_array)
            if antenna_nums is not None:
                for ant in antenna_nums:
                    if ant not in my_ants:
                        warnings.warn(f"Warning, antenna {ant} not present in calibration solution. Skipping!")
                antenna_nums = np.intersect1d(my_ants, antenna_nums)
            select_dict = {'antenna_nums': antenna_nums, 'frequencies': frequencies,
                           'freq_chans': freq_chans, 'jones': pols}
            if np.any([s is not None for s in select_dict.values()]):
                self.select(inplace=True, **select_dict)

            # If there's more than one file, loop over all files, downselecting and cont
            if len(self.filepaths) > 1:
                for fp in self.filepaths[1:]:
                    uvc = UVCal()
                    uvc.read_calfits(fp)
                    uvc.use_future_array_shapes()

                    if np.any([s is not None for s in select_dict.values()]):
                        uvc.select(inplace=True, **select_dict)
                    self += uvc

        # downselect times at the very end, since this might exclude some files in the original list
        if times is not None:
            self.select(times=times)
        return self.build_calcontainers()

    def update(self, gains=None, flags=None, quals=None, total_qual=None, tSlice=None, fSlice=None):
        '''Update internal calibrations arrays (data_array, flag_array, and nsample_array)
        using DataContainers (if not left as None) in preparation for writing to disk.

        Arguments:
            gains: optional dict mapping antenna-pol to complex gains arrays
            flags: optional dict mapping antenna-pol to boolean flag arrays
            quals: optional dict mapping antenna-pol to float qual arrays
            total_qual: optional dict mapping polarization to float total quality array.
            tSlice: optional slice of indices of the times to update. Must have the same size
                as the 0th dimension of the input gains/flags/quals/total_quals
            fSlice: optional slice of indices of the freqs to update. Must have the same size
                as the 1st dimension of the input gains/flags/quals/total_quals
        '''
        # provide sensible defaults for tSlice and fSlice
        if tSlice is None:
            tSlice = slice(0, self.Ntimes)
        if fSlice is None:
            fSlice = slice(0, self.Nfreqs)

        # loop over and update gains, flags, and quals
        data_arrays = [self.gain_array, self.flag_array, self.quality_array]
        for to_update, array in zip([gains, flags, quals], data_arrays):
            if to_update is not None:
                for (ant, pol) in to_update.keys():
                    i, ip = self._antnum_indices[ant], self._jnum_indices[jstr2num(pol, x_orientation=self.x_orientation)]
                    array[i, fSlice, tSlice, ip] = to_update[(ant, pol)].T

        # update total_qual
        if total_qual is not None:
            if self.total_quality_array is None:
                self.total_quality_array = np.zeros(self.gain_array.shape[1:], dtype=float)
            for pol in total_qual.keys():
                ip = self._jnum_indices[jstr2num(pol, x_orientation=self.x_orientation)]
                self.total_quality_array[fSlice, tSlice, ip] = total_qual[pol].T

    def write(self, filename, spoof_missing_channels=False, **write_kwargs):
        """
        Shallow wrapper for UVCal calfits writer with functionality to spoof missing channels.

        Parameters
        ----------
        filename: str
            name of file to write to.
        fill_in_missing_freqs: bool, optional
            If True, spoof missing channels with flagged gains set equal to unity.
        write_kwargs: kwarg dict
            kwargs for UVCal.write_calfits
        """
        if spoof_missing_channels:
            writer = copy.deepcopy(self)
            # Since calfits do not support frequency discontinunities, we add support here
            # By spoofing frequencies between discontinunities with flagged gains.
            # This line provides freqs_filled -- frequency axis with spoofed frequencies
            # and inserted which is a boolean array that is True at frequencies that are being spoofed.
            freqs_filled, _, _, inserted = place_data_on_uniform_grid(self.freqs, np.ones_like(self.freqs), np.ones_like(self.freqs))
            writer.freq_array = freqs_filled.flatten()
            writer.Nfreqs = len(freqs_filled)
            writer.channel_width = np.median(writer.channel_width) * np.ones_like(writer.freq_array)
            if hasattr(writer, "flex_spw_id_array") and writer.flex_spw_id_array is not None:
                writer.flex_spw_id_array = np.full(writer.Nfreqs, writer.spw_array[0], dtype=int)
            # insert original flags and gains into appropriate channels.
            new_gains = np.ones((writer.Nants_data, writer.Nfreqs, writer.Ntimes, writer.Njones), dtype=complex)
            new_gains[:, ~inserted, :, :] = writer.gain_array
            new_flags = np.ones(new_gains.shape, dtype=bool)
            new_flags[:, ~inserted, :, :] = writer.flag_array
            new_quality = np.zeros(new_gains.shape, dtype=float)
            new_quality[:, ~inserted, :, :] = writer.quality_array

            writer.flag_array = new_flags
            writer.gain_array = new_gains
            writer.quality_array = new_quality

            writer.write_calfits(filename, **write_kwargs)
        else:
            self.write_calfits(filename, **write_kwargs)


def read_hera_calfits(filenames, ants=None, pols=None,
                      read_gains=True, read_flags=False, read_quality=False, read_tot_quality=False,
                      check=False, dtype=np.complex128, verbose=False):
    '''A faster interface to getting data out of HERA calfits files. Only concatenates
    along time axis. Puts times in ascending order,
    but does not check that files are contiguous.

    Arguments:
        filenames: list of files to read
        ants: list of ants or (ant, [polstr]) tuples to read out of files.
              Default (None) is to use the intersection of all antennas
              across files.
        pols: list of pol strings to read out of files
        read_gains: (bool, True): read gains
        read_flags (bool, False): read flags
        read_quality (bool, False): read quality array
        read_tot_quality (bool, False): read total quality array
        check (bool, False): run sanity checks to make sure files match.
        dtype (np.complex128): numpy datatype for output complex-valued arrays
        verbose: print some progress messages.

    Returns:
        rv: dictionary with keys 'info' (metadata), 'gains' (dictionary of waterfalls
            with (ant,pol) keys), 'flags', 'quality', and 'total_quality'. Will omit
            keys according to read_gains, read_flags, and read_quality.
    '''

    info = {}
    times = {}
    inds = {}
    # grab header information from all cal files
    filenames = _parse_input_files(filenames, name='input_cal')
    for cnt, filename in enumerate(filenames):
        with fits.open(filename) as fname:
            hdr = fname[0].header
            _times = uvutils._fits_gethduaxis(fname[0], 3)
            _thash = hash(_times.tobytes())
            if _thash not in times:
                times[_thash] = (_times, [filename])
            else:
                times[_thash][1].append(filename)
            hdunames = uvutils._fits_indexhdus(fname)
            nants = hdr['NAXIS6']
            anthdu = fname[hdunames["ANTENNAS"]]
            antdata = anthdu.data
            _ants = antdata["ANTARR"][:nants].astype(int)
            _ahash = hash(_ants.tobytes())
            if _ahash not in inds:
                inds[_ahash] = {ant: idx for idx, ant in enumerate(_ants)}
                if 'ants' in info:
                    info['ants'].intersection_update(set(inds[_ahash].keys()))
                else:
                    info['ants'] = set(inds[_ahash].keys())
            jones_array = uvutils._fits_gethduaxis(fname[0], 2)
            _jhash = hash(jones_array.tobytes())
            if _jhash not in inds:
                info['x_orientation'] = x_orient = hdr['XORIENT']
                _pols = [uvutils.parse_jpolstr(uvutils.JONES_NUM2STR_DICT[num], x_orientation=x_orient)
                         for num in jones_array]
                if 'pols' in info:
                    info['pols'] = info['pols'].union(set(_pols))
                else:
                    info['pols'] = set(_pols)
                inds[_jhash] = {pol: idx for idx, pol in enumerate(_pols)}
            inds[filename] = (inds[_ahash], inds[_jhash])
            if cnt == 0:
                if 'ANTXYZ' in antdata.names:
                    info['antpos'] = antdata["ANTXYZ"]
                info['freqs'] = uvutils._fits_gethduaxis(fname[0], 4)
                info['gain_convention'] = gain_convention = hdr.pop("GNCONVEN")
                info['cal_type'] = cal_type = hdr.pop("CALTYPE")
            if check:
                assert gain_convention == 'divide'  # HERA standard
                assert cal_type == 'gain'  # delay-style calibration currently unsupported
                assert np.all(info['freqs'] == uvutils._fits_gethduaxis(fname[0], 4))

    if ants is None:
        # generate a set of ants if we didn't have one passed in
        if pols is None:
            pols = info['pols']
        ants = set((ant,) for ant in info['ants'])
        ants = set(ant + (p,) for ant in ants for p in pols)
    else:
        ants = set((ant,) if np.issubdtype(type(ant), np.integer) else ant for ant in ants)
        # if length 1 ants are passed in, add on polarizations
        ants_len1 = set(ant for ant in ants if len(ant) == 1)
        if len(ants_len1) > 0:
            if pols is None:
                pols = info['pols']
            ants = set(ant for ant in ants if len(ant) == 2)
            ants = ants.union([ant + (p,) for ant in ants_len1 for p in pols])
        # record polarizations as total of ones indexed in bls
        pols = set(ant[1] for ant in ants)
    times = list(times.values())
    times.sort(key=lambda x: x[0][0])
    filenames = (v[1] for v in times)
    times = np.concatenate([t[0] for t in times], axis=0)
    info['times'] = times
    tot_times = times.size
    nfreqs = info['freqs'].size

    # preallocate buffers
    def nan_empty(shape, dtype):
        '''Allocate nan-filled buffers, in case file time/pol
        misalignments lead to uninitialized data buffer slots.'''
        buf = np.empty(shape, dtype=dtype)
        buf.fill(np.nan)
        return buf

    rv = {}
    if read_gains:
        rv['gains'] = {ant: nan_empty((tot_times, nfreqs), dtype) for ant in ants}
    if read_flags:
        rv['flags'] = {ant: nan_empty((tot_times, nfreqs), bool) for ant in ants}
    if read_quality:
        rv['quality'] = {ant: nan_empty((tot_times, nfreqs), np.float32) for ant in ants}
    if read_tot_quality:
        rv['total_quality'] = {p: nan_empty((tot_times, nfreqs), np.float32) for p in info['pols']}
    # bail here if all we wanted was the info
    if len(rv) == 0:
        return {'info': info}

    # loop through files and read data
    t = 0
    for cnt, _filenames in enumerate(filenames):
        for filename in _filenames:
            antind, polind = inds[filename]
            with fits.open(filename) as fname:
                hdr = fname[0].header
                ntimes = hdr.pop("NAXIS3")
                if read_gains:
                    data = fname[0].data
                    for (a, p) in rv['gains'].keys():
                        if a not in antind or p not in polind:
                            continue
                        rv['gains'][a, p][t:t + ntimes].real = fname[0].data[antind[a], 0, :, :, polind[p], 0].T
                        rv['gains'][a, p][t:t + ntimes].imag = fname[0].data[antind[a], 0, :, :, polind[p], 1].T
                if read_flags:
                    for (a, p) in rv['flags'].keys():
                        if a not in antind or p not in polind:
                            continue
                        rv['flags'][a, p][t:t + ntimes] = fname[0].data[antind[a], 0, :, :, polind[p], 2].T
                if read_quality:
                    for (a, p) in rv['quality'].keys():
                        if a not in antind or p not in polind:
                            continue
                        rv['quality'][a, p][t:t + ntimes] = fname[0].data[antind[a], 0, :, :, polind[p], 3].T
                if read_tot_quality:
                    tq_hdu = fname[hdunames["TOTQLTY"]]
                    for p in rv['total_quality'].keys():
                        if p not in polind:
                            continue
                        rv['total_quality'][p][t:t + ntimes] = tq_hdu.data[0, :, :, polind[p]].T
        t += ntimes
    rv['info'] = info
    return rv


def get_blt_slices(uvo, tried_to_reorder=False, assume_time_first: bool=False, assume_bl_first: bool=False):
    '''For a pyuvdata-style UV object, get the mapping from antenna pair to blt slice.
    If the UV object does not have regular spacing of baselines in its baseline-times,
    this function will try to reorder it using UVData.reorder_blts() to see if that helps.

    Arguments:
        uvo: a "UV-Object" like UVData or baseline-type UVFlag. Blts may get re-ordered internally.
        tried_to_reorder: used internally to prevent infinite recursion

    Returns:
        blt_slices: dictionary mapping anntenna pair tuples to baseline-time slice objects
    '''
    if assume_bl_first and assume_time_first:
        raise ValueError("Cannot assume both bl first and time first ordering!")
    if assume_bl_first:
        if not uvo.Nblts != uvo.Nbls * uvo.Ntimes:
            raise ValueError("Assumption of bl first ordering cannot be correct if Nblts != Nbls * Ntimes")
        for i in range(uvo.Nbls):
            antp = (uvo.ant_1_array[i], uvo.ant_2_array[i])
            blt_slices[antp] = slice(i, uvo.Nblts, uvo.Nbls)
        assert uvo.Nbls == len(blt_slices)

    elif assume_time_first:
        if not uvo.Nblts != uvo.Nbls * uvo.Ntimes:
            raise ValueError("Assumption of time first ordering cannot be correct if Nblts != Nbls * Ntimes")
        for i in range(uvo.Nbls):
            antp = (uvo.ant_1_array[i*uvo.Ntimes], uvo.ant_2_array[i*uvo.Ntimes])
            blt_slices[antp] = slice(i, uvo.Nbls + i, 1)
        assert uvo.Nbls == len(blt_slices)

    else:
        blt_slices = {}
        for ant1, ant2 in uvo.get_antpairs():
            indices = uvo.antpair2ind(ant1, ant2)
            if len(indices) == 1:  # only one blt matches
                blt_slices[(ant1, ant2)] = slice(indices[0], indices[0] + 1, uvo.Nblts)
            elif not (len(set(np.ediff1d(indices))) == 1):  # checks if the consecutive differences are all the same
                if not tried_to_reorder:
                    uvo.reorder_blts(order='time')
                    return get_blt_slices(uvo, tried_to_reorder=True)
                else:
                    raise NotImplementedError('UVData objects with non-regular spacing of '
                                            'baselines in its baseline-times are not supported.')
            else:
                blt_slices[(ant1, ant2)] = slice(indices[0], indices[-1] + 1, indices[1] - indices[0])
    return blt_slices


class HERAData(UVData):
    '''HERAData is a subclass of pyuvdata.UVData meant to serve as an interface between
    pyuvdata-compatible data formats on disk (especially uvh5) and DataContainers,
    the in-memory format for visibilities used in hera_cal. In addition to standard
    UVData functionality, HERAData supports read() and update() functions that interface
    between internal UVData data storage and DataContainers, which contain visibility
    data in a dictionary-like format, along with some useful metadata. read() supports
    partial data loading, though only the most useful subset of selection modes from
    pyuvdata (and not all modes for all data types).

    When using uvh5, HERAData supports additional useful functionality:
    * Upon __init__(), the most useful metadata describing the entire file is loaded into
      the object (everything in HERAData_metas; see get_metadata_dict() for details).
    * Partial writing using partial_write(), which will initialize a new file with the
      same metadata and write to disk using DataContainers by assuming that the user is
      writing to the same part of the data as the most recent read().
    * Generators that enable iterating over baseline, frequency, or time in chunks (see
      iterate_over_bls(), iterate_over_freqs(), and iterate_over_times() for details).

    Assumes a single spectral window. Assumes that data for a given baseline is regularly
    spaced in the underlying data_array.
    '''
    # static list of useful metadata to calculate and save
    HERAData_metas = ['ants', 'data_ants', 'antpos', 'data_antpos', 'freqs', 'times', 'lsts',
                      'pols', 'antpairs', 'bls', 'times_by_bl', 'lsts_by_bl']
    # ants: list of antenna numbers in the array
    # data_ants: list of antenna numbers in the data file
    # antpos: dictionary mapping all antenna numbers in the telescope to np.arrays of position in meters
    # data_antpos: dictionary mapping all antenna numbers in the data to np.arrays of position in meters
    # freqs: np.arrray of frequencies (Hz)
    # times: np.array of unique times in the data file (JD)
    # lsts: np.array of unique LSTs in the data file (radians)
    # pols: list of baseline polarization strings
    # antpairs: list of antenna number pairs in the data as 2-tuples
    # bls: list of baseline-pols in the data as 3-tuples
    # times_by_bl: dictionary mapping antpairs to times (JD). Also includes all reverse pairs.
    # lsts_by_bl: dictionary mapping antpairs to LSTs (radians). Also includes all reverse pairs.

    def __init__(self, input_data, upsample=False, downsample=False, filetype='uvh5', **read_kwargs):
        '''Instantiate a HERAData object. If the filetype is either uvh5 or uvfits, read in and store
        useful metadata (see get_metadata_dict()), either as object attributes or,
        if input_data is a list, as dictionaries mapping string paths to metadata.

        Arguments:
            input_data: string data file path or list of string data file paths
            upsample: bool. If True, will upsample to match the shortest integration time in the file.
                Upsampling will affect the time metadata stored on this object.
            downsample: bool. If True, will downsample to match the longest integration time in the file.
                Downsampling will affect the time metadata stored on this object.
            filetype: supports 'uvh5' (default), 'miriad', 'uvfits'
            read_kwargs : kwargs to pass to UVData.read (e.g. run_check, check_extra and
                run_check_acceptability). Only used for uvh5 filetype
        '''
        # initialize as empty UVData object
        super().__init__()

        # parse input_data as filepath(s)
        self.filepaths = _parse_input_files(input_data, name='input_data')

        # parse arguments into object
        self.upsample = upsample
        self.downsample = downsample
        if self.upsample and self.downsample:
            raise ValueError('upsample and downsample cannot both be True.')
        self.filetype = filetype

        # load metadata from file
        if self.filetype in ['uvh5', 'uvfits']:
            # read all UVData metadata from first file
            temp_paths = copy.deepcopy(self.filepaths)
            self.filepaths = self.filepaths[0]
            self.read(read_data=False, **read_kwargs)
            self.filepaths = temp_paths

            self._attach_metadata(**read_kwargs)

        elif self.filetype == 'miriad':
            for meta in self.HERAData_metas:
                setattr(self, meta, None)  # no pre-loading of metadata
        else:
            raise NotImplementedError('Filetype ' + self.filetype + ' has not been implemented.')

        # save longest and shortest integration times in the file for later use in up/downsampling
        # if available, these will be used instead of the ones in self.integration_time during partial I/O
        self.longest_integration = None
        self.longest_integration = None
        if self.integration_time is not None:
            self.longest_integration = np.max(self.integration_time)
            self.shortest_integration = np.min(self.integration_time)

    def _attach_metadata(self, **read_kwargs):
        """
        Attach metadata.
        """
        if hasattr(self, "filepaths") and self.filepaths is not None and len(self.filepaths) > 1:  # save HERAData_metas in dicts
            for meta in self.HERAData_metas:
                setattr(self, meta, {})
            for f in self.filepaths:
                hd = HERAData(f, filetype='uvh5', **read_kwargs)
                meta_dict = hd.get_metadata_dict()
                for meta in self.HERAData_metas:
                    getattr(self, meta)[f] = meta_dict[meta]
        else:  # save HERAData_metas as attributes
            self._writers = {}
            for key, value in self.get_metadata_dict().items():
                setattr(self, key, value)

    def reset(self):
        '''Resets all standard UVData attributes, potentially freeing memory.'''
        super(HERAData, self).__init__()

    def get_metadata_dict(self):
        ''' Produces a dictionary of the most useful metadata. Used as object
        attributes and as metadata to store in DataContainers.

        Returns:
            metadata_dict: dictionary of all items in self.HERAData_metas
        '''
        antpos, ants = self.get_ENU_antpos(pick_data_ants=False)
        antpos = dict(zip(ants, antpos))
        data_ants = np.unique(np.concatenate((self.ant_1_array, self.ant_2_array)))
        data_antpos = {ant: antpos[ant] for ant in data_ants}

        # get times using the most commonly appearing baseline, presumably the one without BDA
        most_common_bl_num = scipy.stats.mode(self.baseline_array, keepdims=True)[0][0]
        times = self.time_array[self.baseline_array == most_common_bl_num]
        lsts = self.lst_array[self.baseline_array == most_common_bl_num]

        freqs = np.unique(self.freq_array)
        pols = [polnum2str(polnum, x_orientation=self.x_orientation) for polnum in self.polarization_array]
        antpairs = self.get_antpairs()
        bls = [antpair + (pol,) for antpair in antpairs for pol in pols]

        times_by_bl = {antpair: np.array(self.time_array[self._blt_slices[antpair]])
                       for antpair in antpairs}
        times_by_bl.update({(ant1, ant0): times_here for (ant0, ant1), times_here in times_by_bl.items()})
        lsts_by_bl = {antpair: np.array(self.lst_array[self._blt_slices[antpair]])
                      for antpair in antpairs}
        lsts_by_bl.update({(ant1, ant0): lsts_here for (ant0, ant1), lsts_here in lsts_by_bl.items()})

        locs = locals()
        return {meta: locs[meta] for meta in self.HERAData_metas}

    def _determine_blt_slicing(self, assume_bl_first: bool = False, assume_time_first: bool = False):
        '''Determine the mapping between antenna pairs and slices of the blt axis of the data_array.'''
        self._blt_slices = get_blt_slices(self, assume_bl_first=assume_bl_first, assume_time_first=assume_time_first)

    def get_polstr_index(self, pol: str) -> int:
        num = polstr2num(pol, x_orientation=self.x_orientation)

        try:
            return self._polnum_indices[num]
        except AttributeError:
            self._determine_pol_indexing()
            return self._polnum_indices[num]

    def _determine_pol_indexing(self):
        self._polnum_indices = {
            polnum: i for i, polnum in enumerate(self.polarization_array)
        }

    def _get_slice(self, data_array, key):
        '''Return a copy of the Nint by Nfreq waterfall or waterfalls for a given key. Abstracts
        away both baseline ordering (by applying complex conjugation) and polarization capitalization.

        Arguments:
            data_array: numpy array of shape (Nblts, 1, Nfreq, Npol), i.e. the size of the full data.
                One generally uses this object's own self.data_array, self.flag_array, or self.nsample_array.
            key: if of the form (0,1,'nn'), return anumpy array.
                 if of the form (0,1), return a dict mapping pol strings to waterfalls.
                 if of of the form 'nn', return a dict mapping ant-pair tuples to waterfalls.
        '''
        if isinstance(key, str):  # asking for a pol
            return {antpair: self._get_slice(data_array, antpair + (key,)) for antpair in self.get_antpairs()}
        elif len(key) == 2:  # asking for antpair
            return {pol: self._get_slice(data_array, key + (pol,)) for pol in self.pols}
        elif len(key) == 3:  # asking for bl-pol
            try:
                pidx = self.get_polstr_index(key[2])
                if data_array.ndim == 4: # old shapes
                    return np.array(
                        data_array[self._blt_slices[tuple(key[:2])], 0, :, pidx]
                    )
                else:
                    return np.array(
                        data_array[self._blt_slices[tuple(key[:2])], :, pidx]
                    )
            except KeyError:
                pidx = self.get_polstr_index(conj_pol(key[2]))
                if data_array.ndim == 4:
                    return np.conj(
                        data_array[self._blt_slices[tuple(key[1::-1])], 0, :, pidx]
                    )
                else:
                    return np.conj(
                        data_array[self._blt_slices[tuple(key[1::-1])], :, pidx]
                    )
        else:
            raise KeyError('Unrecognized key type for slicing data.')

    def _set_slice(self, data_array, key, value):
        '''Update data_array with Nint by Nfreq waterfall(s). Abstracts away both baseline
        ordering (by applying complex conjugation) and polarization capitalization.

        Arguments:
            data_array: numpy array of shape (Nblts, 1, Nfreq, Npol), i.e. the size of the full data.
                One generally uses this object's own self.data_array, self.flag_array, or self.nsample_array.
            key: baseline (e.g. (0,1,'nn)), ant-pair tuple (e.g. (0,1)), or pol str (e.g. 'nn')
            value: if key is a baseline, must be an (Nint, Nfreq) numpy array;
                   if key is an ant-pair tuple, must be a dict mapping pol strings to waterfalls;
                   if key is a pol str, must be a dict mapping ant-pair tuples to waterfalls
        '''
        if isinstance(key, str):  # providing pol with all antpairs
            for antpair in value.keys():
                self._set_slice(data_array, (antpair + (key,)), value[antpair])
        elif len(key) == 2:  # providing antpair with all pols
            for pol in value.keys():
                self._set_slice(data_array, (key + (pol,)), value[pol])
        elif len(key) == 3:  # providing bl-pol
            try:
                pidx = self.get_polstr_index(key[2])
                data_array[self._blt_slices[tuple(key[:2])], :, pidx] = value
            except KeyError:
                pidx = self.get_polstr_index(conj_pol(key[2]))
                data_array[self._blt_slices[tuple(key[1::-1])], :, pidx] = np.conj(value)
        else:
            raise KeyError('Unrecognized key type for slicing data.')

    def build_datacontainers(self):
        '''Turns the data currently loaded into the HERAData object into DataContainers.
        Returned DataContainers include useful metadata specific to the data actually
        in the DataContainers (which may be a subset of the total data). This includes
        antenna positions, frequencies, all times, all lsts, and times and lsts by baseline.

        Returns:
            data: DataContainer mapping baseline keys to complex visibility waterfalls
            flags: DataContainer mapping baseline keys to boolean flag waterfalls
            nsamples: DataContainer mapping baseline keys to interger Nsamples waterfalls
        '''
        # build up DataContainers
        data, flags, nsamples = odict(), odict(), odict()
        meta = self.get_metadata_dict()
        for bl in meta['bls']:
            data[bl] = self._get_slice(self.data_array, bl)
            flags[bl] = self._get_slice(self.flag_array, bl)
            nsamples[bl] = self._get_slice(self.nsample_array, bl)
        data = DataContainer(data)
        flags = DataContainer(flags)
        nsamples = DataContainer(nsamples)

        # store useful metadata inside the DataContainers
        for dc in [data, flags, nsamples]:
            for attr in ['ants', 'data_ants', 'antpos', 'data_antpos', 'freqs', 'times', 'lsts', 'times_by_bl', 'lsts_by_bl']:
                setattr(dc, attr, copy.deepcopy(meta[attr]))

        return data, flags, nsamples

    def read(self, bls=None, polarizations=None, times=None, time_range=None, lsts=None, lst_range=None,
             frequencies=None, freq_chans=None, axis=None, read_data=True, return_data=True,
             run_check=True, check_extra=True, run_check_acceptability=True, 
             assume_time_first: bool = False, assume_bl_first: bool = False, **kwargs):
        '''Reads data from file. Supports partial data loading. Default: read all data in file.

        Arguments:
            bls: A list of antenna number tuples (e.g. [(0,1), (3,2)]) or a list of
                baseline 3-tuples (e.g. [(0,1,'nn'), (2,3,'ee')]) specifying baselines
                to keep in the object. For length-2 tuples, the  ordering of the numbers
                within the tuple does not matter. For length-3 tuples, the polarization
                string is in the order of the two antennas. If length-3 tuples are provided,
                the polarizations argument below must be None. Ignored if read_data is False.
            polarizations: The polarizations to include when reading data into
                the object.  Ignored if read_data is False.
            times: The times to include when reading data into the object.
                Ignored if read_data is False. Miriad will load then select on this axis.
            time_range : length-2 array-like of float, optional. The time range in Julian Date
                to include. Cannot be used with `times`.
            lsts: The lsts in radians to include when reading data into the object.
                Ignored if read_data is False. Miriad will load then select on this axis.
                Cannot be used with `times` or `time_range`.
            lst_range : length-2 array-like of float, optional. The lst range in radians
                to include when. Cannot be used with `times`, `time_range`, or `lsts`.
                Miriad will load then select on this axis. If the second value is smaller than
                the first, the LSTs are treated as having phase-wrapped around LST = 2*pi = 0
                and the LSTs kept on the object will run from the larger value, through 0, and
                end at the smaller value.
            frequencies: The frequencies to include when reading data. Ignored if read_data
                is False. Miriad will load then select on this axis.
            freq_chans: The frequency channel numbers to include when reading data. Ignored
                if read_data is False. Miriad will load then select on this axis.
            axis: Axis for fast concatenation of files (if len(self.filepaths) > 1).
                Allowed values are: 'blt', 'freq', 'polarization'.
            read_data: Read in the visibility and flag data. If set to false, only the
                basic metadata will be read in and nothing will be returned. Results in an
                incompletely defined object (check will not pass). Default True.
            return_data: bool, if True, return the output of build_datacontainers().
            run_check: Option to check for the existence and proper shapes of
                parameters after reading in the file. Default is True.
            check_extra: Option to check optional parameters as well as required
                ones. Default is True.
            run_check_acceptability: Option to check acceptable range of the values of
                parameters after reading in the file. Default is True.
            assume_time_first : bool
                If it is known that the data's blt axis is in time-first ordering, then
                specify this as true, it will speed up reading reasonably significantly.
            assume_bl_first : bool
                If it is known that the data's blt axis is in baseline-first ordering, then
                specify this as true, it will speed up reading reasonably significantly.
            kwargs: extra keyword arguments to pass to UVData.read()

        Returns:
            data: DataContainer mapping baseline keys to complex visibility waterfalls
            flags: DataContainer mapping baseline keys to boolean flag waterfalls
            nsamples: DataContainer mapping baseline keys to interger Nsamples waterfalls
        '''
        # save last read parameters
        locs = locals()
        partials = ['bls', 'polarizations', 'times', 'time_range', 'lsts', 'lst_range', 'frequencies', 'freq_chans']
        self.last_read_kwargs = {p: locs[p] for p in partials}

        # if filepaths is None, this was converted to HERAData
        # from a different pre-loaded object with no history of filepath
        if self.filepaths is not None:
            temp_read = self.read  # store self.read while it's being overwritten
            self.read = super().read  # re-define self.read so UVData can call self.read recursively for lists of files
            # load data
            try:
                if self.filetype in ['uvh5', 'uvfits']:
                    super().read(self.filepaths, file_type=self.filetype, axis=axis, bls=bls, polarizations=polarizations,
                                 times=times, time_range=time_range, lsts=lsts, lst_range=lst_range, frequencies=frequencies,
                                 freq_chans=freq_chans, read_data=read_data, run_check=run_check, check_extra=check_extra,
                                 run_check_acceptability=run_check_acceptability, **kwargs)
                    self.use_future_array_shapes()
                    if self.filetype == 'uvfits':
                        self.unphase_to_drift()
                else:
                    if not read_data:
                        raise NotImplementedError('reading only metadata is not implemented for ' + self.filetype)
                    if self.filetype == 'miriad':
                        super().read(self.filepaths, file_type='miriad', axis=axis, bls=bls, polarizations=polarizations,
                                     time_range=time_range, run_check=run_check, check_extra=check_extra,
                                     run_check_acceptability=run_check_acceptability, **kwargs)
                        self.use_future_array_shapes()
                        if any([times is not None, lsts is not None, lst_range is not None,
                                frequencies is not None, freq_chans is not None]):
                            warnings.warn('miriad does not support partial loading for times/lsts (except time_range) and frequencies. '
                                          'Loading the file first and then performing select.')
                            self.select(times=times, lsts=lsts, lst_range=lst_range, frequencies=frequencies, freq_chans=freq_chans)

                # upsample or downsample data, as appropriate, including metadata. Will use self.longest/shortest_integration
                # if not None (which came from whole file metadata) since partial i/o might change the current longest or
                # shortest integration in a way that would create insonsistency between partial reads/writes.
                if self.upsample:
                    if hasattr(self, 'shortest_integration') and self.shortest_integration is not None:
                        self.upsample_in_time(max_int_time=self.shortest_integration)
                    else:
                        self.upsample_in_time(max_int_time=np.min(self.integration_time))
                if self.downsample:
                    if hasattr(self, 'longest_integration') and self.longest_integration is not None:
                        self.downsample_in_time(min_int_time=self.longest_integration)
                    else:
                        self.downsample_in_time(min_int_time=np.max(self.integration_time))

            finally:
                self.read = temp_read  # reset back to this function, regardless of whether the above try excecutes successfully

        # process data into DataContainers
        if read_data or self.filetype in ['uvh5', 'uvfits']:
            self._determine_blt_slicing(
                assume_bl_first=assume_bl_first, 
                assume_time_first=assume_time_first
            )
            self._determine_pol_indexing()
        if read_data and return_data:
            return self.build_datacontainers()

    def select(self, inplace=True, **kwargs):
        """
        Select-out parts of a HERAData object.

        Args:
            inplace: Overwrite self, otherwise return a copy.
            kwargs : pyuvdata.UVData select keyword arguments.
        """
        # select
        output = super(HERAData, self).select(inplace=inplace, **kwargs)
        if inplace:
            output = self

        # recompute slices if necessary
        names = ['antenna_nums', 'antenna_names', 'ant_str', 'bls', 'blt_inds',
                 'times', 'time_range', 'lsts', 'lst_range']
        for n in names:
            if n in kwargs and kwargs[n] is not None:
                output._determine_blt_slicing()
                output._determine_pol_indexing()
                break
        if 'polarizations' in kwargs and kwargs['polarizations'] is not None:
            output._determine_pol_indexing()

        if not inplace:
            return output

    def __add__(self, other, inplace=False, **kwargs):
        """
        Combine two HERAData objects.

        Combine along baseline-time, polarization or frequency.
        See pyuvdata.UVData.__add__ for more details.

        Args:
            other : Another HERAData object
            inplace: Overwrite self as we go, otherwise create a third object
                as the sum of the two (default).
            kwargs : UVData.__add__ keyword arguments
        """
        output = super(HERAData, self).__add__(other, inplace=inplace, **kwargs)
        if inplace:
            output = self
        output._determine_blt_slicing()
        output._determine_pol_indexing()
        if not inplace:
            return output

    def __getitem__(self, key):
        """
        Shortcut for reading a single visibility waterfall given a
        baseline tuple. If key exists it will return it using its
        blt_slice, if it does not it will attempt to read it
        from disk.
        """
        try:
            return self._get_slice(self.data_array, key)
        except KeyError:
            return self.read(bls=key)[0][key]

    def update(self, data=None, flags=None, nsamples=None, tSlice=None, fSlice=None):
        '''Update internal data arrays (data_array, flag_array, and nsample_array)
        using DataContainers (if not left as None) in preparation for writing to disk.

        Arguments:
            data: Optional DataContainer mapping baselines to complex visibility waterfalls
            flags: Optional DataContainer mapping baselines to boolean flag waterfalls
            nsamples: Optional DataContainer mapping baselines to interger Nsamples waterfalls
            tSlice: Optional slice of indices of the times to update. Must have the same size
                as the 0th dimension of the input gains/flags/nsamples.
            fSlice: Optional slice of indices of the freqs to update. Must have the same size
                as the 1st dimension of the input gains/flags/nsamples.
        '''
        # provide sensible defaults for tinds and finds
        update_full_waterfall = (tSlice is None) and (fSlice is None)
        if tSlice is None:
            tSlice = slice(0, self.Ntimes)
        if fSlice is None:
            fSlice = slice(0, self.Nfreqs)

        def _set_subslice(data_array, bl, this_waterfall):
            if update_full_waterfall:
                # directly write into relevant data_array
                self._set_slice(data_array, bl, this_waterfall)
            else:
                # copy out full waterfall, update just the relevant slices, and write back to data_array
                full_waterfall = self._get_slice(data_array, bl)
                full_waterfall[tSlice, fSlice] = this_waterfall
                self._set_slice(data_array, bl, full_waterfall)

        if data is not None:
            for bl in data.keys():
                _set_subslice(self.data_array, bl, data[bl])
        if flags is not None:
            for bl in flags.keys():
                _set_subslice(self.flag_array, bl, flags[bl])
        if nsamples is not None:
            for bl in nsamples.keys():
                _set_subslice(self.nsample_array, bl, nsamples[bl])

    def partial_write(self, output_path, data=None, flags=None, nsamples=None,
                      clobber=False, inplace=False, add_to_history='',
                      **kwargs):
        '''Writes part of a uvh5 file using DataContainers whose shape matches the most recent
        call to HERAData.read() in this object. The overall file written matches the shape of the
        input_data file called on __init__. Any data/flags/nsamples left as None will be written
        as was currently stored in the HERAData object. Does not work for other filetypes or when
        the HERAData object is initialized with a list of files.

        Arguments:
            output_path: path to file to write uvh5 file to
            data: Optional DataContainer mapping baselines to complex visibility waterfalls
            flags: Optional DataContainer mapping baselines to boolean flag waterfalls
            nsamples: Optional DataContainer mapping baselines to interger Nsamples waterfalls
            clobber: if True, overwrites existing file at output_path
            inplace: update this object's data_array, flag_array, and nsamples_array.
                This saves memory but alters the HERAData object.
            add_to_history: string to append to history (only used on first call of
                partial_write for a given output_path)
            kwargs: addtional keyword arguments update UVData attributes. (Only used on
                first call of partial write for a given output_path).
        '''
        # Type verifications
        if self.filetype != 'uvh5':
            raise NotImplementedError('Partial writing for filetype ' + self.filetype + ' has not been implemented.')
        if len(self.filepaths) > 1:
            raise NotImplementedError('Partial writing for list-loaded HERAData objects has not been implemented.')

        # get writer or initialize new writer if necessary
        if output_path in self._writers:
            hd_writer = self._writers[output_path]  # This hd_writer has metadata for the entire output file
        else:
            hd_writer = HERAData(self.filepaths[0])
            hd_writer.history += add_to_history
            for attribute, value in kwargs.items():
                hd_writer.__setattr__(attribute, value)
            hd_writer.initialize_uvh5_file(output_path, clobber=clobber)  # Makes an empty file (called only once)
            self._writers[output_path] = hd_writer
        if inplace:  # update this objects's arrays using DataContainers
            this = self
        else:  # make a copy of this object and then update the relevant arrays using DataContainers
            this = copy.deepcopy(self)
        this.update(data=data, flags=flags, nsamples=nsamples)
        hd_writer.write_uvh5_part(output_path, this.data_array, this.flag_array,
                                  this.nsample_array, **self.last_read_kwargs)

    def iterate_over_bls(self, Nbls=1, bls=None, chunk_by_redundant_group=False, reds=None,
                         bl_error_tol=1.0, include_autos=True, frequencies=None):
        '''Produces a generator that iteratively yields successive calls to
        HERAData.read() by baseline or group of baselines.

        Arguments:
            Nbls: number of baselines to load at once.
            bls: optional user-provided list of baselines to iterate over.
                Default: use self.bls (which only works for uvh5).
            chunk_by_redundant_group: bool, optional
                If true, retrieve bls sorted by redundant groups.
                If Nbls is greater then the number of baselines in a redundant group
                then return consecutive redundant groups with total baseline count
                less then or equal to Nbls.
                If Nbls is smaller then the number of baselines in a redundant group
                then still return that group but raise a Warning.
                Default is False
            reds: list, optional
                list of lists; each containing the antpairpols in each redundant group
                must be provided if chunk_by_redundant_group is True.
            bl_error_tol: float, optional
                    the largest allowable difference between baselines in a redundant group in meters.
                    (in the same units as antpos). Normally, this is up to 4x the largest antenna position error.
                    default is 1.0meters
            include_autos: bool, optional
                include autocorrelations in iteration if True.
                Default is True.
            frequencies: array-like, optional
                optional list of float frequencies to load.
                Default (None) loads all frequencies in data.

        Yields:
            data, flags, nsamples: DataContainers (see HERAData.read() for more info).
        '''
        if bls is None:
            if self.filetype != 'uvh5':
                raise NotImplementedError('Baseline iteration without explicitly setting bls for filetype ' + self.filetype
                                          + ' without setting bls has not been implemented.')
            bls = self.bls
            if isinstance(bls, dict):  # multiple files
                bls = list(set([bl for bls in bls.values() for bl in bls]))
            bls = sorted(bls)
        if not chunk_by_redundant_group:
            if not include_autos:
                # filter out autos if include_autos is False.
                bls = [bl for bl in bls if bl[0] != bl[1]]
            baseline_chunks = [bls[i:i + Nbls] for i in range(0, len(bls), Nbls)]
        else:
            if reds is None:
                if self.filetype != 'uvh5':
                    raise NotImplementedError('Redundant group iteration without explicitly setting antpos for filetype ' + self.filetype
                                              + ' without setting antpos has not been implemented.')

                # generate data_antpos dict to feed into get_reds
                # that accounts for possibility that
                # HERAData was initialized from multiple
                # files in which case self.data_antpos is a dict of dicts.
                if len(self.filepaths) > 1:
                    data_antpos = {}
                    for k in self.data_antpos:
                        data_antpos.update(self.data_antpos[k])
                    pols = set({})
                    for k in self.pols:
                        pols.union(set(self.pols[k]))
                    pols = list(pols)
                else:
                    data_antpos = self.data_antpos
                    pols = self.pols

                reds = redcal.get_reds(data_antpos, pols=pols, bl_error_tol=bl_error_tol,
                                       include_autos=include_autos)
            # filter reds by baselines
            reds = redcal.filter_reds(reds, bls=bls)
            # make sure that every baseline is in reds
            baseline_chunks = chunk_baselines_by_redundant_groups(reds=reds, max_chunk_size=Nbls)
        for chunk in baseline_chunks:
            yield self.read(bls=chunk, frequencies=frequencies)

    def iterate_over_freqs(self, Nchans=1, freqs=None):
        '''Produces a generator that iteratively yields successive calls to
        HERAData.read() by frequency channel or group of contiguous channels.

        Arguments:
            Nchans: number of frequencies to load at once.
            freqs: optional user-provided list of frequencies to iterate over.
                Default: use self.freqs (which only works for uvh5).

        Yields:
            data, flags, nsamples: DataContainers (see HERAData.read() for more info).
        '''
        if freqs is None:
            if self.filetype != 'uvh5':
                raise NotImplementedError('Frequency iteration for filetype ' + self.filetype
                                          + ' without setting freqs has not been implemented.')
            freqs = self.freqs
            if isinstance(self.freqs, dict):  # multiple files
                freqs = np.unique(list(self.freqs.values()))
        for i in range(0, len(freqs), Nchans):
            yield self.read(frequencies=freqs[i:i + Nchans])

    def iterate_over_times(self, Nints=1, times=None):
        '''Produces a generator that iteratively yields successive calls to
        HERAData.read() by time or group of contiguous times. N.B. May
        produce unexpected results for BDA data that has not been upsampled
        or downsampled to a common time resolution.

        Arguments:
            Nints: number of integrations to load at once.
            times: optional user-provided list of times to iterate over.
                Default: use self.times (which only works for uvh5).

        Yields:
            data, flags, nsamples: DataContainers (see HERAData.read() for more info).
        '''
        if times is None:
            if self.filetype != 'uvh5':
                raise NotImplementedError('Time iteration for filetype ' + self.filetype
                                          + ' without setting times has not been implemented.')
            times = self.times
            if isinstance(times, dict):  # multiple files
                times = np.unique(list(times.values()))
        for i in range(0, len(times), Nints):
            yield self.read(times=times[i:i + Nints])

    def init_HERACal(self, gain_convention='divide', cal_style='redundant'):
        '''Produces a HERACal object using the metadata in this HERAData object.

        Arguments:
            gain_convention: str indicating whether gains are to calibrated by "multiply"ing or "divide"ing.
            cal_style: str indicating how calibration was done, either "sky" or "redundant".

        Returns:
            HERACal object with gain, flag, quality, and total_quality arrays initialized (to 1, True, 0, and 0)
        '''
        # create UVCal object from self
        uvc = UVCal().initialize_from_uvdata(self, gain_convention='divide', cal_style='redundant')

        # create empty data arrays (using future array shapes, which is default true for initialize_from_uvdata)
        uvc.gain_array = np.ones((uvc.Nants_data, uvc.Nfreqs, uvc.Ntimes, uvc.Njones), dtype=np.complex64)
        uvc.flag_array = np.ones((uvc.Nants_data, uvc.Nfreqs, uvc.Ntimes, uvc.Njones), dtype=bool)
        uvc.quality_array = np.zeros((uvc.Nants_data, uvc.Nfreqs, uvc.Ntimes, uvc.Njones), dtype=np.float32)
        uvc.total_quality_array = np.zeros((uvc.Nfreqs, uvc.Ntimes, uvc.Njones), dtype=np.float32)

        # convert to HERACal and return
        return to_HERACal(uvc)

    def empty_arrays(self):
        '''Sets self.data_array and self.nsample_array to all zeros and self.flag_array to all True (if they are not None).'''
        self.data_array = (np.zeros_like(self.data_array) if self.data_array is not None else None)
        self.flag_array = (np.ones_like(self.flag_array) if self.flag_array is not None else None)
        self.nsample_array = (np.zeros_like(self.nsample_array) if self.nsample_array is not None else None)


def read_hera_hdf5(
    filenames, bls=None, pols=None, keep_times=list[float] | None, full_read_thresh=0.002,
    read_data=True, read_flags=False, read_nsamples=False,
    check=False, dtype=np.complex128, verbose=False
):
    '''A potentially faster interface for reading HERA HDF5 files. Only concatenates
    along time axis. Puts times in ascending order, but does not check that
    files are contiguous. Currently not BDA compatible.

    Arguments:
        filenames: list of files to read
        bls: list of (ant_1, ant_2, [polstr]) tuples to read out of files.
             Default: all bls common to all files.
        pols: list of pol strings to read out of files. Default: all, but is
              superceded by any polstrs listed in bls.
        keep_times: list of times to read out of files. Default: all. Note: all times 
              are always read from the files, setting this only down-filters times
              after reading.
        full_read_thresh (0.002): fractional threshold for reading whole file
                                  instead of baseline by baseline.
        read_data (bool, True): read data
        read_flags (bool, False): read flags
        read_nsamples (bool, False): read nsamples
        check (bool, False): run sanity checks to make sure files match.
        dtype (np.complex128): numpy datatype for output complex-valued arrays
        verbose: print some progress messages.

    Returns:
        rv: dict with keys 'info' and optionally 'data', 'flags', and 'nsamples',
            based on whether read_data, read_flags, and read_nsamples are true.
        rv['info']: metadata dict with keys 'freqs' (1D array), 'times' (1D array),
                    'pols' (list), 'ants' (1D array), 'antpos' (dict of antenna: 3D position),
                    'bls' (list of all (ant_1, ant_2) baselines in the file), 'data_ants' (1D array)
                    'latitude' (float in degrees), longitude (float in degrees), altitude (float in m)
        rv['data']: dict of 2D data with (i, j, pol) keys.
        rv['flags']: dict of 2D flags with (i, j, pol) keys.
        rv['nsamples']: dict of 2D nsamples with (i, j, pol) keys.
    '''
    info = {}
    times = []
    bl2ind = {}
    inds = {}
    # Read file metadata to size up arrays and sort times
    filenames = _parse_input_files(filenames, name='input_data')
    for filename in filenames:
        if verbose:
            print(f'Reading header of {filename}')
        with h5py.File(filename, 'r') as f:
            h = f['/Header']
            if check:
                # Check that there aren't extra spectral windows
                assert int(h['Nspws'][()]) == 1  # not a hera file
            if len(times) == 0:
                if len(h['freq_array'].shape) == 2:  # old pyuvdata shapes with spectral windows
                    info['freqs'] = h['freq_array'][0]  # make 1D instead of 2D
                else:
                    info['freqs'] = h['freq_array'][()]  # make 1D instead of 2D
                nfreqs = info['freqs'].size
                pol_array = h['polarization_array'][()]
                npols = pol_array.size
                # the following errors if x_orientation not set in this hdf5
                x_orient = str(h['x_orientation'][()], encoding='utf-8')
                pol_indices = {uvutils.parse_polstr(POL_NUM2STR_DICT[n], x_orientation=x_orient): cnt
                               for cnt, n in enumerate(pol_array)}
                info['pols'] = list(pol_indices.keys())
                info['x_orientation'] = x_orient
                info['ants'] = antenna_numbers = h['antenna_numbers'][()]
                info['antpos'] = dict(zip(antenna_numbers, h['antenna_positions'][()]))
                for coord in ['latitude', 'longitude', 'altitude']:
                    info[coord] = h[coord][()]
            elif check:
                # Check that all files have the same number of frequencies
                assert int(h['Nfreqs'][()]) == nfreqs
            # Determine blt ordering (baselines then times, or times then baselines)
            ntimes = int(h['Ntimes'][()])
            _times = h['time_array'][:ntimes]
            time_first = (np.unique(_times).size == ntimes)
            nbls = int(h['Nblts'][()]) // ntimes
            if time_first:
                # time-baseline ordering
                ant1_array = h['ant_1_array'][::ntimes]
                ant2_array = h['ant_2_array'][::ntimes]
            else:
                # baseline-time ordering
                _times = h['time_array'][::nbls]
                ant1_array = h['ant_1_array'][:nbls]
                ant2_array = h['ant_2_array'][:nbls]
            _info = {'time_first': time_first, 'ntimes': ntimes, 'nbls': nbls}
            times.append((_times, filename, _info))
            data_ants = set(ant1_array)
            data_ants.update(set(ant2_array))
            _hash = hash((ant1_array.tobytes(), ant2_array.tobytes(), time_first, ntimes))
            # map baselines to array indices for each unique antenna order
            if _hash not in inds:
                inds[_hash] = {}

                if time_first:
                    for n, (i, j) in  enumerate(zip(ant1_array, ant2_array)):
                        slc = slice(n * ntimes, (n + 1) * ntimes)
                        inds[_hash][(i, j)] = slc
                        inds[_hash][(j, i)] = slc  # Allow for conjugation
                else:
                    for n, (i, j) in  enumerate(zip(ant1_array, ant2_array)):
                        slc = slice(n, None, nbls)
                        inds[_hash][(i, j)] = slc
                        inds[_hash][(j, i)] = slc  # Allow for conjugation


                if bls is not None:
                    # Make sure our baselines of interest are in this file
                    if not all(bl[:2] in inds[_hash] for bl in bls):
                        missing_bls = [bl for bl in bls if bl[:2] not in inds[_hash]]
                        raise ValueError(f'File {filename} missing:' + str(missing_bls))

                if 'bls' not in info:
                    info['bls'] = set(inds[_hash].keys())
                    info['data_ants'] = data_ants
                else:
                    info['bls'].intersection_update(set(inds[_hash].keys()))
                    info['data_ants'].intersection_update(data_ants)
            bl2ind[filename] = inds[_hash]

    if bls is None:
        # generate a set of bls if we didn't have one passed in
        if pols is None:
            pols = list(pol_indices.keys())
        bls = info['bls']
        bls = set(bl + (p,) for bl in bls for p in pols)
    else:
        # if length 2 baselines are passed in, add on polarizations
        bls_len2 = set(bl for bl in bls if len(bl) == 2)
        if len(bls_len2) > 0:
            if pols is None:
                pols = list(pol_indices.keys())
            bls = set(bl for bl in bls if len(bl) == 3)
            bls = bls.union([bl + (p,) for bl in bls_len2 for p in pols])
        # record polarizations as total of ones indexed in bls
        pols = set(bl[2] for bl in bls)
    # sort files by time of first integration
    times.sort(key=lambda x: x[0][0])
    info['times'] = np.concatenate([t[0] for t in times], axis=0)
    tot_times = info['times'].size

    # preallocate buffers
    rv = {}
    if read_data:
        rv['visdata'] = {bl: np.empty((tot_times, nfreqs), dtype=dtype) for bl in bls}
    if read_flags:
        rv['flags'] = {bl: np.empty((tot_times, nfreqs), dtype=bool) for bl in bls}
    if read_nsamples:
        rv['nsamples'] = {bl: np.empty((tot_times, nfreqs), dtype=np.float32) for bl in bls}
    # bail here if all we wanted was the info
    if len(rv) == 0:
        return {'info': info}

    t = 0
    for _times, filename, _info in times:
        inds = bl2ind[filename]
        ntimes = _info['ntimes']
        nbls = _info['nbls']
        if verbose:
            print(f'Reading data from {filename}')
        with h5py.File(filename, 'r') as f:
            if check:
                h = f['/Header']
                assert ntimes == int(h['Ntimes'][()])
                assert nbls == int(h['Nblts'][()]) // ntimes
                # Check that files sorted correctly into time order
                if _info['time_first']:
                    assert np.allclose(h['time_array'][:ntimes], _times)
                else:
                    assert np.allclose(h['time_array'][::nbls], _times)
            # decide whether to read all the data in, or use partial I/O
            full_read = (len(bls) > full_read_thresh * nbls * npols)
            if full_read and verbose:
                print('Reading full file')
            for key, data in rv.items():
                d = f['/Data'][key]  # data not read yet
                if full_read:
                    d = d[()]  # reads data

                # Support old array shapes
                if len(d.shape) == 4:
                    # Support polarization-transposed arrays
                    if d.shape[-1] == nfreqs:
                        def index_exp(i, j, p):
                            return np.index_exp[inds[i, j], 0, pol_indices[p]]
                    else:
                        def index_exp(i, j, p):
                            return np.index_exp[inds[i, j], 0, :, pol_indices[p]]
                # Support new array shapes
                if len(d.shape) == 3:
                    # Support polarization-transposed arrays
                    if d.shape[-1] == nfreqs:
                        def index_exp(i, j, p):
                            return np.index_exp[inds[i, j], pol_indices[p]]
                    else:
                        def index_exp(i, j, p):
                            return np.index_exp[inds[i, j], :, pol_indices[p]]

                # handle HERA's raw (int) and calibrated (complex) file formats
                if key == 'visdata' and not np.iscomplexobj(d):
                    for i, j, p in bls:
                        _d = d[index_exp(i, j, p)]
                        data[i, j, p][t:t + ntimes].real = _d['r']
                        data[i, j, p][t:t + ntimes].imag = _d['i']
                else:
                    for i, j, p in bls:
                        data[i, j, p][t:t + ntimes] = d[index_exp(i, j, p)]

            t += ntimes
    
    # Now subselect the times. 
    if keep_times is not None:
        time_mask = np.array([t in keep_times for t in info['times']])
        info['times'] = info['times'][time_mask]
        for key in ['visdata', 'flags', 'nsamples']:
            if key in rv:
                for bl in rv[key]:
                    rv[key][bl] = rv[key][bl][time_mask]

    # Quick renaming of data key for niceness
    if 'visdata' in rv:
        rv['data'] = rv.pop('visdata', [])
    info['data_ants'] = np.array(sorted(info['data_ants']))
    rv['info'] = info
    return rv


class HERADataFastReader:
    '''Wrapper class around read_hera_hdf5 meant to mimic the functionality of HERAData for drop-in replacement.'''

    def __init__(self, input_data, read_metadata=True, check=False, skip_lsts=False):
        '''Instantiates a HERADataFastReader object. Only supports reading uvh5 files, not writing them.
        Does not support BDA and only supports patial i/o along baselines and polarization axes.

        Arguments:
            input_data: path or list of paths to uvh5 files.
            read_metadata (bool, True): reads metadata from file and stores it internally to try to match HERAData
            check (bool, False): run sanity checks to make sure files match.
            skip_lsts (bool, False): save time by not computing LSTs from JDs
        '''
        # parse input_data as filepath(s)
        self.filepaths = _parse_input_files(input_data, name='input_data')

        # load metadata only
        rv = {'info': {}}
        if read_metadata:
            rv = read_hera_hdf5(self.filepaths, read_data=False, read_flags=False, read_nsamples=False, check=False)
            self._adapt_metadata(rv['info'], skip_lsts=skip_lsts)

        # update metadata internally
        self.info = rv['info']
        for meta in HERAData.HERAData_metas:
            if meta in rv['info']:
                setattr(self, meta, rv['info'][meta])
            else:
                setattr(self, meta, None)

        self.x_orientation = rv['info']['x_orientation']
        
        # create functions that error informatively when trying to use standard HERAData/UVData methods
        for funcname in list(dir(HERAData)):
            if funcname.startswith('__') and funcname.endswith('__'):
                continue  # don't overwrite things like __class__ and __init__
            if funcname in ['read', '_make_datacontainer', '_HERAData_error']:
                continue  # don't overwrite functions with errors that we actually use
            setattr(self, funcname, self._HERAData_error)

    def _adapt_metadata(self, info_dict, skip_lsts=False):
        '''Updates metadata from read_hera_hdf5 to better match HERAData. Updates info_dict in place.'''
        info_dict['data_ants'] = sorted(info_dict['data_ants'])
        info_dict['antpairs'] = sorted(info_dict['bls'])
        info_dict['bls'] = sorted(set([ap + (pol, ) for ap in info_dict['antpairs'] for pol in info_dict['pols']]))
        XYZ = XYZ_from_LatLonAlt(info_dict['latitude'] * np.pi / 180, info_dict['longitude'] * np.pi / 180, info_dict['altitude'])
        enu_antpos = ENU_from_ECEF(np.array([antpos for ant, antpos in info_dict['antpos'].items()]) + XYZ,
                                   info_dict['latitude'] * np.pi / 180, info_dict['longitude'] * np.pi / 180, info_dict['altitude'])
        info_dict['antpos'] = {ant: enu for enu, ant in zip(enu_antpos, info_dict['antpos'])}
        info_dict['data_antpos'] = {ant: info_dict['antpos'][ant] for ant in info_dict['data_ants']}
        info_dict['times'] = np.unique(info_dict['times'])
        info_dict['times_by_bl'] = {ap: info_dict['times'] for ap in info_dict['antpairs']}
        info_dict['times_by_bl'].update({(a2, a1): info_dict['times'] for (a1, a2) in info_dict['antpairs']})
        if not skip_lsts:
            info_dict['lsts'] = JD2LST(info_dict['times'], info_dict['latitude'], info_dict['longitude'], info_dict['altitude'])
            info_dict['lsts_by_bl'] = {ap: info_dict['lsts'] for ap in info_dict['antpairs']}

    def _HERAData_error(self, *args, **kwargs):
        raise NotImplementedError('HERADataFastReader does not support this method. Try HERAData instead.')

    def read(self, bls=None, pols=None, keep_times: list[float] | None = None,
             full_read_thresh=0.002, read_data=True, read_flags=True,
             read_nsamples=True, check=False, dtype=np.complex128, verbose=False, skip_lsts=False):
        '''A faster read that only concatenates along the time axis. Puts times in ascending order, but does not
        check that files are contiguous. Currently not BDA compatible.

        Arguments:
            bls: list of (ant_1, ant_2, [polstr]) tuples to read out of files. Default: all bls common to all files.
            pols: list of pol strings to read out of files. Default: all, but is superceded by any polstrs listed in bls.
            keep_times: list of times to read out of files. Default: all. Note: all times 
              are always read from the files, setting this only down-filters times
              after reading.
            full_read_thresh (0.002): fractional threshold for reading whole file instead of baseline by baseline.
            read_data (bool, True): read data
            read_flags (bool, True): read flags
            read_nsamples (bool, True): read nsamples
            check (bool, False): run sanity checks to make sure files match.
            dtype (np.complex128): numpy datatype for output complex-valued arrays
            verbose: print some progress messages.
            skip_lsts (bool, False): save time by not computing LSTs from JDs

        Returns:
            data: DataContainer mapping baseline keys to complex visibility waterfalls (if read_data is True, else None)
            flags: DataContainer mapping baseline keys to boolean flag waterfalls (if read_flags is True, else None)
            nsamples: DataContainer mapping baseline keys to interger Nsamples waterfalls (if read_nsamples is True, else None)
        '''
        rv = read_hera_hdf5(
            self.filepaths, bls=bls, pols=pols, keep_times=keep_times,
            full_read_thresh=full_read_thresh,
            read_data=read_data, read_flags=read_flags, read_nsamples=read_nsamples,
            check=check, dtype=dtype, verbose=verbose
        )
        self._adapt_metadata(rv['info'], skip_lsts=skip_lsts)

        # make autocorrelations real by taking the abs, matches UVData._fix_autos()
        if 'data' in rv:
            for bl in rv['data']:
                if split_bl(bl)[0] == split_bl(bl)[1]:
                    rv['data'][bl] = np.abs(rv['data'][bl])

        # construct datacontainers from result
        return (
            self._make_datacontainer(rv, 'data'), 
            self._make_datacontainer(rv, 'flags'), 
            self._make_datacontainer(rv, 'nsamples')
        )

    def _make_datacontainer(self, rv, key='data'):
        '''Converts outputs from read_hera_hdf5 to a more standard HERAData output.'''
        if key not in rv:
            return None

        # construct datacontainer with whatever metadata is available
        dc = DataContainer(rv[key])
        for meta in HERAData.HERAData_metas:
            if meta in rv['info'] and meta not in ['pols', 'antpairs', 'bls']:  # these are functions on datacontainers
                setattr(dc, meta, rv['info'][meta])

        return dc


def read_filter_cache_scratch(cache_dir):
    """
    Load files from a cache specified by cache_dir.
    cache files are intended to serve as common short-term on-disk scratch for filtering matrices
    that can be loaded by multiple compute nodes process a night and save computational time by avoiding
    recomputing filter matrices (that often involve psuedo-inverses).

    A node processing a single chunk will be able to read in any cache matrices that were already
    computed from previous chunks.

    cache files are named with randomly generated strings with the extension ".filter_cache". They
    are not intended for long-term or cross-platform storage and are currently designed to be deleted at the end
    of processing night.

    Parameters
    ----------
    cache_dir, string, path to a folder that is used for the cache
        files in this folder with an extension .filter_cache are assumed
        to be cache files. These files are pickled caches from previous filtering runs.
    """
    # Load up the cache file with the most keys (precomputed filter matrices).
    cache = {}
    cache_files = glob.glob(cache_dir + '/*.filter_cache')
    # loop through cache files, load them.
    # If there are new keys, add them to internal cache.
    # If not, delete the reference matrices from memory.
    for cache_file in cache_files:
        cfile = open(cache_file, 'rb')
        cache_t = pickle.load(cfile)
        for key in cache_t:
            if key not in cache:
                cache[key] = cache_t[key]
    return cache


def write_filter_cache_scratch(filter_cache, cache_dir=None, skip_keys=None):
    """
    write cached cache to a new cache file.

    cache files are intended to serve as common short-term on-disk scratch for filtering matrices
    that can be loaded by multiple compute nodes process a night and save computational time by avoiding
    recomputing filter matrices (that often involve psuedo-inverses).

    A node processing a single chunk will be able to read in any cache matrices that were already
    computed from previous chunks.

    cache files are named with randomly generated strings with the extension ".filter_cache". They
    are not intended for long-term or cross-platform storage and are currently designed to be deleted at the end
    of processing night.

    Parameters
    ----------
    filter_cache, dict, dictionary of values that we wish to cache.
    cache_dir, string, optional, path to a folder that is used for the cache
        files in this folder with an extension .filter_cache are assumed
        to be cache files. These files are pickled caches from previous filtering runs.
        default, current working directory.
    skip_keys, list, list of keys to skip in writing the filter_cache.
    """
    if skip_keys is None:
        skip_keys = []
    # if the keys_before instantiation wasn't a list, then
    # keys_before would just be the current keys of cache and we
    # wouldn't have any new keys.
    new_filters = {k: filter_cache[k] for k in filter_cache if k not in skip_keys}
    if len(new_filters) > 0:
        # generate new file name
        if cache_dir is None:
            cache_dir = os.getcwd()
        cache_file_name = '%032x' % random.getrandbits(128) + '.filter_cache'
        cfile = open(os.path.join(cache_dir, cache_file_name), 'ab')
        pickle.dump(new_filters, cfile)
    else:
        warnings.warn("No new keys provided. No cache file written.")


def load_flags(flagfile, filetype='h5', return_meta=False, assume_time_first: bool = False, assume_bl_first: bool = False):
    '''Load flags from a file and returns them as a DataContainer (for per-visibility flags)
    or dictionary (for per-antenna or per-polarization flags). More than one spectral window
    is not supported. Assumes times are evenly-spaced and in order for each baseline.

    Arguments:
        flagfile: path to file containing flags and flagging metadata
        filetype: either 'h5' or 'npz'. 'h5' assumes the file is readable as a hera_qm
            UVFlag object in the 'flag' mode (could be by baseline, by antenna, or by
            polarization). 'npz' provides legacy support for the IDR2.1 flagging npzs,
            but only for per-visibility flags.
        return_meta: if True, return a metadata dictionary with, e.g., 'times', 'freqs', 'history'

    Returns:
        flags: dictionary or DataContainer mapping keys to Ntimes x Nfreqs numpy arrays.
            if 'h5' and 'baseline' mode or 'npz': DataContainer with keys like (0,1,'nn')
            if 'h5' and 'antenna' mode: dictionary with keys like (0,'Jnn')
            if 'h5' and 'waterfall' mode: dictionary with keys like 'Jnn'
        meta: (only returned if return_meta is True)
    '''
    flags = {}
    if filetype not in ['h5', 'npz']:
        raise ValueError("filetype must be 'h5' or 'npz'.")

    elif filetype == 'h5':
        from pyuvdata import UVFlag
        uvf = UVFlag(flagfile)
        assert uvf.mode == 'flag', 'The input h5-based UVFlag object must be in flag mode.'
        assert (np.issubsctype(uvf.polarization_array.dtype, np.signedinteger)
                or np.issubsctype(uvf.polarization_array.dtype, np.str_)), \
            "The input h5-based UVFlag object's polarization_array must be integers or byte strings."
        freqs = np.unique(uvf.freq_array)
        times = np.unique(uvf.time_array)
        history = uvf.history

        if uvf.type == 'baseline':  # one time x freq waterfall per baseline
            blt_slices = get_blt_slices(uvf, assume_time_first=assume_time_first, assume_bl_first=assume_bl_first)
            for ip, pol in enumerate(uvf.polarization_array):
                if np.issubdtype(uvf.polarization_array.dtype, np.signedinteger):
                    pol = polnum2str(pol, x_orientation=uvf.x_orientation)  # convert to string if possible
                else:
                    pol = ','.join([polnum2str(int(p), x_orientation=uvf.x_orientation) for p in pol.split(',')])
                for (ant1, ant2), blt_slice in blt_slices.items():
                    flags[(ant1, ant2, pol)] = uvf.flag_array[blt_slice, 0, :, ip]
            # data container only supports standard polarizations strings
            if np.issubdtype(uvf.polarization_array.dtype, np.signedinteger):
                flags = DataContainer(flags)

        elif uvf.type == 'antenna':  # one time x freq waterfall per antenna
            for i, ant in enumerate(uvf.ant_array):
                for ip, jpol in enumerate(uvf.polarization_array):
                    if np.issubdtype(uvf.polarization_array.dtype, np.signedinteger):
                        jpol = jnum2str(jpol, x_orientation=uvf.x_orientation)  # convert to string if possible
                    else:
                        jpol = ','.join([jnum2str(int(p), x_orientation=uvf.x_orientation) for p in jpol.split(',')])
                    flags[(ant, jpol)] = np.array(uvf.flag_array[i, 0, :, :, ip].T)

        elif uvf.type == 'waterfall':  # one time x freq waterfall (per visibility polarization)
            for ip, jpol in enumerate(uvf.polarization_array):
                if np.issubdtype(uvf.polarization_array.dtype, np.signedinteger):
                    jpol = jnum2str(jpol, x_orientation=uvf.x_orientation)  # convert to string if possible
                else:
                    jpol = ','.join([jnum2str(int(p), x_orientation=uvf.x_orientation) for p in jpol.split(',')])
                flags[jpol] = uvf.flag_array[:, :, ip]

    elif filetype == 'npz':  # legacy support for IDR 2.1 npz format
        npz = np.load(flagfile)
        pols = [polnum2str(p) for p in npz['polarization_array']]
        freqs = np.unique(npz['freq_array'])
        times = np.unique(npz['time_array'])
        history = npz['history']
        nAntpairs = len(npz['antpairs'])
        assert npz['flag_array'].shape[0] == nAntpairs * len(times), \
            'flag_array must have flags for all baselines for all times.'
        for p, pol in enumerate(pols):
            flag_array = np.reshape(npz['flag_array'][:, 0, :, p], (len(times), nAntpairs, len(freqs)))
            for n, (i, j) in enumerate(npz['antpairs']):
                flags[i, j, pol] = flag_array[:, n, :]
        flags = DataContainer(flags)

    if return_meta:
        return flags, {'freqs': freqs, 'times': times, 'history': history}
    else:
        return flags


def get_file_times(filepaths, filetype='uvh5'):
    """
    Get a file's lst_array in radians and time_array in Julian Date.

    Some caveats:
        - Miriad standard is bin start, so a shift by int_time / 2 is performed.
          uvh5 standard is bin center, so times are left untouched.
        - Miriad files do not support baseline-dependent averaging (BDA).
        - With BDA for uvh5 files, the results will correspond to the least-averaged
          baseline in the file.
        - With uvh5 files with a single integration, it is assumed that the integration
          time and dtime are the same. This may not be true in LST-binned files.

    Args:
        filepaths : type=list or str, filepath or list of filepaths
        filetype : str, options=['miriad', 'uvh5']

    Returns:
        dlst : ndarray (or float if filepaths is a string) of lst bin width [radian]
        dtime : ndarray (or float if filepaths is a string) of time bin width [Julian Date]
        file_lst_arrays : list of ndarrays (or list of floats if filepaths is a string)
            of unwrapped lst_array [radians]
        file_time_arrays : list of ndarrays (or list of floats if filepaths is a string)
            of time_array [Julian Date]
    """
    _array = True
    # check filepaths type
    if isinstance(filepaths, (str, Path)):
        _array = False
        filepaths = [filepaths]

    if filetype not in ['miriad', 'uvh5']:
        raise ValueError("filetype {} not recognized".format(filetype))

    # form empty lists
    dlsts = []
    dtimes = []
    file_lst_arrays = []
    file_time_arrays = []

    # get Nfiles
    Nfiles = len(filepaths)

    # iterate over filepaths and extract time info
    for i, f in enumerate(filepaths):
        if filetype == 'miriad':
            assert AIPY, "you need aipy to use the miriad filetype"
            uv = aipy.miriad.UV(f)
            # get integration time
            int_time = uv['inttime'] / (units.si.day.in_units(units.si.s))
            int_time_rad = uv['inttime'] * 2 * np.pi / (units.si.sday.in_units(units.si.s))
            # get start and stop, add half an integration
            start_lst = uv['lst'] + int_time_rad / 2.0
            start_time = uv['time'] + int_time / 2.0
            # form time arrays
            lst_array = (start_lst + np.arange(uv['ntimes']) * int_time_rad) % (2 * np.pi)
            time_array = start_time + np.arange(uv['ntimes']) * int_time

        elif filetype == 'uvh5':
            # get times directly from uvh5 file's header: faster than loading entire file via HERAData
            with h5py.File(f, mode='r') as _f:
                # pull out time_array and lst_array
                time_array = np.ravel(_f[u'Header'][u'time_array'])
                if u'lst_array' in _f[u'Header']:
                    lst_array = np.ravel(_f[u'Header'][u'lst_array'])
                else:
                    # need to generate lst_array on the fly
                    lst_array = np.ravel(uvutils.get_lst_for_time(_f[u'Header'][u'time_array'],
                                                                  _f[u'Header'][u'latitude'][()],
                                                                  _f[u'Header'][u'longitude'][()],
                                                                  _f[u'Header'][u'altitude'][()]))

                # figure out which baseline has the most times in order to handle BDA appropriately
                baseline_array = uvutils.antnums_to_baseline(np.array(_f[u'Header'][u'ant_1_array']),
                                                             np.array(_f[u'Header'][u'ant_2_array']),
                                                             np.array(_f[u'Header'][u'Nants_telescope']))
                most_common_bl_num = scipy.stats.mode(baseline_array, keepdims=True)[0][0]
                time_array = time_array[baseline_array == most_common_bl_num]
                lst_array = lst_array[baseline_array == most_common_bl_num]

                # figure out dtime and dlst, handling the case where a diff cannot be done.
                if len(time_array) > 1:
                    int_time = np.median(np.diff(time_array))
                    int_time_rad = np.median(np.diff(lst_array))
                else:
                    warnings.warn(f'{f} has only one time, so we assume that dtime is the minimum '
                                  'integration time. This may be incorrect for LST-binned files.')
                    int_time = np.min(_f[u'Header'][u'integration_time']) / units.day.to(units.si.s)
                    int_time_rad = int_time / units.sday.to(units.day) * 2 * np.pi

        dlsts.append(int_time_rad)
        dtimes.append(int_time)
        file_lst_arrays.append(lst_array)
        file_time_arrays.append(time_array)

    dlsts = np.asarray(dlsts)
    dtimes = np.asarray(dtimes)

    if _array is False:
        return dlsts[0], dtimes[0], file_lst_arrays[0], file_time_arrays[0]
    else:
        return dlsts, dtimes, file_lst_arrays, file_time_arrays


def partial_time_io(hd, times=None, time_range=None, lsts=None, lst_range=None, **kwargs):
    '''Perform partial io with a time-select on a HERAData object, even if it is intialized
    using multiple files, some of which do not contain any of the specified times.
    Note: can only use one of times, time_range, lsts, lst_range

    Arguments:
        hd: HERAData object intialized with (usually multiple) uvh5 files
        times: list of times in JD to load
        time_range: length-2 array-like of range of JDs to load
        lsts: list of lsts in radians to load
        lst_range: length-2 array-like of range of lsts in radians to load.
            If the 0th element is greater than the 1st, the range will wrap around 2pi
        kwargs: other partial i/o kwargs (see io.HERAData.read)

    Returns:
        data: DataContainer mapping baseline keys to complex visibility waterfalls
        flags: DataContainer mapping baseline keys to boolean flag waterfalls
        nsamples: DataContainer mapping baseline keys to interger Nsamples waterfalls
    '''
    assert hd.filetype == 'uvh5', 'This function only works for uvh5-based HERAData objects.'
    if np.sum([times is not None, time_range is not None, lsts is not None, lst_range is not None]) > 1:
        raise ValueError('Only one of times, time_range, lsts, and lsts_range can be not None.')

    combined_hd = None
    for f in hd.filepaths:
        hd_here = HERAData(f, upsample=hd.upsample, downsample=hd.downsample)

        # check if any of the selected times are in this particular file
        if times is not None:
            times_here = [time for time in times if time in hd_here.times]
            if len(times_here) == 0:
                continue  # skip this file
        else:
            times_here = None

        # check if any of the selected lsts are in this particular file
        if lsts is not None:
            lsts_here = [lst for lst in lsts if lst in hd_here.lsts]
            if len(lsts_here) == 0:
                continue  # skip this file
        else:
            lsts_here = None

        # attempt to read this file's data
        try:
            hd_here.read(times=times_here, time_range=time_range,
                         lsts=lsts_here, lst_range=lst_range,
                         return_data=False, **kwargs)
        except ValueError as err:
            # check to see if the read failed because of the time range or lst range
            if 'No elements in time range between ' in str(err):
                continue  # no matching times, skip this file
            elif 'No elements in LST range between ' in str(err):
                continue  # no matchings lsts, skip this file
            else:
                raise

        if combined_hd is None:
            combined_hd = hd_here
        else:
            combined_hd += hd_here
    if combined_hd is None:
        raise ValueError('No times or lsts matched any of the files in hd.')
    combined_hd = to_HERAData(combined_hd)  # re-runs the slicing and indexing
    return combined_hd.build_datacontainers()


def save_redcal_meta(meta_filename, fc_meta, omni_meta, freqs, times, lsts, antpos, history, clobber=True):
    '''Saves redcal metadata to a hdf5 file. See also read_redcal_meta.

    Arguments:
        meta_filename: path to hdf5 file to save
        fc_meta: firstcal metadata dictionary, such as that produced by redcal.redcal_iteration()
        omni_meta: omnical metadata dictionary, such as that produced by redcal.redcal_iteration()
        freqs: 1D numpy array of frequencies in the data
        times: 1D numpy array of times in the data
        lsts: 1D numpy array of LSTs in the data
        antpos: dictionary of antenna positions in the form {ant_index: np.array([x,y,z])}
        history: string describing the creation of this file
        clobber: If False and meta_filename exists, raise OSError.
    '''
    if os.path.exists(meta_filename) and not clobber:
        raise OSError(f'{meta_filename} already exists but clobber=False.')

    with h5py.File(meta_filename, "w") as outfile:
        # save the metadata of the metadata
        header = outfile.create_group('header')
        header['freqs'] = freqs
        header['times'] = times
        header['lsts'] = lsts
        antnums = np.array(sorted(list(antpos.keys())))
        header['antpos'] = np.array([antpos[antnum] for antnum in antnums])
        header['antpos'].attrs['antnums'] = antnums
        header['history'] = np.string_(history)

        # save firstcal metadata, saving dictionary keys as attrs
        fc_grp = outfile.create_group('fc_meta')
        ant_keys = sorted(list(fc_meta['dlys'].keys()))
        fc_grp['dlys'] = np.array([fc_meta['dlys'][ant] for ant in ant_keys])
        fc_grp['dlys'].attrs['ants'] = np.string_(ant_keys)
        fc_grp['polarity_flips'] = np.array([fc_meta['polarity_flips'][ant] for ant in ant_keys])
        fc_grp['polarity_flips'].attrs['ants'] = np.string_(ant_keys)

        # save the omnical metadata, saving dictionary keys as attrs
        omni_grp = outfile.create_group('omni_meta')
        pols_keys = sorted(list(omni_meta['chisq'].keys()))
        omni_grp['chisq'] = np.array([omni_meta['chisq'][pols] for pols in pols_keys])
        omni_grp['chisq'].attrs['pols'] = pols_keys
        omni_grp['iter'] = np.array([omni_meta['iter'][pols] for pols in pols_keys])
        omni_grp['iter'].attrs['pols'] = pols_keys
        omni_grp['conv_crit'] = np.array([omni_meta['conv_crit'][pols] for pols in pols_keys])
        omni_grp['conv_crit'].attrs['conv_crit'] = np.string_(pols_keys)


def read_redcal_meta(meta_filename):
    '''Reads redcal metadata to a hdf5 file. See also save_redcal_meta.

    Arguments:
        meta_filename: path to hdf5 file to load

    Returns:
        fc_meta: firstcal metadata dictionary, such as that produced by redcal.redcal_iteration()
        omni_meta: omnical metadata dictionary, such as that produced by redcal.redcal_iteration()
        freqs: 1D numpy array of frequencies in the data
        times: 1D numpy array of times in the data
        lsts: 1D numpy array of LSTs in the data
        antpos: dictionary of antenna positions in the form {ant_index: np.array([x,y,z])}
        history: string describing the creation of this file
    '''
    with h5py.File(meta_filename, "r") as infile:
        # decode metadata of metadata
        freqs = infile['header']['freqs'][:]
        times = infile['header']['times'][:]
        lsts = infile['header']['lsts'][:]
        antpos = {ant: pos for ant, pos in zip(infile['header']['antpos'].attrs['antnums'],
                                               infile['header']['antpos'][:, :])}
        history = infile['header']['history'][()].tobytes().decode('utf8')

        # reconstruct firstcal metadata
        fc_meta = {}
        ants = [(int(num.tobytes().decode('utf8')), pol.tobytes().decode('utf8'))
                for num, pol in infile['fc_meta']['dlys'].attrs['ants']]
        fc_meta['dlys'] = {ant: dly for ant, dly in zip(ants, infile['fc_meta']['dlys'][:, :])}
        fc_meta['polarity_flips'] = {ant: flips for ant, flips in zip(ants, infile['fc_meta']['polarity_flips'][:, :])}

        # reconstruct omnical metadata
        omni_meta = {}
        pols_keys = infile['omni_meta']['chisq'].attrs['pols']
        omni_meta['chisq'] = {pols: chisq for pols, chisq in zip(pols_keys, infile['omni_meta']['chisq'][:, :])}
        omni_meta['iter'] = {pols: itr for pols, itr in zip(pols_keys, infile['omni_meta']['iter'][:, :])}
        omni_meta['conv_crit'] = {pols: cc for pols, cc in zip(pols_keys, infile['omni_meta']['conv_crit'][:, :])}

    return fc_meta, omni_meta, freqs, times, lsts, antpos, history


#######################################################################
#                             LEGACY CODE
#######################################################################


def to_HERAData(input_data, filetype='miriad', **read_kwargs):
    '''Converts a string path, UVData, or HERAData object, or a list of any one of those, to a
    single HERAData object without loading any new data.

    Arguments:
        input_data: data file path, or UVData/HERAData instance, or list of either strings of data
            file paths or list of UVData/HERAData instances to combine into a single HERAData object
        filetype: 'miriad', 'uvfits', or 'uvh5'. Ignored if input_data is UVData/HERAData objects
        read_kwargs : kwargs to pass to UVData.read (e.g. run_check, check_extra and
            run_check_acceptability). Only used for uvh5 filetype

    Returns:
        hd: HERAData object. Will not have data loaded if initialized from string(s).
    '''
    if filetype not in ['miriad', 'uvfits', 'uvh5']:
        raise NotImplementedError("Data filetype must be 'miriad', 'uvfits', or 'uvh5'.")
    if isinstance(input_data, (str, Path)):  # single visibility data path
        return HERAData(input_data, filetype=filetype, **read_kwargs)
    elif isinstance(input_data, HERAData):  # already a HERAData object
        return input_data
    elif isinstance(input_data, UVData):  # single UVData object
        hd = input_data
        hd.__class__ = HERAData
        hd._determine_blt_slicing()
        if filetype == 'uvh5':
            hd._attach_metadata()
        hd.filepaths = None
        return hd
    elif isinstance(input_data, Iterable):  # List loading
        if np.all([isinstance(i, (str, Path)) for i in input_data]):  # List of visibility data paths
            return HERAData(input_data, filetype=filetype, **read_kwargs)
        elif np.all([isinstance(i, (UVData, HERAData)) for i in input_data]):  # List of uvdata objects
            hd = reduce(operator.add, input_data)
            hd.__class__ = HERAData
            hd._determine_blt_slicing()
            return hd
        else:
            raise TypeError('If input is a list, it must be only strings or only UVData/HERAData objects.')
    else:
        raise TypeError('Input must be a UVData/HERAData object, a string, or a list of either.')


def load_vis(input_data, return_meta=False, filetype='miriad', pop_autos=False, pick_data_ants=True, nested_dict=False, **read_kwargs):
    '''Load miriad or uvfits files or UVData/HERAData objects into DataContainers, optionally returning
    the most useful metadata. More than one spectral window is not supported. Assumes every baseline
    has the same times present and that the times are in order.
    Arguments:
        input_data: data file path, or UVData/HERAData instance, or list of either strings of data
            file paths or list of UVData/HERAData instances to concatenate into a single dictionary
        return_meta:  boolean, if True: also return antpos, ants, freqs, times, lsts, and pols
        filetype: 'miriad', 'uvfits', or 'uvh5'. Ignored if input_data is UVData/HERAData objects
        pop_autos: boolean, if True: remove autocorrelations
        pick_data_ants: boolean, if True and return_meta=True, return only antennas in data
        nested_dict: boolean, if True replace DataContainers with the legacy nested dictionary filetype
            where visibilities and flags are accessed as data[(0,1)]['nn']
        read_kwargs : keyword arguments to pass to HERAData.read()
    Returns:
        if return_meta is True:
            (data, flags, antpos, ants, freqs, times, lsts, pols)
        else:
            (data, flags)
        data: DataContainer containing baseline-pol complex visibility data with keys
            like (0,1,'nn') and with shape=(Ntimes,Nfreqs)
        flags: DataContainer containing data flags
        antpos: dictionary containing antennas numbers as keys and position vectors
        ants: ndarray containing unique antenna indices
        freqs: ndarray containing frequency channels (Hz)
        times: ndarray containing julian date bins of data
        lsts: ndarray containing LST bins of data (radians)
        pol: ndarray containing list of polarization strings
    '''
    hd = to_HERAData(input_data, filetype=filetype)
    if hd.data_array is not None:
        d, f, n = hd.build_datacontainers()
    else:
        d, f, n = hd.read(**read_kwargs)

    # remove autos if requested
    if pop_autos:
        for k in list(d.keys()):
            if k[0] == k[1]:
                del d[k], f[k], n[k]

    # convert into nested dict if necessary
    if nested_dict:
        data, flags = odict(), odict()
        antpairs = [key[0:2] for key in d.keys()]
        for ap in antpairs:
            data[ap] = d[ap]
            flags[ap] = f[ap]
    else:
        data, flags = d, f

    # get meta
    if return_meta:
        antpos, ants = hd.get_ENU_antpos(center=True, pick_data_ants=pick_data_ants)
        antpos = odict(zip(ants, antpos))
        return data, flags, antpos, ants, d.freqs, d.times, d.lsts, d.pols()
    else:
        return data, flags



@profile
def write_vis(fname, data, lst_array, freq_array, antpos, time_array=None, flags=None, nsamples=None,
              filetype='miriad', write_file=True, outdir="./", overwrite=False, verbose=True, history=" ",
              return_uvd=False, start_jd=None, lst_branch_cut=0.0, x_orientation="north", instrument="HERA",
              telescope_name="HERA", object_name='EOR', vis_units='uncalib', dec=-30.72152,
              telescope_location=HERA_TELESCOPE_LOCATION, integration_time=None, data_array=None,
              **kwargs):
    """
    Take DataContainer dictionary, export to UVData object and write to file. See pyuvdata.UVdata
    documentation for more info on these attributes.

    Parameters:
    -----------
    fname : type=str, output filename of visibliity data

    data : type=DataContainer, holds complex visibility data.

    lst_array : type=float ndarray, contains unique LST time bins [radians] of data (center of integration).

    freq_array : type=ndarray, contains frequency bins of data [Hz].

    antpos : type=dictionary, antenna position dictionary. keys are antenna integers and values
             are position vectors in meters in ENU (TOPO) frame.

    time_array : type=ndarray, contains unique Julian Date time bins of data (center of integration).

    flags : type=DataContainer or array, holds data flags, matching data in shape. If
            an array, must be shape (Nbls, Ntimes, Nfreqs, Npols).

    nsamples : type=DataContainer or array, holds number of points averaged into each bin in data 
               (if applicable). If an array, must be shape (Nbls, Ntimes, Nfreqs, Npols).

    data_array : type=array, if given, use this data as the data_array, instead of 
                 whatever is in data_array. 

    filetype : type=str, filetype to write-out, options=['miriad'].

    write_file : type=boolean, write UVData to file if True.

    outdir : type=str, output directory for output file.

    overwrite : type=boolean, if True, overwrite output files.

    verbose : type=boolean, if True, report feedback to stdout.

    history : type=str, history string for UVData object

    return_uvd : type=boolean, if True return UVData instance.

    start_jd : type=float, starting integer Julian Date of time_array if time_array is None.

    lst_branch_cut : type=float, LST of data start, ensures that LSTs lower than this are wrapped around
                     and correspond to higher JDs in time_array, but only if time_array is None [radians]

    x_orientation : type=str, orientation of X dipole, options=['east', 'north']

    instrument : type=str, instrument name.

    telescope_name : type=str, telescope name.

    object_name : type=str, observing object name.

    vis_unit : type=str, visibility units.

    dec : type=float, declination of observer in degrees North.

    telescope_location : type=ndarray, telescope location in xyz in ITRF (earth-centered frame).

    integration_time : type=float or ndarray, integration duration in seconds for data_array.
        This does not necessarily have to be equal to the diff(time_array): for the case of
        LST-binning, this is not the duration of the LST-bin but the integration time of the
        pre-binned data. Default is median(diff(time_array)) in seconds. Note: the _total_
        integration time in a visibility is integration_time * nsamples.

    kwargs : type=dictionary, additional parameters to set in UVData object.

    Output:
    -------
    if return_uvd: return UVData instance
    """
    # configure UVData parameters
    # get pols
    pols = np.unique([k[-1] for k in data.keys()])
    Npols = len(pols)
    polarization_array = np.array([polstr2num(p, x_orientation=x_orientation) for p in pols])

    # get telescope ants
    antenna_numbers = np.unique(list(antpos.keys()))
    Nants_telescope = len(antenna_numbers)
    antenna_names = [f"HH{a}" for a in antenna_numbers]

    # get antenna positions in ITRF frame
    tel_lat_lon_alt = uvutils.LatLonAlt_from_XYZ(telescope_location)
    antenna_positions = np.array([antpos[k] for k in antenna_numbers])
    antenna_positions = uvutils.ECEF_from_ENU(antenna_positions, *tel_lat_lon_alt) - telescope_location

    # get times
    if time_array is None:
        if start_jd is None:
            raise AttributeError("if time_array is not fed, start_jd must be fed")
        time_array = LST2JD(lst_array, start_jd, allow_other_jd=True, lst_branch_cut=lst_branch_cut,
                            latitude=(tel_lat_lon_alt[0] * 180 / np.pi),
                            longitude=(tel_lat_lon_alt[1] * 180 / np.pi),
                            altitude=tel_lat_lon_alt[2])
    Ntimes = len(time_array)

    # get freqs
    Nfreqs = len(freq_array)
    channel_width = np.median(np.diff(freq_array))
    freq_array = freq_array.reshape(1, -1)
    spw_array = np.array([0])
    Nspws = 1

    if data_array is not None and data_array.shape != (Nbls, Ntimes, Nfreqs, Npols):
        raise ValueError("If given, data_array must have shape (Nbls, Ntimes, Nfreqs, Npols)")

    # get baselines keys
    antpairs = sorted(data.antpairs())
    Nbls = len(antpairs)
    Nblts = Nbls * Ntimes

    # reconfigure time_array and lst_array
    time_array = np.repeat(time_array[np.newaxis], Nbls, axis=0).ravel()
    lst_array = np.repeat(lst_array[np.newaxis], Nbls, axis=0).ravel()

    # configure integration time, converting from days (the unit of time_array)
    # to seconds (the unit of integration_time)
    if integration_time is None:
        integration_time = np.ones_like(time_array, dtype=np.float64) * np.median(np.diff(np.unique(time_array))) * 24 * 3600.

    # get data array
    if data_array is None:
        data_array = np.zeros((Nbls, Ntimes, Nfreqs, Npols), dtype=complex)
        for i, antpair in enumerate(antpairs):
            for j, pol in enumerate(pols):
                data_array[i, :, :, j] = data[antpair + (str(pol),)]

    # resort time and baseline axes
    data_array = data_array.reshape(Nblts, 1, Nfreqs, Npols)
    
    if nsamples is None:
        nsample_array = np.ones_like(data_array, float)
    else:
        if isinstance(nsamples, DataContainer):
            nsample_array = np.zeros((Nbls, Ntimes, Nfreqs, Npols), dtype=float)
            for i, antpair in enumerate(antpairs):
                for j, pol in enumerate(pols):
                    nsample_array[i, :, :, j] = nsamples[antpair + (str(pol),)]
        else:
            nsample_array = nsamples
        nsample_array = nsample_array.reshape(Nblts, 1, Nfreqs, Npols)

    # flags
    if flags is None:
        flag_array = np.zeros_like(data_array, float).astype(bool)
    else:
        if isinstance(flags, DataContainer):
            flag_array = np.zeros((Nbls, Ntimes, Nfreqs, Npols), dtype=bool)
            for i, antpair in enumerate(antpairs):
                for j, pol in enumerate(pols):
                    flag_array[i, :, :, j] = flags[antpair + (str(pol),)]
        else:
            flag_array = flags
        flag_array = flag_array.reshape(Nblts, 1, Nfreqs, Npols)

    # configure baselines
    antpairs = np.repeat(np.array(antpairs), Ntimes, axis=0)

    # get ant_1_array, ant_2_array
    ant_1_array = antpairs[:, 0]
    ant_2_array = antpairs[:, 1]

    # get baseline array
    baseline_array = 2048 * (ant_1_array + 1) + (ant_2_array + 1) + 2**16

    # get antennas in data
    data_ants = np.unique(np.concatenate([ant_1_array, ant_2_array]))
    Nants_data = len(data_ants)

    # set uvw assuming drift phase i.e. phase center is zenith
    uvw_array = np.array([antpos[k[1]] - antpos[k[0]] for k in zip(ant_1_array, ant_2_array)])

    # get zenith location: can only write drift phase
    phase_type = 'drift'

    # instantiate object
    uvd = UVData()

    # assign parameters
    params = ['Nants_data', 'Nants_telescope', 'Nbls', 'Nblts', 'Nfreqs', 'Npols', 'Nspws', 'Ntimes',
              'ant_1_array', 'ant_2_array', 'antenna_names', 'antenna_numbers', 'baseline_array',
              'channel_width', 'data_array', 'flag_array', 'freq_array', 'history', 'x_orientation',
              'instrument', 'integration_time', 'lst_array', 'nsample_array', 'object_name', 'phase_type',
              'polarization_array', 'spw_array', 'telescope_location', 'telescope_name', 'time_array',
              'uvw_array', 'vis_units', 'antenna_positions']
    local_params = locals()

    # overwrite paramters by kwargs
    local_params.update(kwargs)

    # set parameters in uvd
    for p in params:
        uvd.__setattr__(p, local_params[p])

    # write to file
    if write_file:
        # check output
        fname = os.path.join(outdir, fname)
        if os.path.exists(fname) and overwrite is False:
            if verbose:
                print("{} exists, not overwriting".format(fname))
        else:
            if verbose:
                print("saving {}".format(fname))

        if filetype == 'miriad':
            uvd.write_miriad(fname, clobber=True)
        elif filetype == 'uvh5':
            uvd.write_uvh5(fname, clobber=True)
        else:
            raise AttributeError("didn't recognize filetype: {}".format(filetype))

    if return_uvd:
        return uvd

@profile
def create_uvd_from_hera_data(
    data: np.ndarray, 
    freq_array: np.ndarray, 
    antpos: dict[str, np.ndarray], 
    pols: list[str],
    antpairs: list[str[int, int]],
    lst_array: np.ndarray | None = None, 
    time_array: np.ndarray | None=None, 
    flags: np.ndarray | None=None, 
    nsamples: np.ndarray | None=None,
    start_jd: float | None=None, 
    lst_branch_cut: float=0.0, 
    x_orientation: Literal['east', 'north']="north",
    integration_time: float=None,
    telescope_location=HERA_TELESCOPE_LOCATION,
    **kwargs
) -> UVData:
    """
    Takes simple data arrays and converts to a UVData object.
    
    This function will always output a UVData object with future_array_shapes set to 
    True.

    Parameters
    ----------
    data
        The complex visibility data. Shape must be either (Ntimes, Nbls, Nfreqs, Npols)
        or (Nbls, Ntimes, Nfreqs, Npols) or (Nbls*Ntimes, Nfreqs, Npols)
    lst_array
        Unique LST time bins [radians] of data (center of integration).
    freq_array 
        Frequency bins of data [Hz].
    antpos
        Antenna position dictionary. Keys are antenna integers and values
        are position vectors in meters in ENU (TOPO) frame.
    time_array
        Unique Julian Date time bins of data (center of integration).
    flags 
        Data flags, matching ``data`` in shape.
    nsamples 
        Number of points averaged into each bin in data (if applicable). Same shape
        as ``data``.
    history
        History string for UVData object
    start_jd
        Starting integer Julian Date of time_array if time_array is None.
    lst_branch_cut
        LST of data start, ensures that LSTs lower than this are wrapped around
        and correspond to higher JDs in time_array, but only if time_array is None 
        [radians]
    x_orientation
        Orientation of X dipole, options=['east', 'north']
    instrument
        Instrument name.
    telescope_name
        Telescope name.
    object_name
        Observing object name.
    vis_unit
        Visibility units.
    dec
        Declination of observer in degrees North.
    telescope_location
        Telescope location in xyz in ITRF (earth-centered frame).
    integration_time
        Integration duration in seconds for ``data_array``.
        This does not necessarily have to be equal to the diff(time_array): for the case of
        LST-binning, this is not the duration of the LST-bin but the integration time of the
        pre-binned data. Default is median(diff(time_array)) in seconds. Note: the _total_
        integration time in a visibility is integration_time * nsamples.
    kwargs : type=dictionary, additional parameters to set in UVData object.

    Output:
    -------
    uvd
        The UVData object.
    """
    uvd = UVData()
    uvd._set_future_array_shapes()

    tel_lat_lon_alt = uvutils.LatLonAlt_from_XYZ(telescope_location)

    # get times
    if time_array is None:
        if start_jd is None or lst_array is None:
            raise AttributeError("if time_array is not fed, start_jd and lst_array must be fed")
        time_array = LST2JD(
            lst_array, start_jd, allow_other_jd=True, lst_branch_cut=lst_branch_cut,
            latitude=(tel_lat_lon_alt[0] * 180 / np.pi),
            longitude=(tel_lat_lon_alt[1] * 180 / np.pi),
            altitude=tel_lat_lon_alt[2]
        )

    if lst_array is None:
        lst_array = JD2LST(
            time_array,
            latitude=(tel_lat_lon_alt[0] * 180 / np.pi),
            longitude=(tel_lat_lon_alt[1] * 180 / np.pi),
            altitude=tel_lat_lon_alt[2]
        )

    # We have three options for the shape of the data. Either (bls, times, freqs, pols),
    # (times, bls, freqs, pols) or (bls*times, freqs, pols).
    blfirst = False
    timefirst = False
    bltime = False
    if data.ndim == 4:
        if data.shape == (len(antpairs), len(time_array), len(freq_array), len(pols)):
            blfirst = True
        elif data.shape == (len(time_array), len(antpairs), len(freq_array), len(pols)):
            timefirst = True
        else:
            raise ValueError(f"data shape must be (bls, times, freqs, pols) or (times, bls, freqs, pols). Got {data.shape}")
    elif data.ndim == 3:
        if data.shape != (len(antpairs), len(freq_array), len(pols)):
            raise ValueError("3D data must be shape (nblts, nfreqs, npols)")
        bltime = True
    else:
        raise ValueError("data must be 3- or 4-dimensional.")

    # configure UVData parameters
    # get pols
    uvd.Npols = len(pols)
    uvd.polarization_array = np.array([polstr2num(p, x_orientation=x_orientation) for p in pols])
    uvd.x_orientation = x_orientation

    # get freqs
    uvd.Nfreqs = len(freq_array)
    uvd.channel_width = np.median(np.diff(freq_array)) * np.ones(len(freq_array))
    uvd.freq_array = freq_array  #freq_array[None, :]
    uvd.spw_array = np.array([0])
    uvd.Nspws = 1

    # get telescope ants
    uvd.antenna_numbers = np.unique(list(antpos.keys()))
    uvd.Nants_telescope = len(uvd.antenna_numbers)
    uvd.antenna_names = [f"HH{a}" for a in uvd.antenna_numbers]

    # get antenna positions in ITRF frame
    antenna_positions = np.array([antpos[k] for k in uvd.antenna_numbers])
    uvd.antenna_positions = uvutils.ECEF_from_ENU(antenna_positions, *tel_lat_lon_alt) - telescope_location
    uvd.telescope_location = telescope_location


    if bltime:
        if len(antpairs) != len(time_array):
            raise ValueError("If using a combined blt axis, require antpairs same length as time_array")

    if not bltime:
        uvd.Ntimes = len(time_array)

        # get baselines keys
        uvd.Nbls = len(antpairs)

        if blfirst:
            # reconfigure time_array and lst_array
            uvd.time_array = np.tile(time_array, uvd.Nbls)
            uvd.lst_array = np.tile(lst_array, uvd.Nbls)
            antpairs = np.repeat(np.array(antpairs), uvd.Ntimes, axis=0)
        else:
            uvd.time_array = np.repeat(time_array, uvd.Nbls)
            uvd.lst_array = np.repeat(lst_array, uvd.Nbls)
            antpairs = np.tile(np.array(antpairs), uvd.Ntimes, axis=0)

        uvd.Nblts = uvd.Nbls*uvd.Ntimes
    else:
        uvd.Nblts = len(time_array)
        uvd.time_array = time_array
        uvd.lst_array = lst_array

    # configure integration time, converting from days (the unit of time_array)
    # to seconds (the unit of integration_time)
    if integration_time is None:
        integration_time = np.ones_like(uvd.time_array, dtype=np.float64) * np.median(np.diff(np.unique(time_array))) * 24 * 3600.
    elif not hasattr(integration_time, "__len__"):
        integration_time = np.ones_like(uvd.time_array, dtype=np.float64) * integration_time
    
    if len(integration_time) != len(uvd.time_array):
        raise ValueError(f"integration_time must be same shape as time_array. Got {len(integration_time)} not {len(uvd.time_array)}")

    uvd.integration_time = integration_time

    # resort time and baseline axes
    data.shape = (uvd.Nblts, uvd.Nfreqs, uvd.Npols) #non-copying reshape
    uvd.data_array = data
    
    if nsamples is None:
        uvd.nsample_array = np.ones(data.shape, float)
    else:
        nsamples.shape = data.shape
        uvd.nsample_array = nsamples

    # flags
    if flags is None:
        uvd.flag_array = np.zeros(data.shape, bool)
    else:
        flags.shape = data.shape
        uvd.flag_array = flags
        

    # get ant_1_array, ant_2_array
    uvd.ant_1_array = antpairs[:, 0]
    uvd.ant_2_array = antpairs[:, 1]

    # get baseline array
    uvd.baseline_array = 2048 * (uvd.ant_1_array + 1) + (uvd.ant_2_array + 1) + 2**16

    # get antennas in data
    data_ants = np.unique(np.concatenate([uvd.ant_1_array, uvd.ant_2_array]))
    uvd.Nants_data = len(data_ants)

    # set uvw assuming drift phase i.e. phase center is zenith
    uvd.uvw_array = np.array([antpos[k[1]] - antpos[k[0]] for k in zip(uvd.ant_1_array, uvd.ant_2_array)])

    # get zenith location: can only write drift phase
    uvd.phase_type = 'drift'

    # assign parameters
    default_kwargs = {
        "instrument": "HERA",
        "telescope_name": "HERA", 
        "object_name": 'EOR', 
        "vis_units": 'uncalib', 
        'history': '',
    }
    default_kwargs.update(kwargs)

    # set parameters in uvd
    for k, v in default_kwargs.items():
        uvd.__setattr__(k, v)

    return uvd


def update_uvdata(uvd, data=None, flags=None, nsamples=None, add_to_history='', **kwargs):
    '''Updates a UVData/HERAData object with data or parameters. Cannot modify the shape of
    data arrays. More than one spectral window is not supported. Assumes every baseline
    has the same times present and that the times are in order.

    Arguments:
        uv: UVData/HERAData object to be updated
        data: dictionary or DataContainer of complex visibility data to update. Keys
            like (0,1,'nn') and shape=(Ntimes,Nfreqs). Default (None) does not update.
        flags: dictionary or DataContainer of data flags to update.
            Default (None) does not update.
        nsamples: dictionary or DataContainer of nsamples to update.
            Default (None) does not update.
        add_to_history: appends a string to the history of the UVData/HERAData object
        kwargs: dictionary mapping updated attributs to their new values.
            See pyuvdata.UVData documentation for more info.
    '''

    # perform update
    original_class = uvd.__class__
    uvd = to_HERAData(uvd)
    uvd.update(data=data, flags=flags, nsamples=nsamples)
    uvd.__class__ = original_class

    # set additional attributes
    uvd.history += add_to_history
    for attribute, value in kwargs.items():
        uvd.__setattr__(attribute, value)
    uvd.check()


def _write_HERAData_to_filetype(hd, outfilename, filetype_out='miriad', clobber=False):
    '''Helper function for update_vis().'''
    if filetype_out == 'miriad':
        hd.write_miriad(outfilename, clobber=clobber)
    elif filetype_out == 'uvfits':
        hd.write_uvfits(outfilename, force_phase=True, spoof_nonessential=True)
    elif filetype_out == 'uvh5':
        hd.write_uvh5(outfilename, clobber=clobber)
    else:
        raise TypeError("Input filetype must be either 'miriad', 'uvfits', or 'uvh5'.")


def update_vis(infilename, outfilename, filetype_in='miriad', filetype_out='miriad',
               data=None, flags=None, nsamples=None, add_to_history='', clobber=False, **kwargs):
    '''Loads an existing file with pyuvdata, modifies some subset of of its parameters, and
    then writes a new file to disk. Cannot modify the shape of data arrays. More than one
    spectral window is not supported. Assumes every baseline has the same times present
    and that the times are in order.

    Arguments:
        infilename: filename of the base visibility file to be updated, or UVData/HERAData object
        outfilename: filename of the new visibility file
        filetype_in: either 'miriad' or 'uvfits' (ignored if infile is a UVData/HERAData object)
        filetype_out: either 'miriad' or 'uvfits'
        data: dictionary or DataContainer of complex visibility data to update. Keys
            like (0,1,'nn') and shape=(Ntimes,Nfreqs). Default (None) does not update.
        flags: dictionary or DataContainer of data flags to update.
            Default (None) does not update.
        nsamples: dictionary or DataContainer of nsamples to update.
            Default (None) does not update.
        add_to_history: appends a string to the history of the output file
        clobber: if True, overwrites existing file at outfilename. Always True for uvfits.
        kwargs: dictionary mapping updated attributs to their new values.
            See pyuvdata.UVData documentation for more info.
    '''

    # Load infile
    if isinstance(infilename, (UVData, HERAData)):
        hd = copy.deepcopy(infilename)
    else:
        hd = HERAData(infilename, filetype=filetype_in)
        hd.read()
    update_uvdata(hd, data=data, flags=flags, nsamples=nsamples, add_to_history=add_to_history, **kwargs)

    # write out results
    _write_HERAData_to_filetype(hd, outfilename, filetype_out=filetype_out, clobber=clobber)


def to_HERACal(input_cal):
    '''Converts a string path, UVCal, or HERACal object, or a list of any one of those, to a
    single HERACal object without loading any new calibration solutions.

    Arguments:
        input_cal: path to calfits file, UVCal/HERACal object, or a list of either to combine
            into a single HERACal object

    Returns:
        hc: HERACal object. Will not have calibration loaded if initialized from string(s).
    '''
    if isinstance(input_cal, (str, Path)):  # single calfits path
        return HERACal(input_cal)
    if isinstance(input_cal, HERACal):  # single HERACal
        return input_cal
    elif isinstance(input_cal, UVCal):  # single UVCal object
        input_cal.__class__ = HERACal
        input_cal.filepaths = None
        input_cal._extract_metadata()  # initialize metadata vars.
        return input_cal
    elif isinstance(input_cal, Iterable):  # List loading
        if np.all([isinstance(ic, (str, Path)) for ic in input_cal]):  # List of calfits paths
            return HERACal(input_cal)
        elif np.all([isinstance(ic, (UVCal, HERACal)) for ic in input_cal]):  # List of UVCal/HERACal objects
            hc = reduce(operator.add, input_cal)
            hc.__class__ = HERACal
            return hc
        else:
            raise TypeError('If input is a list, it must be only strings or only UVCal/HERACal objects.')
    else:
        raise TypeError('Input must be a UVCal/HERACal object, a string, or a list of either.')


def load_cal(input_cal, return_meta=False):
    '''Load calfits files or UVCal/HERACal objects into dictionaries, optionally
    returning the most useful metadata. More than one spectral window is not supported.

    Arguments:
        input_cal: path to calfits file, UVCal/HERACal object, or a list of either
        return_meta: if True, returns additional information (see below)

    Returns:
        if return_meta is True:
            (gains, flags, quals, total_qual, ants, freqs, times, pols)
        else:
            (gains, flags)

        gains: Dictionary of complex calibration gains as a function of time
            and frequency with keys in the (1,'x') format
        flags: Dictionary of flags in the same format as the gains
        quals: Dictionary of of qualities of calibration solutions in the same
            format as the gains (e.g. omnical chi^2 per antenna)
        total_qual: ndarray of total calibration quality for the whole array
            (e.g. omnical overall chi^2)
        ants: ndarray containing unique antenna indices
        freqs: ndarray containing frequency channels (Hz)
        times: ndarray containing julian date bins of data
        pols: list of antenna polarization strings
    '''
    # load HERACal object and extract gains, data, etc.
    hc = to_HERACal(input_cal)
    if hc.gain_array is not None:
        gains, flags, quals, total_qual = hc.build_calcontainers()
    else:
        gains, flags, quals, total_qual = hc.read()

    # return quantities
    if return_meta:
        return gains, flags, quals, total_qual, np.array([ant[0] for ant in hc.ants]), hc.freqs, hc.times, hc.pols
    else:
        return gains, flags


def write_cal(fname, gains, freqs, times, flags=None, quality=None, total_qual=None, antnums2antnames=None,
              write_file=True, return_uvc=True, outdir='./', overwrite=False, gain_convention='divide',
              history=' ', x_orientation="north", telescope_name='HERA', cal_style='redundant',
              zero_check=True, **kwargs):
    '''Format gain solution dictionary into pyuvdata.UVCal and write to file

    Arguments:
        fname : type=str, output file basename
        gains : type=dictionary, holds complex gain solutions. keys are antenna + pol
            tuple pairs, e.g. (2, 'x'), and keys are 2D complex ndarrays with time
            along [0] axis and freq along [1] axis.
        freqs : type=ndarray, holds unique frequencies channels in Hz
        times : type=ndarray, holds unique times of integration centers in Julian Date
        flags : type=dictionary, holds boolean flags (True if flagged) for gains.
            Must match shape of gains.
        quality : type=dictionary, holds "quality" of calibration solution. Must match
            shape of gains. See pyuvdata.UVCal doc for more details.
        total_qual : type=dictionary, holds total_quality_array. Key(s) are polarization
            string(s) and values are 2D (Ntimes, Nfreqs) ndarrays.
        antnums2antnames : dict, keys antenna numbers (int), values antenna names (str)
            Default is "ant{}".format(ant_num) for antenna names.
        write_file : type=bool, if True, write UVCal to calfits file
        return_uvc : type=bool, if True, return UVCal object
        outdir : type=str, output file directory
        overwrite : type=bool, if True overwrite output files
        gain_convention : type=str, gain solutions formatted such that they 'multiply' into data
            to get model, or 'divide' into data to get model
            options=['multiply', 'divide']
        history : type=str, history string for UVCal object.
        x_orientation : type=str, orientation of X dipole, options=['east', 'north']
        telescope_name : type=str, name of telescope
        cal_style : type=str, style of calibration solutions, options=['redundant', 'sky']. If
            cal_style == sky, additional params are required. See pyuvdata.UVCal doc.
        zero_check : type=bool, if True, for gain values near zero, set to one and flag them.
        kwargs : additional atrributes to set in pyuvdata.UVCal
    Returns:
        if return_uvc: returns UVCal object
        else: returns None
    '''
    # get antenna info
    ant_array = np.unique([k[0] for k in gains]).astype(int)
    antenna_numbers = copy.copy(ant_array)
    if antnums2antnames is None:
        antenna_names = np.array(["ant{}".format(ant_num) for ant_num in antenna_numbers])
    else:
        antenna_names = np.array([antnums2antnames[ant_num] for ant_num in antenna_numbers])
    Nants_data = len(ant_array)
    Nants_telescope = len(antenna_numbers)

    # get polarization info: ordering must be monotonic in Jones number
    jones_array = np.array(list(set([jstr2num(k[1], x_orientation=x_orientation) for k in gains.keys()])))
    jones_array = jones_array[np.argsort(np.abs(jones_array))]
    pol_array = np.array([jnum2str(j, x_orientation=x_orientation) for j in jones_array])
    Njones = len(jones_array)

    # get time info
    time_array = np.array(times, float)
    Ntimes = len(time_array)
    time_range = np.array([time_array.min(), time_array.max()], float)
    if len(time_array) > 1:
        integration_time = np.median(np.diff(time_array)) * 24. * 3600.
    else:
        integration_time = 0.0

    # get frequency info
    freq_array = np.array(freqs, float)
    Nfreqs = len(freq_array)
    Nspws = 1
    freq_array = freq_array[None, :]
    spw_array = np.arange(Nspws)
    channel_width = np.median(np.diff(freq_array))

    # form gain, flags and qualities
    gain_array = np.empty((Nants_data, Nspws, Nfreqs, Ntimes, Njones), complex)
    flag_array = np.empty((Nants_data, Nspws, Nfreqs, Ntimes, Njones), bool)
    quality_array = np.empty((Nants_data, Nspws, Nfreqs, Ntimes, Njones), float)
    total_quality_array = np.empty((Nspws, Nfreqs, Ntimes, Njones), float)
    for i, p in enumerate(pol_array):
        if total_qual is not None:
            total_quality_array[0, :, :, i] = total_qual[p].T[None, :, :]
        for j, a in enumerate(ant_array):
            # ensure (a, p) is in gains
            if (a, p) in gains:
                gain_array[j, :, :, :, i] = gains[(a, p)].T[None, :, :]
                if flags is not None:
                    flag_array[j, :, :, :, i] = flags[(a, p)].T[None, :, :]
                else:
                    flag_array[j, :, :, :, i] = np.zeros((Nspws, Nfreqs, Ntimes), bool)
                if quality is not None:
                    quality_array[j, :, :, :, i] = quality[(a, p)].T[None, :, :]
                else:
                    quality_array[j, :, :, :, i] = np.ones((Nspws, Nfreqs, Ntimes), float)
            else:
                gain_array[j, :, :, :, i] = np.ones((Nspws, Nfreqs, Ntimes), complex)
                flag_array[j, :, :, :, i] = np.ones((Nspws, Nfreqs, Ntimes), bool)
                quality_array[j, :, :, :, i] = np.ones((Nspws, Nfreqs, Ntimes), float)

    if total_qual is None:
        total_quality_array = None

    if zero_check:
        # Check gain_array for values close to zero, if so, set to 1
        zero_check_arr = np.isclose(gain_array, 0, rtol=1e-10, atol=1e-10)
        # copy arrays b/c they are still references to the input gain dictionaries
        gain_array = gain_array.copy()
        flag_array = flag_array.copy()
        gain_array[zero_check_arr] = 1.0 + 0j
        flag_array[zero_check_arr] += True
        if zero_check_arr.max() is True:
            warnings.warn("Some of values in self.gain_array were zero and are flagged and set to 1.")

    # instantiate UVCal
    uvc = UVCal()

    # enforce 'gain' cal_type
    uvc.cal_type = "gain"

    # optional calfits parameters to get overwritten via kwargs
    telescope_location = None
    antenna_positions = None
    lst_array = None

    # create parameter list
    params = ["Nants_data", "Nants_telescope", "Nfreqs", "Ntimes", "Nspws", "Njones",
              "ant_array", "antenna_numbers", "antenna_names", "cal_style", "history",
              "channel_width", "flag_array", "gain_array", "quality_array", "jones_array",
              "time_array", "spw_array", "freq_array", "history", "integration_time",
              "time_range", "x_orientation", "telescope_name", "gain_convention", "total_quality_array",
              "telescope_location", "antenna_positions", "lst_array"]

    # create local parameter dict
    local_params = locals()

    # overwrite with kwarg parameters
    local_params.update(kwargs)

    # set parameters
    for p in params:
        uvc.__setattr__(p, local_params[p])

    # run check
    uvc.check()

    # write to file
    if write_file:
        # check output
        fname = os.path.join(outdir, fname)
        if os.path.exists(fname) and overwrite is False:
            print("{} exists, not overwriting...".format(fname))
        else:
            uvc.write_calfits(fname, clobber=True)

    # return object
    if return_uvc:
        return uvc


def update_uvcal(cal, gains=None, flags=None, quals=None, add_to_history='', **kwargs):
    '''LEGACY CODE TO BE DEPRECATED!
    Update UVCal object with gains, flags, quals, history, and/or other parameters
    Cannot modify the shape of gain arrays. More than one spectral window is not supported.

    Arguments:
        cal: UVCal/HERACal object to be updated
        gains: Dictionary of complex calibration gains with shape=(Ntimes,Nfreqs)
            with keys in the (1,'x') format. Default (None) leaves unchanged.
        flags: Dictionary like gains but of flags. Default (None) leaves unchanged.
        quals: Dictionary like gains but of per-antenna quality. Default (None) leaves unchanged.
        add_to_history: appends a string to the history of the output file
        overwrite: if True, overwrites existing file at outfilename
        kwargs: dictionary mapping updated attributs to their new values.
            See pyuvdata.UVCal documentation for more info.
    '''
    original_class = cal.__class__
    cal.__class__ = HERACal
    cal._extract_metadata()
    cal.update(gains=gains, flags=flags, quals=quals)

    # Check gain_array for values close to zero, if so, set to 1
    zero_check = np.isclose(cal.gain_array, 0, rtol=1e-10, atol=1e-10)
    cal.gain_array[zero_check] = 1.0 + 0j
    cal.flag_array[zero_check] += True
    if zero_check.max() is True:
        warnings.warn("Some of values in self.gain_array were zero and are flagged and set to 1.")

    # Set additional attributes
    cal.history += add_to_history
    for attribute, value in kwargs.items():
        cal.__setattr__(attribute, value)
    cal.check()
    cal.__class__ = original_class


def update_cal(infilename, outfilename, gains=None, flags=None, quals=None, add_to_history='', clobber=False, **kwargs):
    '''Loads an existing calfits file with pyuvdata, modifies some subset of of its parameters,
    and then writes a new calfits file to disk. Cannot modify the shape of gain arrays.
    More than one spectral window is not supported.

    Arguments:
        infilename: filename of the base calfits file to be updated, or UVCal object
        outfilename: filename of the new calfits file
        gains: Dictionary of complex calibration gains with shape=(Ntimes,Nfreqs)
            with keys in the (1,'x') format. Default (None) leaves unchanged.
        flags: Dictionary like gains but of flags. Default (None) leaves unchanged.
        quals: Dictionary like gains but of per-antenna quality. Default (None) leaves unchanged.
        add_to_history: appends a string to the history of the output file
        clobber: if True, overwrites existing file at outfilename
        kwargs: dictionary mapping updated attributs to their new values.
            See pyuvdata.UVCal documentation for more info.
    '''
    # Load infile
    if isinstance(infilename, (UVCal, HERACal)):
        cal = copy.deepcopy(infilename)
    else:
        cal = HERACal(infilename)
        cal.read()

    update_uvcal(cal, gains=gains, flags=flags, quals=quals, add_to_history=add_to_history, **kwargs)

    # Write to calfits file
    cal.write_calfits(outfilename, clobber=clobber)


def baselines_from_filelist_position(filename, filelist):
    """Determine indices of baselines to process.


    This function determines antpairs to process given the position of a filename
    in a list of files.


    Parameters
    ----------
    filename : string
        name of the file being processed.
    filelist : list of strings
        name of all files over which computations are being parallelized.
    Returns
    -------
    list
        list of antpairs to process based on the position of the filename in the list of files.
    """
    # The reason this function is not in utils is that it needs to use HERAData
    hd = HERAData(filename)
    bls = list(set([bl[:2] for bl in hd.bls]))
    file_index = filelist.index(filename)
    nfiles = len(filelist)
    # Determine chunk size
    nbls = len(bls)
    chunk_size = nbls // nfiles + 1
    lower_index = file_index * chunk_size
    upper_index = np.min([(file_index + 1) * chunk_size, nbls])
    output = bls[lower_index:upper_index]
    return output


def throw_away_flagged_ants(infilename, outfilename, yaml_file=None, throw_away_fully_flagged_data_baselines=False, clobber=False):
    """Throw away completely flagged data.

    Parameters
    ----------
        infilename: str
            path to a UVData file in uvh5 format.
        outfilename: str
            path to file to output trimmed data file.
        yaml_file: str
            path to a yaml flagging file with a list of antennas to flag.
            Default is None.
        throw_away_flagged_ants: bool, optional
            if True, also throw away baselines where all data is flagged.
            Warning: Don't use this for files with a small number of time integrations.
                     since this can easily happen by chance in files like this.
            Default is False
        clobber: bool, optional
            overwrite output file if it already exists.
            Default is False.
    Returns
    -------
        hd: HERAData object
            HERAData object containing data from infilename with baselines thrown out.

    """
    hd = HERAData(infilename)
    hd.read()

    # throw away flagged antennas in yaml file.
    if yaml_file is not None:
        from hera_qm import utils as qm_utils
        qm_utils.apply_yaml_flags(uv=hd, a_priori_flag_yaml=yaml_file,
                                  ant_indices_only=True, flag_ants=True, flag_freqs=False,
                                  flag_times=False, throw_away_flagged_ants=True)

    # Write data
    if throw_away_fully_flagged_data_baselines:
        antpairs_to_keep = []
        antpairs_not_to_keep = []
        for antpair in hd.get_antpairs():
            fully_flagged = True
            for pol in hd.pols:
                fully_flagged = fully_flagged & np.all(hd.get_flags(antpair + (pol, )))
            if not fully_flagged:
                antpairs_to_keep.append(antpair)
            else:
                antpairs_not_to_keep.append(antpair)
        hd.select(bls=antpairs_to_keep)
    else:
        antpairs_not_to_keep = None
    # wite to history.
    history_string = f"Threw away flagged antennas from yaml_file={yaml_file} using throw_away_flagged_ants.\n"
    history_string += f"Also threw out {antpairs_not_to_keep} because data was fully flagged.\n"
    hd.history += utils.history_string(notes=history_string)
    hd.write_uvh5(outfilename, clobber=clobber)
    return hd


def throw_away_flagged_ants_parser():
    # Parse arguments
    ap = argparse.ArgumentParser(description="Throw away baselines whose antennas are flagged in a yaml file or which have all integrations/chans flagged.")
    ap.add_argument("infilename", type=str, help="path to visibility data throw out flagged baselines..")
    ap.add_argument("outfilename", type=str, help="path to new visibility file to write data with thrown out baselines..")
    ap.add_argument("--yaml_file", default=None, type=str, help='yaml file with list of antennas to throw away.')
    ap.add_argument("--throw_away_fully_flagged_data_baselines", default=False, action="store_true",
                    help="Also throw away baselines that have all channels and integrations flagged.")
    ap.add_argument("--clobber", default=False, action="store_true", help='overwrites existing file at outfile')
    return ap

class FastUVH5Meta:
    """
    A fast read-only interface to UVH5 file metadata that makes some assumptions.
    
    This class is just a really thin wrapper over a UVH5 file that makes it easier
    to read in parts of the metadata at a time. This makes it much faster to perform
    small tasks where simple metadata is required, rather than reading in the whole 
    header.

    All metadata is available as attributes, through ``__getattr__`` magic. Thus, 
    accessing eg. ``obj.freq_array`` will go and get the frequencies directly from the
    file, and store them in memory. However, some attributes are made faster than the
    default, by assumptions on the data shape -- in particular, times and baselines.

    Anything that is read in is stored in memory so the second access is much faster.
    However, the memory can be released simply by deleting the attribute (it can be
    accessed again, and the data will be re-read).

    This class assumes that each baseline has the same number of times.
    """
    def __init__(self, path: str | Path, time_first: bool | None = None):
        self.path = Path(path)

        # The assumption is that all baselines have the same number of times.
        with self.header() as h:
            self.n_blts = int(h['Nblts'][()])
            self.n_times = int(h['Ntimes'][()])
            self.n_pols = int(h['Npols'][()])

        if self.n_blts % self.n_times:
            raise NotImplementedError(
                "The FastUVH5Meta class can only deal with files where each bl has "
                f"the same number of times. Got nblts = {self.n_blts} and "
                f"ntimes={self.n_times}, which is not divisible."
            )

        self.n_bls = self.n_blts // self.n_times
        self.__time_first = time_first

    @contextmanager
    def header(self):
        with h5py.File(self.path, 'r') as fl:
            yield fl['Header']

    @contextmanager
    def datagrp(self):
        with h5py.File(self.path, 'r') as fl:
            yield fl['/Data']

    @cached_property
    def _time_first(self) -> bool:
        if self.__time_first is not None:
            return self.__time_first

        with self.header() as h:
            t = h['time_array'][:2]
            return t[1] != t[0]
    
    @cached_property
    def times(self) -> np.ndarray:
        with self.header() as h:
            if self._time_first:        
                return h['time_array'][:self.n_times]
            else:
                return h['time_array'][::self.n_bls]

    @cached_property
    def lsts(self) -> np.ndarray:
        with self.header() as h:
            if 'lst_array' in h:
                if self._time_first:
                    return h['lst_array'][:self.n_times]
                else:
                    return h['lst_array'][::self.n_bls]

        # If lst_array not there, compute ourselves.
        return JD2LST(self.times, self.latitude, self.longitude, self.altitude)
    
    @cached_property
    def ant_1_array(self) -> np.ndarray:
        with self.header() as h:
            if self._time_first:
                return h['ant_1_array'][::self.n_times]
            else:
                return h['ant_1_array'][:self.n_bls]
    
    @cached_property
    def ant_2_array(self) -> np.ndarray:
        with self.header() as h:
            if self._time_first:
                return h['ant_2_array'][::self.n_times]
            else:
                return h['ant_2_array'][:self.n_bls]
    
    @lru_cache
    def get_antpairs(self) -> list[tuple[int, int]]:
        return list(zip(self.ant_1_array, self.ant_2_array))

    def has_key(self, key: tuple[int, int] | tuple[int, int, str]) -> bool:
        antpairs = self.get_antpairs()  # cached so we can call it each time.
        if len(key) == 2 and key in antpairs or (key[1], key[0]) in antpairs:
            return True
        elif len(key) == 3 and (
            (key[:2] in antpairs and key[2] in self.pols) or
            ((key[1], key[0]) in antpairs and key[2][::-1] in self.pols)
        ):
            return True
        else:
            return False

    def __getattr__(self, name: str) -> Any:
        with self.header() as h:
            if name not in h:
                raise AttributeError(f"{name} not found in {self.path}")
            self.__dict__[name] = h[name][()]
            return self.__dict__[name]
        
    @cached_property
    def freqs(self) -> np.ndarray:
        with self.header() as h:
            fq = h['freq_array'][:]
        
        if fq.ndim == 2:
            return fq[0]
        else:
            return fq

    @cached_property
    def x_orientation(self) -> str | None:
        with self.header() as h:
            if 'x_orientation' in h:
                return bytes(h['x_orientation'][()]).decode('utf8')
            else:
                return None

    @cached_property
    def pols(self) -> list[str]:
        return [
            polnum2str(p, x_orientation=self.x_orientation) 
            for p in self.polarization_array
        ]

    @cached_property
    def antpos(self) -> np.ndarray:
        with self.header() as h:
            XYZ = XYZ_from_LatLonAlt(
                self.latitude * np.pi / 180, 
                self.longitude * np.pi / 180, 
                self.altitude
            )
            return ENU_from_ECEF(
                self.antenna_positions + XYZ,
                self.latitude * np.pi / 180, 
                self.longitude, 
                self.altitude
            )
        
    @lru_cache
    def get_blt_indices(self, times: tuple[float] | None = None) -> dict[tuple[int, int], np.ndarray]:
        """Get the indices for each baseline."""
        bls = self.get_antpairs()
        
        if times is None:
            tdx = np.arange(self.n_times)
        else:
            tdx = np.array([i for i, t in enumerate(times) if t in self.times])
        
        if self._time_first:    
            return {bl: tdx + i*self.n_times for i, bl in enumerate(bls)}
        else:
            return {bl: tdx*self.n_bls + i for i, bl in enumerate(bls)}

    @lru_cache
    def get_antpair_indices(self):
        return {bl: i for i, bl in enumerate(self.get_antpairs())}

    def get_datacontainer(
        self, 
        key: Literal['data', 'visdata', 'nsamples', 'flags'],
        bls: list[tuple[int, int]] | None = None,
        pols: list[str] | None = None,
        times: list[float] | None = None,
        time_idx: list[int] | slice | None = None,
        full_read_thresh: float = 0.002,
    ) -> DataContainer:
        """Get a DataContainer with the data from the file."""
        if key == 'data':
            key = 'visdata'

        if bls is None:
            bls = self.get_antpairs()

        if pols is None:
            pols = self.pols            
        
        pol_indices = {p: i for i, p in enumerate(self.pols)}

        if time_idx is None:
            if times is None:
                time_idx = slice(None)
                times = self.times
            else:
                time_idx = [i for i, t in enumerate(times) if t in self.times]
        else:
            times = self.times[time_idx]

        full_read = len(bls)*len(pols)*len(times) >= full_read_thresh * self.n_bls * self.n_pols * self.n_times
        
        bl_inds = self.get_antpair_indices(tuple(times))

        out = {}
        with self.datagrp() as fl:
            d = fl[key]  # data not read yet

            if full_read:
                # If we read the full dataset in, it's much easier to index,
                # because we can just reshape the bls and times out, and use numpy indexing.
                d = d[()]  # reads data

                d = np.squeeze(d)  # Remove potential spw-axis of size 1.
                blps = [(i, j, p) for i, j in bls for p in pols]

                if self._time_first:
                    d.shape = (self.n_bls, self.n_times, ) + d.shape[1:]
                    if d.shape[-1] == len(self.freqs):
                        for i,j,p in blps:
                            out[(i,j,p)] = d[bl_inds[i,j], time_idx, pol_indices[p]]
                    else:
                        for i,j,p in blps:
                            out[(i,j,p)] = d[bl_inds[i,j], time_idx, :, pol_indices[p]]
                else:
                    d.shape = (self.n_times, self.n_bls, ) + d.shape[1:]
                    if d.shape[-1] == len(self.freqs):
                        for i,j,p in blps:
                            out[(i,j,p)] = d[time_idx, bl_inds[i,j], pol_indices[p]]
                    else:
                        for i,j,p in blps:
                            out[(i,j,p)] = d[time_idx, bl_inds[i,j], :, pol_indices[p]]

            else:
                # If we don't read the full dataset in, we can't reshape a HDF5 Group.

                # Support old array shapes
                if len(d.shape) == 4:
                    # Support polarization-transposed arrays
                    if d.shape[-1] == len(self.freqs):
                        def index_exp(i, j, p):
                            return np.index_exp[inds[i, j], 0, pol_indices[p]]
                    else:
                        def index_exp(i, j, p):
                            return np.index_exp[inds[i, j], 0, :, pol_indices[p]]
                # Support new array shapes
                elif len(d.shape) == 3:
                    # Support polarization-transposed arrays
                    if d.shape[-1] == len(self.freqs):
                        def index_exp(i, j, p):
                            return np.index_exp[inds[i, j], pol_indices[p]]
                    else:
                        def index_exp(i, j, p):
                            return np.index_exp[inds[i, j], :, pol_indices[p]]

                # handle HERA's raw (int) and calibrated (complex) file formats
                if key == 'visdata' and not np.iscomplexobj(d):
                    for i, j, p in blps:
                        _d = d[index_exp(i, j, p)]
                        out[(i, j, p)] = _d['r'] + _d['i']*1j
                else:
                    for i, j, p in blps:
                        out[i, j, p] = d[index_exp(i, j, p)]

        # construct datacontainer with whatever metadata is available
        dc = DataContainer(out)
        for meta in HERAData.HERAData_metas:
            if hasattr(self, meta) and meta not in ['pols', 'antpairs', 'bls']:  # these are functions on datacontainers
                setattr(dc, meta, getattr(self, meta))

        return dc<|MERGE_RESOLUTION|>--- conflicted
+++ resolved
@@ -23,14 +23,11 @@
 from pyuvdata.utils import POL_STR2NUM_DICT, POL_NUM2STR_DICT, ENU_from_ECEF, XYZ_from_LatLonAlt
 import argparse
 from hera_filters.dspec import place_data_on_uniform_grid
-<<<<<<< HEAD
 from typing import Literal
 from pathlib import Path
 from functools import cached_property
 from astropy.time import Time
 from contextlib import contextmanager
-=======
->>>>>>> 6f6318f8
 from functools import lru_cache
 
 try:
@@ -45,18 +42,10 @@
 from .utils import polnum2str, polstr2num, jnum2str, jstr2num, filter_bls, chunk_baselines_by_redundant_groups
 from .utils import split_pol, conj_pol, split_bl, LST2JD, JD2LST, HERA_TELESCOPE_LOCATION
 
-<<<<<<< HEAD
-try:
-    profile
-except NameError:
-    def profile(fnc):
-        return fnc
-=======
 # The following two functions are potentially called MANY times with 
 # the same arguments, so we cache them to speed things up.
 polnum2str = lru_cache(polnum2str)
 polstr2num = lru_cache(polstr2num)
->>>>>>> 6f6318f8
 
 def _parse_input_files(inputs, name='input_data'):
     if isinstance(inputs, (str, Path)):
@@ -2032,8 +2021,6 @@
         return data, flags
 
 
-
-@profile
 def write_vis(fname, data, lst_array, freq_array, antpos, time_array=None, flags=None, nsamples=None,
               filetype='miriad', write_file=True, outdir="./", overwrite=False, verbose=True, history=" ",
               return_uvd=False, start_jd=None, lst_branch_cut=0.0, x_orientation="north", instrument="HERA",
@@ -2258,7 +2245,7 @@
     if return_uvd:
         return uvd
 
-@profile
+
 def create_uvd_from_hera_data(
     data: np.ndarray, 
     freq_array: np.ndarray, 
