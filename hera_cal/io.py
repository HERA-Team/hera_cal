# -*- coding: utf-8 -*-
# Copyright 2019 the HERA Project
# Licensed under the MIT License

import numpy as np
from collections import OrderedDict as odict
import operator
import os
import copy
import warnings
from functools import reduce
from collections.abc import Iterable
from pyuvdata import UVCal, UVData
from pyuvdata import utils as uvutils
from astropy import units
import h5py
import scipy
import pickle
import random
import glob
from pyuvdata.utils import POL_STR2NUM_DICT
from . import redcal
import argparse
from . import version
from uvtools.dspec import place_data_on_uniform_grid


try:
    import aipy
    AIPY = True
except ImportError:
    AIPY = False

from .datacontainer import DataContainer
from .utils import polnum2str, polstr2num, jnum2str, jstr2num, filter_bls, chunk_baselines_by_redundant_groups
from .utils import split_pol, conj_pol, LST2JD, HERA_TELESCOPE_LOCATION


class HERACal(UVCal):
    '''HERACal is a subclass of pyuvdata.UVCal meant to serve as an interface between
    pyuvdata-readable calfits files and dictionaries (the in-memory format for hera_cal)
    that map antennas and polarizations to gains, flags, and qualities. Supports standard
    UVCal functionality, along with read() and update() functionality for going back and
    forth to dictionaires. Upon read(), stores useful metadata internally.

    Does not support partial data loading or writing. Assumes a single spectral window.
    '''

    def __init__(self, input_cal):
        '''Instantiate a HERACal object. Currently only supports calfits files.

        Arguments:
            input_cal: string calfits file path or list of paths
        '''
        super().__init__()

        # parse input_data as filepath(s)
        if isinstance(input_cal, str):
            assert os.path.exists(input_cal), '{} does not exist.'.format(input_cal)
            self.filepaths = [input_cal]
        elif isinstance(input_cal, Iterable):  # List loading
            if np.all([isinstance(i, str) for i in input_cal]):  # List of visibility data paths
                for ic in input_cal:
                    assert os.path.exists(ic), '{} does not exist.'.format(ic)
                self.filepaths = list(input_cal)
            else:
                raise TypeError('If input_cal is a list, it must be a list of strings.')
        else:
            raise ValueError('input_cal must be a string or a list of strings.')

    def _extract_metadata(self):
        '''Extract and store useful metadata and array indexing dictionaries.'''
        self.freqs = np.unique(self.freq_array)
        self.times = np.unique(self.time_array)
        self.pols = [jnum2str(j, x_orientation=self.x_orientation) for j in self.jones_array]
        self._jnum_indices = {jnum: i for i, jnum in enumerate(self.jones_array)}
        self.ants = [(ant, pol) for ant in self.ant_array for pol in self.pols]
        self._antnum_indices = {ant: i for i, ant in enumerate(self.ant_array)}

    def build_calcontainers(self):
        '''Turns the calibration information currently loaded into the HERACal object
        into ordered dictionaries that map antenna-pol tuples to calibration waterfalls.
        Computes and stores internally useful metadata in the process.

        Returns:
            gains: dict mapping antenna-pol keys to (Nint, Nfreq) complex gains arrays
            flags: dict mapping antenna-pol keys to (Nint, Nfreq) boolean flag arrays
            quals: dict mapping antenna-pol keys to (Nint, Nfreq) float qual arrays
            total_qual: dict mapping polarization to (Nint, Nfreq) float total quality array
        '''
        self._extract_metadata()
        gains, flags, quals, total_qual = odict(), odict(), odict(), odict()

        # build dict of gains, flags, and quals
        for (ant, pol) in self.ants:
            i, ip = self._antnum_indices[ant], self._jnum_indices[jstr2num(pol, x_orientation=self.x_orientation)]
            gains[(ant, pol)] = np.array(self.gain_array[i, 0, :, :, ip].T)
            flags[(ant, pol)] = np.array(self.flag_array[i, 0, :, :, ip].T)
            quals[(ant, pol)] = np.array(self.quality_array[i, 0, :, :, ip].T)

        # build dict of total_qual if available
        for pol in self.pols:
            ip = self._jnum_indices[jstr2num(pol, x_orientation=self.x_orientation)]
            if self.total_quality_array is not None:
                total_qual[pol] = np.array(self.total_quality_array[0, :, :, ip].T)
            else:
                total_qual = None

        return gains, flags, quals, total_qual

    def read(self, antenna_nums=None, frequencies=None, freq_chans=None, times=None, pols=None):
        '''Reads calibration information from file, computes useful metadata and returns
        dictionaries that map antenna-pol tuples to calibration waterfalls. Currently, select options
        only perform selection after reading, so they are not true partial I/O. However, when
        initialized with a list of calibration files, non-time selection is done before concantenation,
        potentially saving memory.

        Arguments:
            antenna_nums : array_like of int, optional. Antenna numbers The antennas numbers to keep
                in the object (antenna positions and names for the removed antennas will be retained).
            frequencies : array_like of float, optional. The frequencies to keep in the object, each
                value passed here should exist in the freq_array.
            freq_chans : array_like of int, optional. The frequency channel numbers to keep in the object.
            times : array_like of float, optional. The times to keep in the object, each value passed
                here should exist in the time_array of one of the files in input_cal.
            pols : array_like of str, optional. These strings should be convertable to polarization
                numbers via pyuvdata's jstr2num e.g. ['Jee'].

        Returns:
            gains: dict mapping antenna-pol keys to (Nint, Nfreq) complex gains arrays
            flags: dict mapping antenna-pol keys to (Nint, Nfreq) boolean flag arrays
            quals: dict mapping antenna-pol keys to (Nint, Nfreq) float qual arrays
            total_qual: dict mapping polarization to (Nint, Nfreq) float total quality array
        '''
        # if filepaths is None, this was converted to HERAData
        # from a different pre-loaded object with no history of filepath

        if self.filepaths is not None:
            # load data
            self.read_calfits(self.filepaths[0])

            if pols is not None:
                pols = [jstr2num(ap, x_orientation=self.x_orientation) for ap in pols]
            # only read antennas present in the data and raise a warning.
            my_ants = np.unique(self.ant_array)
            if antenna_nums is not None:
                for ant in antenna_nums:
                    if ant not in my_ants:
                        warnings.warn(f"Warning, antenna {ant} not present in calibration solution. Skipping!")
                antenna_nums = np.intersect1d(my_ants, antenna_nums)
            select_dict = {'antenna_nums': antenna_nums, 'frequencies': frequencies,
                           'freq_chans': freq_chans, 'jones': pols}
            if np.any([s is not None for s in select_dict.values()]):
                self.select(inplace=True, **select_dict)

            # If there's more than one file, loop over all files, downselecting and cont
            if len(self.filepaths) > 1:
                for fp in self.filepaths[1:]:
                    uvc = UVCal()
                    uvc.read_calfits(fp)
                    if np.any([s is not None for s in select_dict.values()]):
                        uvc.select(inplace=True, **select_dict)
                    self += uvc

        # downselect times at the very end, since this might exclude some files in the original list
        if times is not None:
            self.select(times=times)
        return self.build_calcontainers()

    def update(self, gains=None, flags=None, quals=None, total_qual=None):
        '''Update internal calibrations arrays (data_array, flag_array, and nsample_array)
        using DataContainers (if not left as None) in preparation for writing to disk.

        Arguments:
            gains: optional dict mapping antenna-pol to complex gains arrays
            flags: optional dict mapping antenna-pol to boolean flag arrays
            quals: optional dict mapping antenna-pol to float qual arrays
            total_qual: optional dict mapping polarization to float total quality array
        '''
        # loop over and update gains, flags, and quals
        data_arrays = [self.gain_array, self.flag_array, self.quality_array]
        for to_update, array in zip([gains, flags, quals], data_arrays):
            if to_update is not None:
                for (ant, pol) in to_update.keys():
                    i, ip = self._antnum_indices[ant], self._jnum_indices[jstr2num(pol, x_orientation=self.x_orientation)]
                    array[i, 0, :, :, ip] = to_update[(ant, pol)].T

        # update total_qual
        if total_qual is not None:
            for pol in total_qual.keys():
                ip = self._jnum_indices[jstr2num(pol, x_orientation=self.x_orientation)]
                self.total_quality_array[0, :, :, ip] = total_qual[pol].T

    def write(self, filename, spoof_missing_channels=False, **write_kwargs):
        """
        Shallow wrapper for UVCal calfits writer with functionality to spoof missing channels.

        Parameters
        ----------
        filename: str
            name of file to write to.
        fill_in_missing_freqs: bool, optional
            If True, spoof missing channels with flagged gains set equal to unity.
        write_kwargs: kwarg dict
            kwargs for UVCal.write_calfits
        """
        if spoof_missing_channels:
            writer = copy.deepcopy(self)
            # Since calfits do not support frequency discontinunities, we add support here
            # By spoofing frequencies between discontinunities with flagged gains.
            # This line provides freqs_filled -- frequency axis with spoofed frequencies
            # and inserted which is a boolean array that is True at frequencies that are being spoofed.
            freqs_filled, _, _, inserted = place_data_on_uniform_grid(self.freqs, np.ones_like(self.freqs), np.ones_like(self.freqs))
            writer.freq_array = freqs_filled.reshape(self.Nspws, len(freqs_filled))
            writer.Nfreqs = len(freqs_filled)
            # insert original flags and gains into appropriate channels.
            new_gains = np.ones((writer.Nants_data, writer.Nspws, writer.Nfreqs, writer.Ntimes, writer.Njones), dtype=complex)
            new_gains[:, :, ~inserted, :, :] = writer.gain_array
            new_flags = np.ones(new_gains.shape, dtype=bool)
            new_flags[:, :, ~inserted, :, :] = writer.flag_array
            new_quality = np.zeros(new_gains.shape, dtype=float)
            new_quality[:, :, ~inserted, :, :] = writer.quality_array

            writer.flag_array = new_flags
            writer.gain_array = new_gains
            writer.quality_array = new_quality

            writer.write_calfits(filename, **write_kwargs)
        else:
            self.write_calfits(filename, **write_kwargs)


def get_blt_slices(uvo, tried_to_reorder=False):
    '''For a pyuvdata-style UV object, get the mapping from antenna pair to blt slice.
    If the UV object does not have regular spacing of baselines in its baseline-times,
    this function will try to reorder it using UVData.reorder_blts() to see if that helps.

    Arguments:
        uvo: a "UV-Object" like UVData or baseline-type UVFlag. Blts may get re-ordered internally.
        tried_to_reorder: used internally to prevent infinite recursion

    Returns:
        blt_slices: dictionary mapping anntenna pair tuples to baseline-time slice objects
    '''
    blt_slices = {}
    for ant1, ant2 in uvo.get_antpairs():
        indices = uvo.antpair2ind(ant1, ant2)
        if len(indices) == 1:  # only one blt matches
            blt_slices[(ant1, ant2)] = slice(indices[0], indices[0] + 1, uvo.Nblts)
        elif not (len(set(np.ediff1d(indices))) == 1):  # checks if the consecutive differences are all the same
            if not tried_to_reorder:
                uvo.reorder_blts(order='time')
                return get_blt_slices(uvo, tried_to_reorder=True)
            else:
                raise NotImplementedError('UVData objects with non-regular spacing of '
                                          'baselines in its baseline-times are not supported.')
        else:
            blt_slices[(ant1, ant2)] = slice(indices[0], indices[-1] + 1, indices[1] - indices[0])
    return blt_slices


class HERAData(UVData):
    '''HERAData is a subclass of pyuvdata.UVData meant to serve as an interface between
    pyuvdata-compatible data formats on disk (especially uvh5) and DataContainers,
    the in-memory format for visibilities used in hera_cal. In addition to standard
    UVData functionality, HERAData supports read() and update() functions that interface
    between internal UVData data storage and DataContainers, which contain visibility
    data in a dictionary-like format, along with some useful metadata. read() supports
    partial data loading, though only the most useful subset of selection modes from
    pyuvdata (and not all modes for all data types).

    When using uvh5, HERAData supports additional useful functionality:
    * Upon __init__(), the most useful metadata describing the entire file is loaded into
      the object (everything in HERAData_metas; see get_metadata_dict() for details).
    * Partial writing using partial_write(), which will initialize a new file with the
      same metadata and write to disk using DataContainers by assuming that the user is
      writing to the same part of the data as the most recent read().
    * Generators that enable iterating over baseline, frequency, or time in chunks (see
      iterate_over_bls(), iterate_over_freqs(), and iterate_over_times() for details).

    Assumes a single spectral window. Assumes that data for a given baseline is regularly
    spaced in the underlying data_array.
    '''
    # static list of useful metadata to calculate and save
    HERAData_metas = ['ants', 'data_ants', 'antpos', 'data_antpos', 'freqs', 'times', 'lsts',
                      'pols', 'antpairs', 'bls', 'times_by_bl', 'lsts_by_bl']
    # ants: list of antenna numbers in the array
    # data_ants: list of antenna numbers in the data file
    # antpos: dictionary mapping all antenna numbers in the telescope to np.arrays of position in meters
    # data_antpos: dictionary mapping all antenna numbers in the data to np.arrays of position in meters
    # freqs: np.arrray of frequencies (Hz)
    # times: np.array of unique times in the data file (JD)
    # lsts: np.array of unique LSTs in the data file (radians)
    # pols: list of baseline polarization strings
    # antpairs: list of antenna number pairs in the data as 2-tuples
    # bls: list of baseline-pols in the data as 3-tuples
    # times_by_bl: dictionary mapping antpairs to times (JD). Also includes all reverse pairs.
    # lsts_by_bl: dictionary mapping antpairs to LSTs (radians). Also includes all reverse pairs.

    def __init__(self, input_data, upsample=False, downsample=False, filetype='uvh5', **read_kwargs):
        '''Instantiate a HERAData object. If the filetype is either uvh5 or uvfits, read in and store
        useful metadata (see get_metadata_dict()), either as object attributes or,
        if input_data is a list, as dictionaries mapping string paths to metadata.

        Arguments:
            input_data: string data file path or list of string data file paths
            upsample: bool. If True, will upsample to match the shortest integration time in the file.
                Upsampling will affect the time metadata stored on this object.
            downsample: bool. If True, will downsample to match the longest integration time in the file.
                Downsampling will affect the time metadata stored on this object.
            filetype: supports 'uvh5' (default), 'miriad', 'uvfits'
            read_kwargs : kwargs to pass to UVData.read (e.g. run_check, check_extra and
                run_check_acceptability). Only used for uvh5 filetype
        '''
        # initialize as empty UVData object
        super().__init__()

        # parse input_data as filepath(s)
        if isinstance(input_data, str):
            self.filepaths = [input_data]
        elif isinstance(input_data, Iterable):  # List loading
            if np.all([isinstance(i, str) for i in input_data]):  # List of visibility data paths
                self.filepaths = list(input_data)
            else:
                raise TypeError('If input_data is a list, it must be a list of strings.')
        else:
            raise ValueError('input_data must be a string or a list of strings.')
        for f in self.filepaths:
            if not os.path.exists(f):
                raise IOError('Cannot find file ' + f)

        # parse arguments into object
        self.upsample = upsample
        self.downsample = downsample
        if self.upsample and self.downsample:
            raise ValueError('upsample and downsample cannot both be True.')
        self.filetype = filetype

        # load metadata from file
        if self.filetype in ['uvh5', 'uvfits']:
            # read all UVData metadata from first file
            temp_paths = copy.deepcopy(self.filepaths)
            self.filepaths = self.filepaths[0]
            self.read(read_data=False, **read_kwargs)
            self.filepaths = temp_paths

            self._attach_metadata(**read_kwargs)

        elif self.filetype == 'miriad':
            for meta in self.HERAData_metas:
                setattr(self, meta, None)  # no pre-loading of metadata
        else:
            raise NotImplementedError('Filetype ' + self.filetype + ' has not been implemented.')

        # save longest and shortest integration times in the file for later use in up/downsampling
        # if available, these will be used instead of the ones in self.integration_time during partial I/O
        self.longest_integration = None
        self.longest_integration = None
        if self.integration_time is not None:
            self.longest_integration = np.max(self.integration_time)
            self.shortest_integration = np.min(self.integration_time)

    def _attach_metadata(self, **read_kwargs):
        """
        Attach metadata.
        """
        if hasattr(self, "filepaths") and self.filepaths is not None and len(self.filepaths) > 1:  # save HERAData_metas in dicts
            for meta in self.HERAData_metas:
                setattr(self, meta, {})
            for f in self.filepaths:
                hd = HERAData(f, filetype='uvh5', **read_kwargs)
                meta_dict = hd.get_metadata_dict()
                for meta in self.HERAData_metas:
                    getattr(self, meta)[f] = meta_dict[meta]
        else:  # save HERAData_metas as attributes
            self._writers = {}
            for key, value in self.get_metadata_dict().items():
                setattr(self, key, value)

    def reset(self):
        '''Resets all standard UVData attributes, potentially freeing memory.'''
        super(HERAData, self).__init__()

    def get_metadata_dict(self):
        ''' Produces a dictionary of the most useful metadata. Used as object
        attributes and as metadata to store in DataContainers.

        Returns:
            metadata_dict: dictionary of all items in self.HERAData_metas
        '''
        antpos, ants = self.get_ENU_antpos(pick_data_ants=False)
        antpos = dict(zip(ants, antpos))
        data_ants = np.unique(np.concatenate((self.ant_1_array, self.ant_2_array)))
        data_antpos = {ant: antpos[ant] for ant in data_ants}

        # get times using the most commonly appearing baseline, presumably the one without BDA
        most_common_bl_num = scipy.stats.mode(self.baseline_array)[0][0]
        times = self.time_array[self.baseline_array == most_common_bl_num]
        lsts = self.lst_array[self.baseline_array == most_common_bl_num]

        freqs = np.unique(self.freq_array)
        pols = [polnum2str(polnum, x_orientation=self.x_orientation) for polnum in self.polarization_array]
        antpairs = self.get_antpairs()
        bls = [antpair + (pol,) for antpair in antpairs for pol in pols]

        times_by_bl = {antpair: np.array(self.time_array[self._blt_slices[antpair]])
                       for antpair in antpairs}
        times_by_bl.update({(ant1, ant0): times_here for (ant0, ant1), times_here in times_by_bl.items()})
        lsts_by_bl = {antpair: np.array(self.lst_array[self._blt_slices[antpair]])
                      for antpair in antpairs}
        lsts_by_bl.update({(ant1, ant0): lsts_here for (ant0, ant1), lsts_here in lsts_by_bl.items()})

        locs = locals()
        return {meta: locs[meta] for meta in self.HERAData_metas}

    def _determine_blt_slicing(self):
        '''Determine the mapping between antenna pairs and slices of the blt axis of the data_array.'''
        self._blt_slices = get_blt_slices(self)

    def _determine_pol_indexing(self):
        '''Determine the mapping between polnums and indices
        in the polarization axis of the data_array.'''
        self._polnum_indices = {}
        for i, polnum in enumerate(self.polarization_array):
            self._polnum_indices[polnum] = i

    def _get_slice(self, data_array, key):
        '''Return a copy of the Nint by Nfreq waterfall or waterfalls for a given key. Abstracts
        away both baseline ordering (by applying complex conjugation) and polarization capitalization.

        Arguments:
            data_array: numpy array of shape (Nblts, 1, Nfreq, Npol), i.e. the size of the full data.
                One generally uses this object's own self.data_array, self.flag_array, or self.nsample_array.
            key: if of the form (0,1,'nn'), return anumpy array.
                 if of the form (0,1), return a dict mapping pol strings to waterfalls.
                 if of of the form 'nn', return a dict mapping ant-pair tuples to waterfalls.
        '''
        if isinstance(key, str):  # asking for a pol
            return {antpair: self._get_slice(data_array, antpair + (key,)) for antpair in self.get_antpairs()}
        elif len(key) == 2:  # asking for antpair
            pols = np.array([polnum2str(polnum, x_orientation=self.x_orientation) for polnum in self.polarization_array])
            return {pol: self._get_slice(data_array, key + (pol,)) for pol in pols}
        elif len(key) == 3:  # asking for bl-pol
            try:
                return np.array(data_array[self._blt_slices[tuple(key[0:2])], 0, :,
                                           self._polnum_indices[polstr2num(key[2], x_orientation=self.x_orientation)]])
            except KeyError:
                return np.conj(data_array[self._blt_slices[tuple(key[1::-1])], 0, :,
                                          self._polnum_indices[polstr2num(conj_pol(key[2]), x_orientation=self.x_orientation)]])
        else:
            raise KeyError('Unrecognized key type for slicing data.')

    def _set_slice(self, data_array, key, value):
        '''Update data_array with Nint by Nfreq waterfall(s). Abstracts away both baseline
        ordering (by applying complex conjugation) and polarization capitalization.

        Arguments:
            data_array: numpy array of shape (Nblts, 1, Nfreq, Npol), i.e. the size of the full data.
                One generally uses this object's own self.data_array, self.flag_array, or self.nsample_array.
            key: baseline (e.g. (0,1,'nn)), ant-pair tuple (e.g. (0,1)), or pol str (e.g. 'nn')
            value: if key is a baseline, must be an (Nint, Nfreq) numpy array;
                   if key is an ant-pair tuple, must be a dict mapping pol strings to waterfalls;
                   if key is a pol str, must be a dict mapping ant-pair tuples to waterfalls
        '''
        if isinstance(key, str):  # providing pol with all antpairs
            for antpair in value.keys():
                self._set_slice(data_array, (antpair + (key,)), value[antpair])
        elif len(key) == 2:  # providing antpair with all pols
            for pol in value.keys():
                self._set_slice(data_array, (key + (pol,)), value[pol])
        elif len(key) == 3:  # providing bl-pol
            try:
                data_array[self._blt_slices[tuple(key[0:2])], 0, :,
                           self._polnum_indices[polstr2num(key[2], x_orientation=self.x_orientation)]] = value
            except(KeyError):
                data_array[self._blt_slices[tuple(key[1::-1])], 0, :,
                           self._polnum_indices[polstr2num(conj_pol(key[2]), x_orientation=self.x_orientation)]] = np.conj(value)
        else:
            raise KeyError('Unrecognized key type for slicing data.')

    def build_datacontainers(self):
        '''Turns the data currently loaded into the HERAData object into DataContainers.
        Returned DataContainers include useful metadata specific to the data actually
        in the DataContainers (which may be a subset of the total data). This includes
        antenna positions, frequencies, all times, all lsts, and times and lsts by baseline.

        Returns:
            data: DataContainer mapping baseline keys to complex visibility waterfalls
            flags: DataContainer mapping baseline keys to boolean flag waterfalls
            nsamples: DataContainer mapping baseline keys to interger Nsamples waterfalls
        '''
        # build up DataContainers
        data, flags, nsamples = odict(), odict(), odict()
        meta = self.get_metadata_dict()
        for bl in meta['bls']:
            data[bl] = self._get_slice(self.data_array, bl)
            flags[bl] = self._get_slice(self.flag_array, bl)
            nsamples[bl] = self._get_slice(self.nsample_array, bl)
        data = DataContainer(data)
        flags = DataContainer(flags)
        nsamples = DataContainer(nsamples)

        # store useful metadata inside the DataContainers
        for dc in [data, flags, nsamples]:
            for attr in ['ants', 'data_ants', 'antpos', 'data_antpos', 'freqs', 'times', 'lsts', 'times_by_bl', 'lsts_by_bl']:
                setattr(dc, attr, copy.deepcopy(meta[attr]))

        return data, flags, nsamples

    def read(self, bls=None, polarizations=None, times=None, time_range=None, lsts=None, lst_range=None,
             frequencies=None, freq_chans=None, axis=None, read_data=True, return_data=True,
             run_check=True, check_extra=True, run_check_acceptability=True, **kwargs):
        '''Reads data from file. Supports partial data loading. Default: read all data in file.

        Arguments:
            bls: A list of antenna number tuples (e.g. [(0,1), (3,2)]) or a list of
                baseline 3-tuples (e.g. [(0,1,'nn'), (2,3,'ee')]) specifying baselines
                to keep in the object. For length-2 tuples, the  ordering of the numbers
                within the tuple does not matter. For length-3 tuples, the polarization
                string is in the order of the two antennas. If length-3 tuples are provided,
                the polarizations argument below must be None. Ignored if read_data is False.
            polarizations: The polarizations to include when reading data into
                the object.  Ignored if read_data is False.
            times: The times to include when reading data into the object.
                Ignored if read_data is False. Miriad will load then select on this axis.
            time_range : length-2 array-like of float, optional. The time range in Julian Date
                to include. Cannot be used with `times`.
            lsts: The lsts in radians to include when reading data into the object.
                Ignored if read_data is False. Miriad will load then select on this axis.
                Cannot be used with `times` or `time_range`.
            lst_range : length-2 array-like of float, optional. The lst range in radians
                to include when. Cannot be used with `times`, `time_range`, or `lsts`.
                Miriad will load then select on this axis. If the second value is smaller than
                the first, the LSTs are treated as having phase-wrapped around LST = 2*pi = 0
                and the LSTs kept on the object will run from the larger value, through 0, and
                end at the smaller value.
            frequencies: The frequencies to include when reading data. Ignored if read_data
                is False. Miriad will load then select on this axis.
            freq_chans: The frequency channel numbers to include when reading data. Ignored
                if read_data is False. Miriad will load then select on this axis.
            axis: Axis for fast concatenation of files (if len(self.filepaths) > 1).
                Allowed values are: 'blt', 'freq', 'polarization'.
            read_data: Read in the visibility and flag data. If set to false, only the
                basic metadata will be read in and nothing will be returned. Results in an
                incompletely defined object (check will not pass). Default True.
            return_data: bool, if True, return the output of build_datacontainers().
            run_check: Option to check for the existence and proper shapes of
                parameters after reading in the file. Default is True.
            check_extra: Option to check optional parameters as well as required
                ones. Default is True.
            run_check_acceptability: Option to check acceptable range of the values of
                parameters after reading in the file. Default is True.
            kwargs: extra keyword arguments to pass to UVData.read()

        Returns:
            data: DataContainer mapping baseline keys to complex visibility waterfalls
            flags: DataContainer mapping baseline keys to boolean flag waterfalls
            nsamples: DataContainer mapping baseline keys to interger Nsamples waterfalls
        '''
        # save last read parameters
        locs = locals()
        partials = ['bls', 'polarizations', 'times', 'time_range', 'lsts', 'lst_range', 'frequencies', 'freq_chans']
        self.last_read_kwargs = {p: locs[p] for p in partials}

        # if filepaths is None, this was converted to HERAData
        # from a different pre-loaded object with no history of filepath
        if self.filepaths is not None:
            temp_read = self.read  # store self.read while it's being overwritten
            self.read = super().read  # re-define self.read so UVData can call self.read recursively for lists of files
            # load data
            try:
<<<<<<< HEAD
                if self.filetype == 'uvh5':
                    super().read(self.filepaths, file_type='uvh5', axis=axis, bls=bls, polarizations=polarizations,
                                 times=times, time_range=time_range, lsts=lsts, lst_range=lst_range, frequencies=frequencies,
=======
                if self.filetype in ['uvh5', 'uvfits']:
                    super().read(self.filepaths, file_type=self.filetype, axis=axis, bls=bls, polarizations=polarizations,
                                 times=times, time_range=time_range, lsts=lsts, lst_range=lst_range, frequencies=frequencies, 
>>>>>>> 9e2a00e3
                                 freq_chans=freq_chans, read_data=read_data, run_check=run_check, check_extra=check_extra,
                                 run_check_acceptability=run_check_acceptability, **kwargs)
                    if self.filetype == 'uvfits':
                        self.unphase_to_drift() 
                else:
                    if not read_data:
                        raise NotImplementedError('reading only metadata is not implemented for ' + self.filetype)
                    if self.filetype == 'miriad':
                        super().read(self.filepaths, file_type='miriad', axis=axis, bls=bls, polarizations=polarizations,
                                     time_range=time_range, run_check=run_check, check_extra=check_extra,
                                     run_check_acceptability=run_check_acceptability, **kwargs)
                        if any([times is not None, lsts is not None, lst_range is not None,
                                frequencies is not None, freq_chans is not None]):
                            warnings.warn('miriad does not support partial loading for times/lsts (except time_range) and frequencies. '
                                          'Loading the file first and then performing select.')
                            self.select(times=times, lsts=lsts, lst_range=lst_range, frequencies=frequencies, freq_chans=freq_chans)

                # upsample or downsample data, as appropriate, including metadata. Will use self.longest/shortest_integration
                # if not None (which came from whole file metadata) since partial i/o might change the current longest or
                # shortest integration in a way that would create insonsistency between partial reads/writes.
                if self.upsample:
                    if hasattr(self, 'shortest_integration') and self.shortest_integration is not None:
                        self.upsample_in_time(max_int_time=self.shortest_integration)
                    else:
                        self.upsample_in_time(max_int_time=np.min(self.integration_time))
                if self.downsample:
                    if hasattr(self, 'longest_integration') and self.longest_integration is not None:
                        self.downsample_in_time(min_int_time=self.longest_integration)
                    else:
                        self.downsample_in_time(min_int_time=np.max(self.integration_time))

            finally:
                self.read = temp_read  # reset back to this function, regardless of whether the above try excecutes successfully

        # process data into DataContainers
        if read_data or self.filetype in ['uvh5', 'uvfits']:
            self._determine_blt_slicing()
            self._determine_pol_indexing()
        if read_data and return_data:
            return self.build_datacontainers()

    def select(self, inplace=True, **kwargs):
        """
        Select-out parts of a HERAData object.

        Args:
            inplace: Overwrite self, otherwise return a copy.
            kwargs : pyuvdata.UVData select keyword arguments.
        """
        # select
        output = super(HERAData, self).select(inplace=inplace, **kwargs)
        if inplace:
            output = self

        # recompute slices if necessary
        names = ['antenna_nums', 'antenna_names', 'ant_str', 'bls', 'blt_inds',
                 'times', 'time_range', 'lsts', 'lst_range']
        for n in names:
            if n in kwargs and kwargs[n] is not None:
                output._determine_blt_slicing()
                output._determine_pol_indexing()
                break
        if 'polarizations' in kwargs and kwargs['polarizations'] is not None:
            output._determine_pol_indexing()

        if not inplace:
            return output

    def __add__(self, other, inplace=False, **kwargs):
        """
        Combine two HERAData objects.

        Combine along baseline-time, polarization or frequency.
        See pyuvdata.UVData.__add__ for more details.

        Args:
            other : Another HERAData object
            inplace: Overwrite self as we go, otherwise create a third object
                as the sum of the two (default).
            kwargs : UVData.__add__ keyword arguments
        """
        output = super(HERAData, self).__add__(other, inplace=inplace, **kwargs)
        if inplace:
            output = self
        output._determine_blt_slicing()
        output._determine_pol_indexing()
        if not inplace:
            return output

    def __getitem__(self, key):
        """
        Shortcut for reading a single visibility waterfall given a
        baseline tuple. If key exists it will return it using its
        blt_slice, if it does not it will attempt to read it
        from disk.
        """
        try:
            return self._get_slice(self.data_array, key)
        except KeyError:
            return self.read(bls=key)[0][key]

    def update(self, data=None, flags=None, nsamples=None):
        '''Update internal data arrays (data_array, flag_array, and nsample_array)
        using DataContainers (if not left as None) in preparation for writing to disk.

        Arguments:
            data: Optional DataContainer mapping baselines to complex visibility waterfalls
            flags: Optional DataContainer mapping baselines to boolean flag waterfalls
            nsamples: Optional DataContainer mapping baselines to interger Nsamples waterfalls
        '''
        if data is not None:
            for bl in data.keys():
                self._set_slice(self.data_array, bl, data[bl])
        if flags is not None:
            for bl in flags.keys():
                self._set_slice(self.flag_array, bl, flags[bl])
        if nsamples is not None:
            for bl in nsamples.keys():
                self._set_slice(self.nsample_array, bl, nsamples[bl])

    def partial_write(self, output_path, data=None, flags=None, nsamples=None,
                      clobber=False, inplace=False, add_to_history='',
                      **kwargs):
        '''Writes part of a uvh5 file using DataContainers whose shape matches the most recent
        call to HERAData.read() in this object. The overall file written matches the shape of the
        input_data file called on __init__. Any data/flags/nsamples left as None will be written
        as was currently stored in the HERAData object. Does not work for other filetypes or when
        the HERAData object is initialized with a list of files.

        Arguments:
            output_path: path to file to write uvh5 file to
            data: Optional DataContainer mapping baselines to complex visibility waterfalls
            flags: Optional DataContainer mapping baselines to boolean flag waterfalls
            nsamples: Optional DataContainer mapping baselines to interger Nsamples waterfalls
            clobber: if True, overwrites existing file at output_path
            inplace: update this object's data_array, flag_array, and nsamples_array.
                This saves memory but alters the HERAData object.
            add_to_history: string to append to history (only used on first call of
                partial_write for a given output_path)
            kwargs: addtional keyword arguments update UVData attributes. (Only used on
                first call of partial write for a given output_path).
        '''
        # Type verifications
        if self.filetype != 'uvh5':
            raise NotImplementedError('Partial writing for filetype ' + self.filetype + ' has not been implemented.')
        if len(self.filepaths) > 1:
            raise NotImplementedError('Partial writing for list-loaded HERAData objects has not been implemented.')

        # get writer or initialize new writer if necessary
        if output_path in self._writers:
            hd_writer = self._writers[output_path]  # This hd_writer has metadata for the entire output file
        else:
            hd_writer = HERAData(self.filepaths[0])
            hd_writer.history += add_to_history
            for attribute, value in kwargs.items():
                hd_writer.__setattr__(attribute, value)
            hd_writer.initialize_uvh5_file(output_path, clobber=clobber)  # Makes an empty file (called only once)
            self._writers[output_path] = hd_writer
        if inplace:  # update this objects's arrays using DataContainers
            this = self
        else:  # make a copy of this object and then update the relevant arrays using DataContainers
            this = copy.deepcopy(self)
        this.update(data=data, flags=flags, nsamples=nsamples)
        hd_writer.write_uvh5_part(output_path, this.data_array, this.flag_array,
                                  this.nsample_array, **self.last_read_kwargs)

    def iterate_over_bls(self, Nbls=1, bls=None, chunk_by_redundant_group=False, reds=None,
                         bl_error_tol=1.0, include_autos=True, frequencies=None):
        '''Produces a generator that iteratively yields successive calls to
        HERAData.read() by baseline or group of baselines.

        Arguments:
            Nbls: number of baselines to load at once.
            bls: optional user-provided list of baselines to iterate over.
                Default: use self.bls (which only works for uvh5).
            chunk_by_redundant_group: bool, optional
                If true, retrieve bls sorted by redundant groups.
                If Nbls is greater then the number of baselines in a redundant group
                then return consecutive redundant groups with total baseline count
                less then or equal to Nbls.
                If Nbls is smaller then the number of baselines in a redundant group
                then still return that group but raise a Warning.
                Default is False
            reds: list, optional
                list of lists; each containing the antpairpols in each redundant group
                must be provided if chunk_by_redundant_group is True.
            bl_error_tol: float, optional
                    the largest allowable difference between baselines in a redundant group in meters.
                    (in the same units as antpos). Normally, this is up to 4x the largest antenna position error.
                    default is 1.0meters
            include_autos: bool, optional
                include autocorrelations in iteration if True.
                Default is True.
            frequencies: array-like, optional
                optional list of float frequencies to load.
                Default (None) loads all frequencies in data.

        Yields:
            data, flags, nsamples: DataContainers (see HERAData.read() for more info).
        '''
        if bls is None:
            if self.filetype != 'uvh5':
                raise NotImplementedError('Baseline iteration without explicitly setting bls for filetype ' + self.filetype
                                          + ' without setting bls has not been implemented.')
            bls = self.bls
            if isinstance(bls, dict):  # multiple files
                bls = list(set([bl for bls in bls.values() for bl in bls]))
            bls = sorted(bls)
        if not chunk_by_redundant_group:
            if not include_autos:
                # filter out autos if include_autos is False.
                bls = [bl for bl in bls if bl[0] != bl[1]]
            baseline_chunks = [bls[i:i + Nbls] for i in range(0, len(bls), Nbls)]
        else:
            if reds is None:
                if self.filetype != 'uvh5':
                    raise NotImplementedError('Redundant group iteration without explicitly setting antpos for filetype ' + self.filetype
                                              + ' without setting antpos has not been implemented.')

                # generate data_antpos dict to feed into get_reds
                # that accounts for possibility that
                # HERAData was initialized from multiple
                # files in which case self.data_antpos is a dict of dicts.
                if len(self.filepaths) > 1:
                    data_antpos = {}
                    for k in self.data_antpos:
                        data_antpos.update(self.data_antpos[k])
                    pols = set({})
                    for k in self.pols:
                        pols.union(set(self.pols[k]))
                    pols = list(pols)
                else:
                    data_antpos = self.data_antpos
                    pols = self.pols

                reds = redcal.get_reds(data_antpos, pols=pols, bl_error_tol=bl_error_tol,
                                       include_autos=include_autos)
            # filter reds by baselines
            reds = redcal.filter_reds(reds, bls=bls)
            # make sure that every baseline is in reds
            baseline_chunks = chunk_baselines_by_redundant_groups(reds=reds, max_chunk_size=Nbls)
        for chunk in baseline_chunks:
            yield self.read(bls=chunk, frequencies=frequencies)

    def iterate_over_freqs(self, Nchans=1, freqs=None):
        '''Produces a generator that iteratively yields successive calls to
        HERAData.read() by frequency channel or group of contiguous channels.

        Arguments:
            Nchans: number of frequencies to load at once.
            freqs: optional user-provided list of frequencies to iterate over.
                Default: use self.freqs (which only works for uvh5).

        Yields:
            data, flags, nsamples: DataContainers (see HERAData.read() for more info).
        '''
        if freqs is None:
            if self.filetype != 'uvh5':
                raise NotImplementedError('Frequency iteration for filetype ' + self.filetype
                                          + ' without setting freqs has not been implemented.')
            freqs = self.freqs
            if isinstance(self.freqs, dict):  # multiple files
                freqs = np.unique(list(self.freqs.values()))
        for i in range(0, len(freqs), Nchans):
            yield self.read(frequencies=freqs[i:i + Nchans])

    def iterate_over_times(self, Nints=1, times=None):
        '''Produces a generator that iteratively yields successive calls to
        HERAData.read() by time or group of contiguous times. N.B. May
        produce unexpected results for BDA data that has not been upsampled
        or downsampled to a common time resolution.

        Arguments:
            Nints: number of integrations to load at once.
            times: optional user-provided list of times to iterate over.
                Default: use self.times (which only works for uvh5).

        Yields:
            data, flags, nsamples: DataContainers (see HERAData.read() for more info).
        '''
        if times is None:
            if self.filetype != 'uvh5':
                raise NotImplementedError('Time iteration for filetype ' + self.filetype
                                          + ' without setting times has not been implemented.')
            times = self.times
            if isinstance(times, dict):  # multiple files
                times = np.unique(list(times.values()))
        for i in range(0, len(times), Nints):
            yield self.read(times=times[i:i + Nints])


def read_filter_cache_scratch(cache_dir):
    """
    Load files from a cache specified by cache_dir.
    cache files are intended to serve as common short-term on-disk scratch for filtering matrices
    that can be loaded by multiple compute nodes process a night and save computational time by avoiding
    recomputing filter matrices (that often involve psuedo-inverses).

    A node processing a single chunk will be able to read in any cache matrices that were already
    computed from previous chunks.

    cache files are named with randomly generated strings with the extension ".filter_cache". They
    are not intended for long-term or cross-platform storage and are currently designed to be deleted at the end
    of processing night.

    Parameters
    ----------
    cache_dir, string, path to a folder that is used for the cache
        files in this folder with an extension .filter_cache are assumed
        to be cache files. These files are pickled caches from previous filtering runs.
    """
    # Load up the cache file with the most keys (precomputed filter matrices).
    cache = {}
    cache_files = glob.glob(cache_dir + '/*.filter_cache')
    # loop through cache files, load them.
    # If there are new keys, add them to internal cache.
    # If not, delete the reference matrices from memory.
    for cache_file in cache_files:
        cfile = open(cache_file, 'rb')
        cache_t = pickle.load(cfile)
        for key in cache_t:
            if key not in cache:
                cache[key] = cache_t[key]
    return cache


def write_filter_cache_scratch(filter_cache, cache_dir=None, skip_keys=None):
    """
    write cached cache to a new cache file.

    cache files are intended to serve as common short-term on-disk scratch for filtering matrices
    that can be loaded by multiple compute nodes process a night and save computational time by avoiding
    recomputing filter matrices (that often involve psuedo-inverses).

    A node processing a single chunk will be able to read in any cache matrices that were already
    computed from previous chunks.

    cache files are named with randomly generated strings with the extension ".filter_cache". They
    are not intended for long-term or cross-platform storage and are currently designed to be deleted at the end
    of processing night.

    Parameters
    ----------
    filter_cache, dict, dictionary of values that we wish to cache.
    cache_dir, string, optional, path to a folder that is used for the cache
        files in this folder with an extension .filter_cache are assumed
        to be cache files. These files are pickled caches from previous filtering runs.
        default, current working directory.
    skip_keys, list, list of keys to skip in writing the filter_cache.
    """
    if skip_keys is None:
        skip_keys = []
    # if the keys_before instantiation wasn't a list, then
    # keys_before would just be the current keys of cache and we
    # wouldn't have any new keys.
    new_filters = {k: filter_cache[k] for k in filter_cache if k not in skip_keys}
    if len(new_filters) > 0:
        # generate new file name
        if cache_dir is None:
            cache_dir = os.getcwd()
        cache_file_name = '%032x' % random.getrandbits(128) + '.filter_cache'
        cfile = open(os.path.join(cache_dir, cache_file_name), 'ab')
        pickle.dump(new_filters, cfile)
    else:
        warnings.warn("No new keys provided. No cache file written.")


def load_flags(flagfile, filetype='h5', return_meta=False):
    '''Load flags from a file and returns them as a DataContainer (for per-visibility flags)
    or dictionary (for per-antenna or per-polarization flags). More than one spectral window
    is not supported. Assumes times are evenly-spaced and in order for each baseline.

    Arguments:
        flagfile: path to file containing flags and flagging metadata
        filetype: either 'h5' or 'npz'. 'h5' assumes the file is readable as a hera_qm
            UVFlag object in the 'flag' mode (could be by baseline, by antenna, or by
            polarization). 'npz' provides legacy support for the IDR2.1 flagging npzs,
            but only for per-visibility flags.
        return_meta: if True, return a metadata dictionary with, e.g., 'times', 'freqs', 'history'

    Returns:
        flags: dictionary or DataContainer mapping keys to Ntimes x Nfreqs numpy arrays.
            if 'h5' and 'baseline' mode or 'npz': DataContainer with keys like (0,1,'nn')
            if 'h5' and 'antenna' mode: dictionary with keys like (0,'Jnn')
            if 'h5' and 'waterfall' mode: dictionary with keys like 'Jnn'
        meta: (only returned if return_meta is True)
    '''
    flags = {}
    if filetype not in ['h5', 'npz']:
        raise ValueError("filetype must be 'h5' or 'npz'.")

    elif filetype == 'h5':
        from pyuvdata import UVFlag
        uvf = UVFlag(flagfile)
        assert uvf.mode == 'flag', 'The input h5-based UVFlag object must be in flag mode.'
        assert (np.issubsctype(uvf.polarization_array.dtype, np.signedinteger)
                or np.issubsctype(uvf.polarization_array.dtype, np.str_)), \
            "The input h5-based UVFlag object's polarization_array must be integers or byte strings."
        freqs = np.unique(uvf.freq_array)
        times = np.unique(uvf.time_array)
        history = uvf.history

        if uvf.type == 'baseline':  # one time x freq waterfall per baseline
            blt_slices = get_blt_slices(uvf)
            for ip, pol in enumerate(uvf.polarization_array):
                if np.issubdtype(uvf.polarization_array.dtype, np.signedinteger):
                    pol = polnum2str(pol, x_orientation=uvf.x_orientation)  # convert to string if possible
                else:
                    pol = ','.join([polnum2str(int(p), x_orientation=uvf.x_orientation) for p in pol.split(',')])
                for (ant1, ant2), blt_slice in blt_slices.items():
                    flags[(ant1, ant2, pol)] = uvf.flag_array[blt_slice, 0, :, ip]
            # data container only supports standard polarizations strings
            if np.issubdtype(uvf.polarization_array.dtype, np.signedinteger):
                flags = DataContainer(flags)

        elif uvf.type == 'antenna':  # one time x freq waterfall per antenna
            for i, ant in enumerate(uvf.ant_array):
                for ip, jpol in enumerate(uvf.polarization_array):
                    if np.issubdtype(uvf.polarization_array.dtype, np.signedinteger):
                        jpol = jnum2str(jpol, x_orientation=uvf.x_orientation)  # convert to string if possible
                    else:
                        jpol = ','.join([jnum2str(int(p), x_orientation=uvf.x_orientation) for p in jpol.split(',')])
                    flags[(ant, jpol)] = np.array(uvf.flag_array[i, 0, :, :, ip].T)

        elif uvf.type == 'waterfall':  # one time x freq waterfall (per visibility polarization)
            for ip, jpol in enumerate(uvf.polarization_array):
                if np.issubdtype(uvf.polarization_array.dtype, np.signedinteger):
                    jpol = jnum2str(jpol, x_orientation=uvf.x_orientation)  # convert to string if possible
                else:
                    jpol = ','.join([jnum2str(int(p), x_orientation=uvf.x_orientation) for p in jpol.split(',')])
                flags[jpol] = uvf.flag_array[:, :, ip]

    elif filetype == 'npz':  # legacy support for IDR 2.1 npz format
        npz = np.load(flagfile)
        pols = [polnum2str(p) for p in npz['polarization_array']]
        freqs = np.unique(npz['freq_array'])
        times = np.unique(npz['time_array'])
        history = npz['history']
        nAntpairs = len(npz['antpairs'])
        assert npz['flag_array'].shape[0] == nAntpairs * len(times), \
            'flag_array must have flags for all baselines for all times.'
        for p, pol in enumerate(pols):
            flag_array = np.reshape(npz['flag_array'][:, 0, :, p], (len(times), nAntpairs, len(freqs)))
            for n, (i, j) in enumerate(npz['antpairs']):
                flags[i, j, pol] = flag_array[:, n, :]
        flags = DataContainer(flags)

    if return_meta:
        return flags, {'freqs': freqs, 'times': times, 'history': history}
    else:
        return flags


def get_file_times(filepaths, filetype='uvh5'):
    """
    Get a file's lst_array in radians and time_array in Julian Date.

    Some caveats:
        - Miriad standard is bin start, so a shift by int_time / 2 is performed.
          uvh5 standard is bin center, so times are left untouched.
        - Miriad files do not support baseline-dependent averaging (BDA).
        - With BDA for uvh5 files, the results will correspond to the least-averaged
          baseline in the file.
        - With uvh5 files with a single integration, it is assumed that the integration
          time and dtime are the same. This may not be true in LST-binned files.

    Args:
        filepaths : type=list or str, filepath or list of filepaths
        filetype : str, options=['miriad', 'uvh5']

    Returns:
        dlst : ndarray (or float if filepaths is a string) of lst bin width [radian]
        dtime : ndarray (or float if filepaths is a string) of time bin width [Julian Date]
        file_lst_arrays : list of ndarrays (or list of floats if filepaths is a string)
            of unwrapped lst_array [radians]
        file_time_arrays : list of ndarrays (or list of floats if filepaths is a string)
            of time_array [Julian Date]
    """
    _array = True
    # check filepaths type
    if isinstance(filepaths, str):
        _array = False
        filepaths = [filepaths]

    if filetype not in ['miriad', 'uvh5']:
        raise ValueError("filetype {} not recognized".format(filetype))

    # form empty lists
    dlsts = []
    dtimes = []
    file_lst_arrays = []
    file_time_arrays = []

    # get Nfiles
    Nfiles = len(filepaths)

    # iterate over filepaths and extract time info
    for i, f in enumerate(filepaths):
        if filetype == 'miriad':
            assert AIPY, "you need aipy to use the miriad filetype"
            uv = aipy.miriad.UV(f)
            # get integration time
            int_time = uv['inttime'] / (units.si.day.in_units(units.si.s))
            int_time_rad = uv['inttime'] * 2 * np.pi / (units.si.sday.in_units(units.si.s))
            # get start and stop, add half an integration
            start_lst = uv['lst'] + int_time_rad / 2.0
            start_time = uv['time'] + int_time / 2.0
            # form time arrays
            lst_array = (start_lst + np.arange(uv['ntimes']) * int_time_rad) % (2 * np.pi)
            time_array = start_time + np.arange(uv['ntimes']) * int_time

        elif filetype == 'uvh5':
            # get times directly from uvh5 file's header: faster than loading entire file via HERAData
            with h5py.File(f, mode='r') as _f:
                # pull out time_array and lst_array
                time_array = np.ravel(_f[u'Header'][u'time_array'])
                if u'lst_array' in _f[u'Header']:
                    lst_array = np.ravel(_f[u'Header'][u'lst_array'])
                else:
                    # need to generate lst_array on the fly
                    lst_array = np.ravel(uvutils.get_lst_for_time(_f[u'Header'][u'time_array'],
                                                                  _f[u'Header'][u'latitude'][()],
                                                                  _f[u'Header'][u'longitude'][()],
                                                                  _f[u'Header'][u'altitude'][()]))

                # figure out which baseline has the most times in order to handle BDA appropriately
                baseline_array = uvutils.antnums_to_baseline(np.array(_f[u'Header'][u'ant_1_array']),
                                                             np.array(_f[u'Header'][u'ant_2_array']),
                                                             np.array(_f[u'Header'][u'Nants_telescope']))
                most_common_bl_num = scipy.stats.mode(baseline_array)[0][0]
                time_array = time_array[baseline_array == most_common_bl_num]
                lst_array = lst_array[baseline_array == most_common_bl_num]

                # figure out dtime and dlst, handling the case where a diff cannot be done.
                if len(time_array) > 1:
                    int_time = np.median(np.diff(time_array))
                    int_time_rad = np.median(np.diff(lst_array))
                else:
                    warnings.warn(f'{f} has only one time, so we assume that dtime is the minimum '
                                  'integration time. This may be incorrect for LST-binned files.')
                    int_time = np.min(_f[u'Header'][u'integration_time']) / units.day.to(units.si.s)
                    int_time_rad = int_time / units.sday.to(units.day) * 2 * np.pi

        dlsts.append(int_time_rad)
        dtimes.append(int_time)
        file_lst_arrays.append(lst_array)
        file_time_arrays.append(time_array)

    dlsts = np.asarray(dlsts)
    dtimes = np.asarray(dtimes)

    if _array is False:
        return dlsts[0], dtimes[0], file_lst_arrays[0], file_time_arrays[0]
    else:
        return dlsts, dtimes, file_lst_arrays, file_time_arrays


def partial_time_io(hd, times=None, time_range=None, lsts=None, lst_range=None, **kwargs):
    '''Perform partial io with a time-select on a HERAData object, even if it is intialized
    using multiple files, some of which do not contain any of the specified times.
    Note: can only use one of times, time_range, lsts, lst_range

    Arguments:
        hd: HERAData object intialized with (usually multiple) uvh5 files
        times: list of times in JD to load
        time_range: length-2 array-like of range of JDs to load
        lsts: list of lsts in radians to load
        lst_range: length-2 array-like of range of lsts in radians to load.
            If the 0th element is greater than the 1st, the range will wrap around 2pi
        kwargs: other partial i/o kwargs (see io.HERAData.read)

    Returns:
        data: DataContainer mapping baseline keys to complex visibility waterfalls
        flags: DataContainer mapping baseline keys to boolean flag waterfalls
        nsamples: DataContainer mapping baseline keys to interger Nsamples waterfalls
    '''
    assert hd.filetype == 'uvh5', 'This function only works for uvh5-based HERAData objects.'
    if np.sum([times is not None, time_range is not None, lsts is not None, lst_range is not None]) > 1:
        raise ValueError('Only one of times, time_range, lsts, and lsts_range can be not None.')

    combined_hd = None
    for f in hd.filepaths:
        hd_here = HERAData(f, upsample=hd.upsample, downsample=hd.downsample)

        # check if any of the selected times are in this particular file
        if times is not None:
            times_here = [time for time in times if time in hd_here.times]
            if len(times_here) == 0:
                continue  # skip this file
        else:
            times_here = None

        # check if any of the selected lsts are in this particular file
        if lsts is not None:
            lsts_here = [lst for lst in lsts if lst in hd_here.lsts]
            if len(lsts_here) == 0:
                continue  # skip this file
        else:
            lsts_here = None

        # attempt to read this file's data
        try:
            hd_here.read(times=times_here, time_range=time_range,
                         lsts=lsts_here, lst_range=lst_range,
                         return_data=False, **kwargs)
        except ValueError as err:
            # check to see if the read failed because of the time range or lst range
            if 'No elements in time range between ' in str(err):
                continue  # no matching times, skip this file
            elif 'No elements in LST range between ' in str(err):
                continue  # no matchings lsts, skip this file
            else:
                raise

        if combined_hd is None:
            combined_hd = hd_here
        else:
            combined_hd += hd_here
    if combined_hd is None:
        raise ValueError('No times or lsts matched any of the files in hd.')
    combined_hd = to_HERAData(combined_hd)  # re-runs the slicing and indexing
    return combined_hd.build_datacontainers()


def save_redcal_meta(meta_filename, fc_meta, omni_meta, freqs, times, lsts, antpos, history):
    '''Saves redcal metadata to a hdf5 file. See also read_redcal_meta.

    Arguments:
        meta_filename: path to hdf5 file to save
        fc_meta: firstcal metadata dictionary, such as that produced by redcal.redcal_iteration()
        omni_meta: omnical metadata dictionary, such as that produced by redcal.redcal_iteration()
        freqs: 1D numpy array of frequencies in the data
        times: 1D numpy array of times in the data
        lsts: 1D numpy array of LSTs in the data
        antpos: dictionary of antenna positions in the form {ant_index: np.array([x,y,z])}
        history: string describing the creation of this file
    '''
    with h5py.File(meta_filename, "w") as outfile:
        # save the metadata of the metadata
        header = outfile.create_group('header')
        header['freqs'] = freqs
        header['times'] = times
        header['lsts'] = lsts
        antnums = np.array(sorted(list(antpos.keys())))
        header['antpos'] = np.array([antpos[antnum] for antnum in antnums])
        header['antpos'].attrs['antnums'] = antnums
        header['history'] = np.string_(history)

        # save firstcal metadata, saving dictionary keys as attrs
        fc_grp = outfile.create_group('fc_meta')
        ant_keys = sorted(list(fc_meta['dlys'].keys()))
        fc_grp['dlys'] = np.array([fc_meta['dlys'][ant] for ant in ant_keys])
        fc_grp['dlys'].attrs['ants'] = np.string_(ant_keys)
        fc_grp['polarity_flips'] = np.array([fc_meta['polarity_flips'][ant] for ant in ant_keys])
        fc_grp['polarity_flips'].attrs['ants'] = np.string_(ant_keys)

        # save the omnical metadata, saving dictionary keys as attrs
        omni_grp = outfile.create_group('omni_meta')
        pols_keys = sorted(list(omni_meta['chisq'].keys()))
        omni_grp['chisq'] = np.array([omni_meta['chisq'][pols] for pols in pols_keys])
        omni_grp['chisq'].attrs['pols'] = pols_keys
        omni_grp['iter'] = np.array([omni_meta['iter'][pols] for pols in pols_keys])
        omni_grp['iter'].attrs['pols'] = pols_keys
        omni_grp['conv_crit'] = np.array([omni_meta['conv_crit'][pols] for pols in pols_keys])
        omni_grp['conv_crit'].attrs['conv_crit'] = np.string_(pols_keys)


def read_redcal_meta(meta_filename):
    '''Reads redcal metadata to a hdf5 file. See also save_redcal_meta.

    Arguments:
        meta_filename: path to hdf5 file to load

    Returns:
        fc_meta: firstcal metadata dictionary, such as that produced by redcal.redcal_iteration()
        omni_meta: omnical metadata dictionary, such as that produced by redcal.redcal_iteration()
        freqs: 1D numpy array of frequencies in the data
        times: 1D numpy array of times in the data
        lsts: 1D numpy array of LSTs in the data
        antpos: dictionary of antenna positions in the form {ant_index: np.array([x,y,z])}
        history: string describing the creation of this file
    '''
    with h5py.File(meta_filename, "r") as infile:
        # decode metadata of metadata
        freqs = infile['header']['freqs'][:]
        times = infile['header']['times'][:]
        lsts = infile['header']['lsts'][:]
        antpos = {ant: pos for ant, pos in zip(infile['header']['antpos'].attrs['antnums'],
                                               infile['header']['antpos'][:, :])}
        history = infile['header']['history'][()].tobytes().decode('utf8')

        # reconstruct firstcal metadata
        fc_meta = {}
        ants = [(int(num.tobytes().decode('utf8')), pol.tobytes().decode('utf8'))
                for num, pol in infile['fc_meta']['dlys'].attrs['ants']]
        fc_meta['dlys'] = {ant: dly for ant, dly in zip(ants, infile['fc_meta']['dlys'][:, :])}
        fc_meta['polarity_flips'] = {ant: flips for ant, flips in zip(ants, infile['fc_meta']['polarity_flips'][:, :])}

        # reconstruct omnical metadata
        omni_meta = {}
        pols_keys = infile['omni_meta']['chisq'].attrs['pols']
        omni_meta['chisq'] = {pols: chisq for pols, chisq in zip(pols_keys, infile['omni_meta']['chisq'][:, :])}
        omni_meta['iter'] = {pols: itr for pols, itr in zip(pols_keys, infile['omni_meta']['iter'][:, :])}
        omni_meta['conv_crit'] = {pols: cc for pols, cc in zip(pols_keys, infile['omni_meta']['conv_crit'][:, :])}

    return fc_meta, omni_meta, freqs, times, lsts, antpos, history


#######################################################################
#                             LEGACY CODE
#######################################################################


def to_HERAData(input_data, filetype='miriad', **read_kwargs):
    '''Converts a string path, UVData, or HERAData object, or a list of any one of those, to a
    single HERAData object without loading any new data.

    Arguments:
        input_data: data file path, or UVData/HERAData instance, or list of either strings of data
            file paths or list of UVData/HERAData instances to combine into a single HERAData object
        filetype: 'miriad', 'uvfits', or 'uvh5'. Ignored if input_data is UVData/HERAData objects
        read_kwargs : kwargs to pass to UVData.read (e.g. run_check, check_extra and
            run_check_acceptability). Only used for uvh5 filetype

    Returns:
        hd: HERAData object. Will not have data loaded if initialized from string(s).
    '''
    if filetype not in ['miriad', 'uvfits', 'uvh5']:
        raise NotImplementedError("Data filetype must be 'miriad', 'uvfits', or 'uvh5'.")
    if isinstance(input_data, str):  # single visibility data path
        return HERAData(input_data, filetype=filetype, **read_kwargs)
    elif isinstance(input_data, HERAData):  # already a HERAData object
        return input_data
    elif isinstance(input_data, UVData):  # single UVData object
        hd = input_data
        hd.__class__ = HERAData
        hd._determine_blt_slicing()
        hd._determine_pol_indexing()
        if filetype == 'uvh5':
            hd._attach_metadata()
        hd.filepaths = None
        return hd
    elif isinstance(input_data, Iterable):  # List loading
        if np.all([isinstance(i, str) for i in input_data]):  # List of visibility data paths
            return HERAData(input_data, filetype=filetype, **read_kwargs)
        elif np.all([isinstance(i, (UVData, HERAData)) for i in input_data]):  # List of uvdata objects
            hd = reduce(operator.add, input_data)
            hd.__class__ = HERAData
            hd._determine_blt_slicing()
            hd._determine_pol_indexing()
            return hd
        else:
            raise TypeError('If input is a list, it must be only strings or only UVData/HERAData objects.')
    else:
        raise TypeError('Input must be a UVData/HERAData object, a string, or a list of either.')


def load_vis(input_data, return_meta=False, filetype='miriad', pop_autos=False, pick_data_ants=True, nested_dict=False, **read_kwargs):
    '''Load miriad or uvfits files or UVData/HERAData objects into DataContainers, optionally returning
    the most useful metadata. More than one spectral window is not supported. Assumes every baseline
    has the same times present and that the times are in order.
    Arguments:
        input_data: data file path, or UVData/HERAData instance, or list of either strings of data
            file paths or list of UVData/HERAData instances to concatenate into a single dictionary
        return_meta:  boolean, if True: also return antpos, ants, freqs, times, lsts, and pols
        filetype: 'miriad', 'uvfits', or 'uvh5'. Ignored if input_data is UVData/HERAData objects
        pop_autos: boolean, if True: remove autocorrelations
        pick_data_ants: boolean, if True and return_meta=True, return only antennas in data
        nested_dict: boolean, if True replace DataContainers with the legacy nested dictionary filetype
            where visibilities and flags are accessed as data[(0,1)]['nn']
        read_kwargs : keyword arguments to pass to HERAData.read()
    Returns:
        if return_meta is True:
            (data, flags, antpos, ants, freqs, times, lsts, pols)
        else:
            (data, flags)
        data: DataContainer containing baseline-pol complex visibility data with keys
            like (0,1,'nn') and with shape=(Ntimes,Nfreqs)
        flags: DataContainer containing data flags
        antpos: dictionary containing antennas numbers as keys and position vectors
        ants: ndarray containing unique antenna indices
        freqs: ndarray containing frequency channels (Hz)
        times: ndarray containing julian date bins of data
        lsts: ndarray containing LST bins of data (radians)
        pol: ndarray containing list of polarization strings
    '''
    hd = to_HERAData(input_data, filetype=filetype)
    if hd.data_array is not None:
        d, f, n = hd.build_datacontainers()
    else:
        d, f, n = hd.read(**read_kwargs)

    # remove autos if requested
    if pop_autos:
        for k in list(d.keys()):
            if k[0] == k[1]:
                del d[k], f[k], n[k]

    # convert into nested dict if necessary
    if nested_dict:
        data, flags = odict(), odict()
        antpairs = [key[0:2] for key in d.keys()]
        for ap in antpairs:
            data[ap] = d[ap]
            flags[ap] = f[ap]
    else:
        data, flags = d, f

    # get meta
    if return_meta:
        antpos, ants = hd.get_ENU_antpos(center=True, pick_data_ants=pick_data_ants)
        antpos = odict(zip(ants, antpos))
        return data, flags, antpos, ants, d.freqs, d.times, d.lsts, d.pols()
    else:
        return data, flags


def write_vis(fname, data, lst_array, freq_array, antpos, time_array=None, flags=None, nsamples=None,
              filetype='miriad', write_file=True, outdir="./", overwrite=False, verbose=True, history=" ",
              return_uvd=False, start_jd=None, lst_branch_cut=0.0, x_orientation="north", instrument="HERA",
              telescope_name="HERA", object_name='EOR', vis_units='uncalib', dec=-30.72152,
              telescope_location=HERA_TELESCOPE_LOCATION, integration_time=None, **kwargs):
    """
    Take DataContainer dictionary, export to UVData object and write to file. See pyuvdata.UVdata
    documentation for more info on these attributes.

    Parameters:
    -----------
    fname : type=str, output filename of visibliity data

    data : type=DataContainer, holds complex visibility data.

    lst_array : type=float ndarray, contains unique LST time bins [radians] of data (center of integration).

    freq_array : type=ndarray, contains frequency bins of data [Hz].

    antpos : type=dictionary, antenna position dictionary. keys are antenna integers and values
             are position vectors in meters in ENU (TOPO) frame.

    time_array : type=ndarray, contains unique Julian Date time bins of data (center of integration).

    flags : type=DataContainer, holds data flags, matching data in shape.

    nsamples : type=DataContainer, holds number of points averaged into each bin in data (if applicable).

    filetype : type=str, filetype to write-out, options=['miriad'].

    write_file : type=boolean, write UVData to file if True.

    outdir : type=str, output directory for output file.

    overwrite : type=boolean, if True, overwrite output files.

    verbose : type=boolean, if True, report feedback to stdout.

    history : type=str, history string for UVData object

    return_uvd : type=boolean, if True return UVData instance.

    start_jd : type=float, starting integer Julian Date of time_array if time_array is None.

    lst_branch_cut : type=float, LST of data start, ensures that LSTs lower than this are wrapped around
                     and correspond to higher JDs in time_array, but only if time_array is None [radians]

    x_orientation : type=str, orientation of X dipole, options=['east', 'north']

    instrument : type=str, instrument name.

    telescope_name : type=str, telescope name.

    object_name : type=str, observing object name.

    vis_unit : type=str, visibility units.

    dec : type=float, declination of observer in degrees North.

    telescope_location : type=ndarray, telescope location in xyz in ITRF (earth-centered frame).

    integration_time : type=float or ndarray, integration duration in seconds for data_array.
        This does not necessarily have to be equal to the diff(time_array): for the case of
        LST-binning, this is not the duration of the LST-bin but the integration time of the
        pre-binned data. Default is median(diff(time_array)) in seconds. Note: the _total_
        integration time in a visibility is integration_time * nsamples.

    kwargs : type=dictionary, additional parameters to set in UVData object.

    Output:
    -------
    if return_uvd: return UVData instance
    """
    # configure UVData parameters
    # get pols
    pols = np.unique(list(map(lambda k: k[-1], data.keys())))
    Npols = len(pols)
    polarization_array = np.array(list(map(lambda p: polstr2num(p, x_orientation=x_orientation), pols)))

    # get telescope ants
    antenna_numbers = np.unique(list(antpos.keys()))
    Nants_telescope = len(antenna_numbers)
    antenna_names = list(map(lambda a: "HH{}".format(a), antenna_numbers))

    # get antenna positions in ITRF frame
    tel_lat_lon_alt = uvutils.LatLonAlt_from_XYZ(telescope_location)
    antenna_positions = np.array(list(map(lambda k: antpos[k], antenna_numbers)))
    antenna_positions = uvutils.ECEF_from_ENU(antenna_positions, *tel_lat_lon_alt) - telescope_location

    # get times
    if time_array is None:
        if start_jd is None:
            raise AttributeError("if time_array is not fed, start_jd must be fed")
        time_array = LST2JD(lst_array, start_jd, allow_other_jd=True, lst_branch_cut=lst_branch_cut,
                            latitude=(tel_lat_lon_alt[0] * 180 / np.pi),
                            longitude=(tel_lat_lon_alt[1] * 180 / np.pi),
                            altitude=tel_lat_lon_alt[2])
    Ntimes = len(time_array)

    # get freqs
    Nfreqs = len(freq_array)
    channel_width = np.median(np.diff(freq_array))
    freq_array = freq_array.reshape(1, -1)
    spw_array = np.array([0])
    Nspws = 1

    # get baselines keys
    antpairs = sorted(data.antpairs())
    Nbls = len(antpairs)
    Nblts = Nbls * Ntimes

    # reconfigure time_array and lst_array
    time_array = np.repeat(time_array[np.newaxis], Nbls, axis=0).ravel()
    lst_array = np.repeat(lst_array[np.newaxis], Nbls, axis=0).ravel()

    # configure integration time, converting from days (the unit of time_array)
    # to seconds (the unit of integration_time)
    if integration_time is None:
        integration_time = np.ones_like(time_array, dtype=np.float64) * np.median(np.diff(np.unique(time_array))) * 24 * 3600.

    # get data array
    data_array = np.moveaxis(list(map(lambda p: list(map(lambda ap: data[str(p)][ap], antpairs)), pols)), 0, -1)

    # resort time and baseline axes
    data_array = data_array.reshape(Nblts, 1, Nfreqs, Npols)
    if nsamples is None:
        nsample_array = np.ones_like(data_array, float)
    else:
        nsample_array = np.moveaxis(list(map(lambda p: list(map(lambda ap: nsamples[str(p)][ap], antpairs)), pols)), 0, -1)
        nsample_array = nsample_array.reshape(Nblts, 1, Nfreqs, Npols)

    # flags
    if flags is None:
        flag_array = np.zeros_like(data_array, float).astype(bool)
    else:
        flag_array = np.moveaxis(list(map(lambda p: list(map(lambda ap: flags[str(p)][ap].astype(bool), antpairs)), pols)), 0, -1)
        flag_array = flag_array.reshape(Nblts, 1, Nfreqs, Npols)

    # configure baselines
    antpairs = np.repeat(np.array(antpairs), Ntimes, axis=0)

    # get ant_1_array, ant_2_array
    ant_1_array = antpairs[:, 0]
    ant_2_array = antpairs[:, 1]

    # get baseline array
    baseline_array = 2048 * (ant_1_array + 1) + (ant_2_array + 1) + 2**16

    # get antennas in data
    data_ants = np.unique(np.concatenate([ant_1_array, ant_2_array]))
    Nants_data = len(data_ants)

    # set uvw assuming drift phase i.e. phase center is zenith
    uvw_array = np.array([antpos[k[1]] - antpos[k[0]] for k in zip(ant_1_array, ant_2_array)])

    # get zenith location: can only write drift phase
    phase_type = 'drift'

    # instantiate object
    uvd = UVData()

    # assign parameters
    params = ['Nants_data', 'Nants_telescope', 'Nbls', 'Nblts', 'Nfreqs', 'Npols', 'Nspws', 'Ntimes',
              'ant_1_array', 'ant_2_array', 'antenna_names', 'antenna_numbers', 'baseline_array',
              'channel_width', 'data_array', 'flag_array', 'freq_array', 'history', 'x_orientation',
              'instrument', 'integration_time', 'lst_array', 'nsample_array', 'object_name', 'phase_type',
              'polarization_array', 'spw_array', 'telescope_location', 'telescope_name', 'time_array',
              'uvw_array', 'vis_units', 'antenna_positions']
    local_params = locals()

    # overwrite paramters by kwargs
    local_params.update(kwargs)

    # set parameters in uvd
    for p in params:
        uvd.__setattr__(p, local_params[p])

    # write to file
    if write_file:
        # check output
        fname = os.path.join(outdir, fname)
        if os.path.exists(fname) and overwrite is False:
            if verbose:
                print("{} exists, not overwriting".format(fname))
        else:
            if verbose:
                print("saving {}".format(fname))

        if filetype == 'miriad':
            uvd.write_miriad(fname, clobber=True)
        elif filetype == 'uvh5':
            uvd.write_uvh5(fname, clobber=True)
        else:
            raise AttributeError("didn't recognize filetype: {}".format(filetype))

    if return_uvd:
        return uvd


def update_uvdata(uvd, data=None, flags=None, nsamples=None, add_to_history='', **kwargs):
    '''Updates a UVData/HERAData object with data or parameters. Cannot modify the shape of
    data arrays. More than one spectral window is not supported. Assumes every baseline
    has the same times present and that the times are in order.

    Arguments:
        uv: UVData/HERAData object to be updated
        data: dictionary or DataContainer of complex visibility data to update. Keys
            like (0,1,'nn') and shape=(Ntimes,Nfreqs). Default (None) does not update.
        flags: dictionary or DataContainer of data flags to update.
            Default (None) does not update.
        nsamples: dictionary or DataContainer of nsamples to update.
            Default (None) does not update.
        add_to_history: appends a string to the history of the UVData/HERAData object
        kwargs: dictionary mapping updated attributs to their new values.
            See pyuvdata.UVData documentation for more info.
    '''

    # perform update
    original_class = uvd.__class__
    uvd = to_HERAData(uvd)
    uvd.update(data=data, flags=flags, nsamples=nsamples)
    uvd.__class__ = original_class

    # set additional attributes
    uvd.history += add_to_history
    for attribute, value in kwargs.items():
        uvd.__setattr__(attribute, value)
    uvd.check()


def _write_HERAData_to_filetype(hd, outfilename, filetype_out='miriad', clobber=False):
    '''Helper function for update_vis().'''
    if filetype_out == 'miriad':
        hd.write_miriad(outfilename, clobber=clobber)
    elif filetype_out == 'uvfits':
        hd.write_uvfits(outfilename, force_phase=True, spoof_nonessential=True)
    elif filetype_out == 'uvh5':
        hd.write_uvh5(outfilename, clobber=clobber)
    else:
        raise TypeError("Input filetype must be either 'miriad', 'uvfits', or 'uvh5'.")


def update_vis(infilename, outfilename, filetype_in='miriad', filetype_out='miriad',
               data=None, flags=None, nsamples=None, add_to_history='', clobber=False, **kwargs):
    '''Loads an existing file with pyuvdata, modifies some subset of of its parameters, and
    then writes a new file to disk. Cannot modify the shape of data arrays. More than one
    spectral window is not supported. Assumes every baseline has the same times present
    and that the times are in order.

    Arguments:
        infilename: filename of the base visibility file to be updated, or UVData/HERAData object
        outfilename: filename of the new visibility file
        filetype_in: either 'miriad' or 'uvfits' (ignored if infile is a UVData/HERAData object)
        filetype_out: either 'miriad' or 'uvfits'
        data: dictionary or DataContainer of complex visibility data to update. Keys
            like (0,1,'nn') and shape=(Ntimes,Nfreqs). Default (None) does not update.
        flags: dictionary or DataContainer of data flags to update.
            Default (None) does not update.
        nsamples: dictionary or DataContainer of nsamples to update.
            Default (None) does not update.
        add_to_history: appends a string to the history of the output file
        clobber: if True, overwrites existing file at outfilename. Always True for uvfits.
        kwargs: dictionary mapping updated attributs to their new values.
            See pyuvdata.UVData documentation for more info.
    '''

    # Load infile
    if isinstance(infilename, (UVData, HERAData)):
        hd = copy.deepcopy(infilename)
    else:
        hd = HERAData(infilename, filetype=filetype_in)
        hd.read()
    update_uvdata(hd, data=data, flags=flags, nsamples=nsamples, add_to_history=add_to_history, **kwargs)

    # write out results
    _write_HERAData_to_filetype(hd, outfilename, filetype_out=filetype_out, clobber=clobber)


def to_HERACal(input_cal):
    '''Converts a string path, UVCal, or HERACal object, or a list of any one of those, to a
    single HERACal object without loading any new calibration solutions.

    Arguments:
        input_cal: path to calfits file, UVCal/HERACal object, or a list of either to combine
            into a single HERACal object

    Returns:
        hc: HERACal object. Will not have calibration loaded if initialized from string(s).
    '''
    if isinstance(input_cal, str):  # single calfits path
        return HERACal(input_cal)
    if isinstance(input_cal, HERACal):  # single HERACal
        return input_cal
    elif isinstance(input_cal, UVCal):  # single UVCal object
        input_cal.__class__ = HERACal
        input_cal.filepaths = None
        input_cal._extract_metadata()  # initialize metadata vars.
        return input_cal
    elif isinstance(input_cal, Iterable):  # List loading
        if np.all([isinstance(ic, str) for ic in input_cal]):  # List of calfits paths
            return HERACal(input_cal)
        elif np.all([isinstance(ic, (UVCal, HERACal)) for ic in input_cal]):  # List of UVCal/HERACal objects
            hc = reduce(operator.add, input_cal)
            hc.__class__ = HERACal
            return hc
        else:
            raise TypeError('If input is a list, it must be only strings or only UVCal/HERACal objects.')
    else:
        raise TypeError('Input must be a UVCal/HERACal object, a string, or a list of either.')


def load_cal(input_cal, return_meta=False):
    '''Load calfits files or UVCal/HERACal objects into dictionaries, optionally
    returning the most useful metadata. More than one spectral window is not supported.

    Arguments:
        input_cal: path to calfits file, UVCal/HERACal object, or a list of either
        return_meta: if True, returns additional information (see below)

    Returns:
        if return_meta is True:
            (gains, flags, quals, total_qual, ants, freqs, times, pols)
        else:
            (gains, flags)

        gains: Dictionary of complex calibration gains as a function of time
            and frequency with keys in the (1,'x') format
        flags: Dictionary of flags in the same format as the gains
        quals: Dictionary of of qualities of calibration solutions in the same
            format as the gains (e.g. omnical chi^2 per antenna)
        total_qual: ndarray of total calibration quality for the whole array
            (e.g. omnical overall chi^2)
        ants: ndarray containing unique antenna indices
        freqs: ndarray containing frequency channels (Hz)
        times: ndarray containing julian date bins of data
        pols: list of antenna polarization strings
    '''
    # load HERACal object and extract gains, data, etc.
    hc = to_HERACal(input_cal)
    if hc.gain_array is not None:
        gains, flags, quals, total_qual = hc.build_calcontainers()
    else:
        gains, flags, quals, total_qual = hc.read()

    # return quantities
    if return_meta:
        return gains, flags, quals, total_qual, np.array([ant[0] for ant in hc.ants]), hc.freqs, hc.times, hc.pols
    else:
        return gains, flags


def write_cal(fname, gains, freqs, times, flags=None, quality=None, total_qual=None, antnums2antnames=None,
              write_file=True, return_uvc=True, outdir='./', overwrite=False, gain_convention='divide',
              history=' ', x_orientation="north", telescope_name='HERA', cal_style='redundant',
              zero_check=True, **kwargs):
    '''Format gain solution dictionary into pyuvdata.UVCal and write to file

    Arguments:
        fname : type=str, output file basename
        gains : type=dictionary, holds complex gain solutions. keys are antenna + pol
            tuple pairs, e.g. (2, 'x'), and keys are 2D complex ndarrays with time
            along [0] axis and freq along [1] axis.
        freqs : type=ndarray, holds unique frequencies channels in Hz
        times : type=ndarray, holds unique times of integration centers in Julian Date
        flags : type=dictionary, holds boolean flags (True if flagged) for gains.
            Must match shape of gains.
        quality : type=dictionary, holds "quality" of calibration solution. Must match
            shape of gains. See pyuvdata.UVCal doc for more details.
        total_qual : type=dictionary, holds total_quality_array. Key(s) are polarization
            string(s) and values are 2D (Ntimes, Nfreqs) ndarrays.
        antnums2antnames : dict, keys antenna numbers (int), values antenna names (str)
            Default is "ant{}".format(ant_num) for antenna names.
        write_file : type=bool, if True, write UVCal to calfits file
        return_uvc : type=bool, if True, return UVCal object
        outdir : type=str, output file directory
        overwrite : type=bool, if True overwrite output files
        gain_convention : type=str, gain solutions formatted such that they 'multiply' into data
            to get model, or 'divide' into data to get model
            options=['multiply', 'divide']
        history : type=str, history string for UVCal object.
        x_orientation : type=str, orientation of X dipole, options=['east', 'north']
        telescope_name : type=str, name of telescope
        cal_style : type=str, style of calibration solutions, options=['redundant', 'sky']. If
            cal_style == sky, additional params are required. See pyuvdata.UVCal doc.
        zero_check : type=bool, if True, for gain values near zero, set to one and flag them.
        kwargs : additional atrributes to set in pyuvdata.UVCal
    Returns:
        if return_uvc: returns UVCal object
        else: returns None
    '''
    # get antenna info
    ant_array = np.unique([k[0] for k in gains]).astype(int)
    antenna_numbers = copy.copy(ant_array)
    if antnums2antnames is None:
        antenna_names = np.array(["ant{}".format(ant_num) for ant_num in antenna_numbers])
    else:
        antenna_names = np.array([antnums2antnames[ant_num] for ant_num in antenna_numbers])
    Nants_data = len(ant_array)
    Nants_telescope = len(antenna_numbers)

    # get polarization info: ordering must be monotonic in Jones number
    jones_array = np.array(list(set([jstr2num(k[1], x_orientation=x_orientation) for k in gains.keys()])))
    jones_array = jones_array[np.argsort(np.abs(jones_array))]
    pol_array = np.array([jnum2str(j, x_orientation=x_orientation) for j in jones_array])
    Njones = len(jones_array)

    # get time info
    time_array = np.array(times, float)
    Ntimes = len(time_array)
    time_range = np.array([time_array.min(), time_array.max()], float)
    if len(time_array) > 1:
        integration_time = np.median(np.diff(time_array)) * 24. * 3600.
    else:
        integration_time = 0.0

    # get frequency info
    freq_array = np.array(freqs, float)
    Nfreqs = len(freq_array)
    Nspws = 1
    freq_array = freq_array[None, :]
    spw_array = np.arange(Nspws)
    channel_width = np.median(np.diff(freq_array))

    # form gain, flags and qualities
    gain_array = np.empty((Nants_data, Nspws, Nfreqs, Ntimes, Njones), complex)
    flag_array = np.empty((Nants_data, Nspws, Nfreqs, Ntimes, Njones), bool)
    quality_array = np.empty((Nants_data, Nspws, Nfreqs, Ntimes, Njones), float)
    total_quality_array = np.empty((Nspws, Nfreqs, Ntimes, Njones), float)
    for i, p in enumerate(pol_array):
        if total_qual is not None:
            total_quality_array[0, :, :, i] = total_qual[p].T[None, :, :]
        for j, a in enumerate(ant_array):
            # ensure (a, p) is in gains
            if (a, p) in gains:
                gain_array[j, :, :, :, i] = gains[(a, p)].T[None, :, :]
                if flags is not None:
                    flag_array[j, :, :, :, i] = flags[(a, p)].T[None, :, :]
                else:
                    flag_array[j, :, :, :, i] = np.zeros((Nspws, Nfreqs, Ntimes), bool)
                if quality is not None:
                    quality_array[j, :, :, :, i] = quality[(a, p)].T[None, :, :]
                else:
                    quality_array[j, :, :, :, i] = np.ones((Nspws, Nfreqs, Ntimes), float)
            else:
                gain_array[j, :, :, :, i] = np.ones((Nspws, Nfreqs, Ntimes), complex)
                flag_array[j, :, :, :, i] = np.ones((Nspws, Nfreqs, Ntimes), bool)
                quality_array[j, :, :, :, i] = np.ones((Nspws, Nfreqs, Ntimes), float)

    if total_qual is None:
        total_quality_array = None

    if zero_check:
        # Check gain_array for values close to zero, if so, set to 1
        zero_check_arr = np.isclose(gain_array, 0, rtol=1e-10, atol=1e-10)
        # copy arrays b/c they are still references to the input gain dictionaries
        gain_array = gain_array.copy()
        flag_array = flag_array.copy()
        gain_array[zero_check_arr] = 1.0 + 0j
        flag_array[zero_check_arr] += True
        if zero_check_arr.max() is True:
            warnings.warn("Some of values in self.gain_array were zero and are flagged and set to 1.")

    # instantiate UVCal
    uvc = UVCal()

    # enforce 'gain' cal_type
    uvc.cal_type = "gain"

    # optional calfits parameters to get overwritten via kwargs
    telescope_location = None
    antenna_positions = None
    lst_array = None

    # create parameter list
    params = ["Nants_data", "Nants_telescope", "Nfreqs", "Ntimes", "Nspws", "Njones",
              "ant_array", "antenna_numbers", "antenna_names", "cal_style", "history",
              "channel_width", "flag_array", "gain_array", "quality_array", "jones_array",
              "time_array", "spw_array", "freq_array", "history", "integration_time",
              "time_range", "x_orientation", "telescope_name", "gain_convention", "total_quality_array",
              "telescope_location", "antenna_positions", "lst_array"]

    # create local parameter dict
    local_params = locals()

    # overwrite with kwarg parameters
    local_params.update(kwargs)

    # set parameters
    for p in params:
        uvc.__setattr__(p, local_params[p])

    # run check
    uvc.check()

    # write to file
    if write_file:
        # check output
        fname = os.path.join(outdir, fname)
        if os.path.exists(fname) and overwrite is False:
            print("{} exists, not overwriting...".format(fname))
        else:
            uvc.write_calfits(fname, clobber=True)

    # return object
    if return_uvc:
        return uvc


def update_uvcal(cal, gains=None, flags=None, quals=None, add_to_history='', **kwargs):
    '''LEGACY CODE TO BE DEPRECATED!
    Update UVCal object with gains, flags, quals, history, and/or other parameters
    Cannot modify the shape of gain arrays. More than one spectral window is not supported.

    Arguments:
        cal: UVCal/HERACal object to be updated
        gains: Dictionary of complex calibration gains with shape=(Ntimes,Nfreqs)
            with keys in the (1,'x') format. Default (None) leaves unchanged.
        flags: Dictionary like gains but of flags. Default (None) leaves unchanged.
        quals: Dictionary like gains but of per-antenna quality. Default (None) leaves unchanged.
        add_to_history: appends a string to the history of the output file
        overwrite: if True, overwrites existing file at outfilename
        kwargs: dictionary mapping updated attributs to their new values.
            See pyuvdata.UVCal documentation for more info.
    '''
    original_class = cal.__class__
    cal.__class__ = HERACal
    cal._extract_metadata()
    cal.update(gains=gains, flags=flags, quals=quals)

    # Check gain_array for values close to zero, if so, set to 1
    zero_check = np.isclose(cal.gain_array, 0, rtol=1e-10, atol=1e-10)
    cal.gain_array[zero_check] = 1.0 + 0j
    cal.flag_array[zero_check] += True
    if zero_check.max() is True:
        warnings.warn("Some of values in self.gain_array were zero and are flagged and set to 1.")

    # Set additional attributes
    cal.history += add_to_history
    for attribute, value in kwargs.items():
        cal.__setattr__(attribute, value)
    cal.check()
    cal.__class__ = original_class


def update_cal(infilename, outfilename, gains=None, flags=None, quals=None, add_to_history='', clobber=False, **kwargs):
    '''Loads an existing calfits file with pyuvdata, modifies some subset of of its parameters,
    and then writes a new calfits file to disk. Cannot modify the shape of gain arrays.
    More than one spectral window is not supported.

    Arguments:
        infilename: filename of the base calfits file to be updated, or UVCal object
        outfilename: filename of the new calfits file
        gains: Dictionary of complex calibration gains with shape=(Ntimes,Nfreqs)
            with keys in the (1,'x') format. Default (None) leaves unchanged.
        flags: Dictionary like gains but of flags. Default (None) leaves unchanged.
        quals: Dictionary like gains but of per-antenna quality. Default (None) leaves unchanged.
        add_to_history: appends a string to the history of the output file
        clobber: if True, overwrites existing file at outfilename
        kwargs: dictionary mapping updated attributs to their new values.
            See pyuvdata.UVCal documentation for more info.
    '''
    # Load infile
    if isinstance(infilename, (UVCal, HERACal)):
        cal = copy.deepcopy(infilename)
    else:
        cal = HERACal(infilename)
        cal.read()

    update_uvcal(cal, gains=gains, flags=flags, quals=quals, add_to_history=add_to_history, **kwargs)

    # Write to calfits file
    cal.write_calfits(outfilename, clobber=clobber)


def baselines_from_filelist_position(filename, filelist):
    """Determine indices of baselines to process.


    This function determines antpairs to process given the position of a filename
    in a list of files.


    Parameters
    ----------
    filename : string
        name of the file being processed.
    filelist : list of strings
        name of all files over which computations are being parallelized.
    Returns
    -------
    list
        list of antpairs to process based on the position of the filename in the list of files.
    """
    # The reason this function is not in utils is that it needs to use HERAData
    hd = HERAData(filename)
    bls = list(set([bl[:2] for bl in hd.bls]))
    file_index = filelist.index(filename)
    nfiles = len(filelist)
    # Determine chunk size
    nbls = len(bls)
    chunk_size = nbls // nfiles + 1
    lower_index = file_index * chunk_size
    upper_index = np.min([(file_index + 1) * chunk_size, nbls])
    output = bls[lower_index:upper_index]
    return output


def throw_away_flagged_ants(infilename, outfilename, yaml_file=None, throw_away_fully_flagged_data_baselines=False, clobber=False):
    """Throw away completely flagged data.

    Parameters
    ----------
        infilename: str
            path to a UVData file in uvh5 format.
        outfilename: str
            path to file to output trimmed data file.
        yaml_file: str
            path to a yaml flagging file with a list of antennas to flag.
            Default is None.
        throw_away_flagged_ants: bool, optional
            if True, also throw away baselines where all data is flagged.
            Warning: Don't use this for files with a small number of time integrations.
                     since this can easily happen by chance in files like this.
            Default is False
        clobber: bool, optional
            overwrite output file if it already exists.
            Default is False.
    Returns
    -------
        hd: HERAData object
            HERAData object containing data from infilename with baselines thrown out.

    """
    hd = HERAData(infilename)
    hd.read()

    # throw away flagged antennas in yaml file.
    if yaml_file is not None:
        from hera_qm import utils as qm_utils
        qm_utils.apply_yaml_flags(uv=hd, a_priori_flag_yaml=yaml_file,
                                  ant_indices_only=True, flag_ants=True, flag_freqs=False,
                                  flag_times=False, throw_away_flagged_ants=True)

    # Write data
    if throw_away_fully_flagged_data_baselines:
        antpairs_to_keep = []
        antpairs_not_to_keep = []
        for antpair in hd.get_antpairs():
            fully_flagged = True
            for pol in hd.pols:
                fully_flagged = fully_flagged & np.all(hd.get_flags(antpair + (pol, )))
            if not fully_flagged:
                antpairs_to_keep.append(antpair)
            else:
                antpairs_not_to_keep.append(antpair)
        hd.select(bls=antpairs_to_keep)
    else:
        antpairs_not_to_keep = None
    # wite to history.
    history_string = f"Threw away flagged antennas from yaml_file={yaml_file} using throw_away_flagged_ants.\n"
    history_string += f"Also threw out {antpairs_not_to_keep} because data was fully flagged.\n"
    hd.history += version.history_string(notes=history_string)
    hd.write_uvh5(outfilename, clobber=clobber)
    return hd


def throw_away_flagged_ants_parser():
    # Parse arguments
    ap = argparse.ArgumentParser(description="Throw away baselines whose antennas are flagged in a yaml file or which have all integrations/chans flagged.")
    ap.add_argument("infilename", type=str, help="path to visibility data throw out flagged baselines..")
    ap.add_argument("outfilename", type=str, help="path to new visibility file to write data with thrown out baselines..")
    ap.add_argument("--yaml_file", default=None, type=str, help='yaml file with list of antennas to throw away.')
    ap.add_argument("--throw_away_fully_flagged_data_baselines", default=False, action="store_true",
                    help="Also throw away baselines that have all channels and integrations flagged.")
    ap.add_argument("--clobber", default=False, action="store_true", help='overwrites existing file at outfile')
    return ap<|MERGE_RESOLUTION|>--- conflicted
+++ resolved
@@ -569,15 +569,9 @@
             self.read = super().read  # re-define self.read so UVData can call self.read recursively for lists of files
             # load data
             try:
-<<<<<<< HEAD
-                if self.filetype == 'uvh5':
-                    super().read(self.filepaths, file_type='uvh5', axis=axis, bls=bls, polarizations=polarizations,
-                                 times=times, time_range=time_range, lsts=lsts, lst_range=lst_range, frequencies=frequencies,
-=======
                 if self.filetype in ['uvh5', 'uvfits']:
                     super().read(self.filepaths, file_type=self.filetype, axis=axis, bls=bls, polarizations=polarizations,
                                  times=times, time_range=time_range, lsts=lsts, lst_range=lst_range, frequencies=frequencies, 
->>>>>>> 9e2a00e3
                                  freq_chans=freq_chans, read_data=read_data, run_check=run_check, check_extra=check_extra,
                                  run_check_acceptability=run_check_acceptability, **kwargs)
                     if self.filetype == 'uvfits':
