# -*- coding: utf-8 -*-
# Copyright 2019 the HERA Project
# Licensed under the MIT License
from __future__ import annotations

import numpy as np
from collections import OrderedDict as odict
import operator
import os
import copy
import warnings
from functools import reduce
from collections.abc import Iterable
from pyuvdata import UVCal, UVData
from pyuvdata import utils as uvutils
from astropy import units
from astropy.io import fits
import h5py
import scipy
import pickle
import random
import glob
from pyuvdata.utils import POL_STR2NUM_DICT, POL_NUM2STR_DICT, ENU_from_ECEF, XYZ_from_LatLonAlt
import argparse
from hera_filters.dspec import place_data_on_uniform_grid
from typing import Literal
from pathlib import Path
from functools import cached_property
from astropy.time import Time
from contextlib import contextmanager
from functools import lru_cache

try:
    import aipy
    AIPY = True
except ImportError:
    AIPY = False

from . import utils
from . import redcal
from .datacontainer import DataContainer
from .utils import polnum2str, polstr2num, jnum2str, jstr2num, filter_bls, chunk_baselines_by_redundant_groups
from .utils import split_pol, conj_pol, split_bl, LST2JD, JD2LST, HERA_TELESCOPE_LOCATION

# The following two functions are potentially called MANY times with 
# the same arguments, so we cache them to speed things up.
polnum2str = lru_cache(polnum2str)
polstr2num = lru_cache(polstr2num)

def _parse_input_files(inputs, name='input_data'):
    if isinstance(inputs, (str, Path)):
        filepaths = [inputs]
    elif isinstance(inputs, Iterable):  # List loading
        if np.all([isinstance(i, (str, Path)) for i in inputs]):  # List of visibility data paths
            filepaths = list(inputs)
        else:
            raise TypeError(f'If {name} is a list, it must be a list of strings or Paths.')
    else:
        raise ValueError(f'{name} must be a string or a list of strings.')
    for f in filepaths:
        if not os.path.exists(f):
            raise IOError(f'Cannot find file {f} in {os.getcwd()}')
    return filepaths


class HERACal(UVCal):
    '''HERACal is a subclass of pyuvdata.UVCal meant to serve as an interface between
    pyuvdata-readable calfits files and dictionaries (the in-memory format for hera_cal)
    that map antennas and polarizations to gains, flags, and qualities. Supports standard
    UVCal functionality, along with read() and update() functionality for going back and
    forth to dictionaires. Upon read(), stores useful metadata internally.

    Does not support partial data loading or writing. Assumes a single spectral window.
    '''

    def __init__(self, input_cal):
        '''Instantiate a HERACal object. Currently only supports calfits files.

        Arguments:
            input_cal: string calfits file path or list of paths
        '''
        super().__init__()

        # parse input_data as filepath(s)
        self.filepaths = _parse_input_files(input_cal, name='input_cal')

    def _extract_metadata(self):
        '''Extract and store useful metadata and array indexing dictionaries.'''
        self.freqs = np.unique(self.freq_array)
        self.times = np.unique(self.time_array)
        self.pols = [jnum2str(j, x_orientation=self.x_orientation) for j in self.jones_array]
        self._jnum_indices = {jnum: i for i, jnum in enumerate(self.jones_array)}
        self.ants = [(ant, pol) for ant in self.ant_array for pol in self.pols]
        self._antnum_indices = {ant: i for i, ant in enumerate(self.ant_array)}

    def build_calcontainers(self):
        '''Turns the calibration information currently loaded into the HERACal object
        into ordered dictionaries that map antenna-pol tuples to calibration waterfalls.
        Computes and stores internally useful metadata in the process.

        Returns:
            gains: dict mapping antenna-pol keys to (Nint, Nfreq) complex gains arrays
            flags: dict mapping antenna-pol keys to (Nint, Nfreq) boolean flag arrays
            quals: dict mapping antenna-pol keys to (Nint, Nfreq) float qual arrays
            total_qual: dict mapping polarization to (Nint, Nfreq) float total quality array
        '''
        self._extract_metadata()
        gains, flags, quals, total_qual = odict(), odict(), odict(), odict()

        # build dict of gains, flags, and quals
        for (ant, pol) in self.ants:
            i, ip = self._antnum_indices[ant], self._jnum_indices[jstr2num(pol, x_orientation=self.x_orientation)]
            gains[(ant, pol)] = np.array(self.gain_array[i, :, :, ip].T)
            flags[(ant, pol)] = np.array(self.flag_array[i, :, :, ip].T)
            quals[(ant, pol)] = np.array(self.quality_array[i, :, :, ip].T)
        # build dict of total_qual if available
        for pol in self.pols:
            ip = self._jnum_indices[jstr2num(pol, x_orientation=self.x_orientation)]
            if self.total_quality_array is not None:
                total_qual[pol] = np.array(self.total_quality_array[:, :, ip].T)
            else:
                total_qual = None

        return gains, flags, quals, total_qual

    def read(self, antenna_nums=None, frequencies=None, freq_chans=None, times=None, pols=None):
        '''Reads calibration information from file, computes useful metadata and returns
        dictionaries that map antenna-pol tuples to calibration waterfalls. Currently, select options
        only perform selection after reading, so they are not true partial I/O. However, when
        initialized with a list of calibration files, non-time selection is done before concantenation,
        potentially saving memory.

        Arguments:
            antenna_nums : array_like of int, optional. Antenna numbers The antennas numbers to keep
                in the object (antenna positions and names for the removed antennas will be retained).
            frequencies : array_like of float, optional. The frequencies to keep in the object, each
                value passed here should exist in the freq_array.
            freq_chans : array_like of int, optional. The frequency channel numbers to keep in the object.
            times : array_like of float, optional. The times to keep in the object, each value passed
                here should exist in the time_array of one of the files in input_cal.
            pols : array_like of str, optional. These strings should be convertable to polarization
                numbers via pyuvdata's jstr2num e.g. ['Jee'].

        Returns:
            gains: dict mapping antenna-pol keys to (Nint, Nfreq) complex gains arrays
            flags: dict mapping antenna-pol keys to (Nint, Nfreq) boolean flag arrays
            quals: dict mapping antenna-pol keys to (Nint, Nfreq) float qual arrays
            total_qual: dict mapping polarization to (Nint, Nfreq) float total quality array
        '''
        # if filepaths is None, this was converted to HERAData
        # from a different pre-loaded object with no history of filepath

        if self.filepaths is not None:
            # load data
            self.read_calfits(self.filepaths[0])
            self.use_future_array_shapes()

            if pols is not None:
                pols = [jstr2num(ap, x_orientation=self.x_orientation) for ap in pols]
            # only read antennas present in the data and raise a warning.
            my_ants = np.unique(self.ant_array)
            if antenna_nums is not None:
                for ant in antenna_nums:
                    if ant not in my_ants:
                        warnings.warn(f"Warning, antenna {ant} not present in calibration solution. Skipping!")
                antenna_nums = np.intersect1d(my_ants, antenna_nums)
            select_dict = {'antenna_nums': antenna_nums, 'frequencies': frequencies,
                           'freq_chans': freq_chans, 'jones': pols}
            if np.any([s is not None for s in select_dict.values()]):
                self.select(inplace=True, **select_dict)

            # If there's more than one file, loop over all files, downselecting and cont
            if len(self.filepaths) > 1:
                for fp in self.filepaths[1:]:
                    uvc = UVCal()
                    uvc.read_calfits(fp)
                    uvc.use_future_array_shapes()

                    if np.any([s is not None for s in select_dict.values()]):
                        uvc.select(inplace=True, **select_dict)
                    self += uvc

        # downselect times at the very end, since this might exclude some files in the original list
        if times is not None:
            self.select(times=times)
        return self.build_calcontainers()

    def update(self, gains=None, flags=None, quals=None, total_qual=None, tSlice=None, fSlice=None):
        '''Update internal calibrations arrays (data_array, flag_array, and nsample_array)
        using DataContainers (if not left as None) in preparation for writing to disk.

        Arguments:
            gains: optional dict mapping antenna-pol to complex gains arrays
            flags: optional dict mapping antenna-pol to boolean flag arrays
            quals: optional dict mapping antenna-pol to float qual arrays
            total_qual: optional dict mapping polarization to float total quality array.
            tSlice: optional slice of indices of the times to update. Must have the same size
                as the 0th dimension of the input gains/flags/quals/total_quals
            fSlice: optional slice of indices of the freqs to update. Must have the same size
                as the 1st dimension of the input gains/flags/quals/total_quals
        '''
        # provide sensible defaults for tSlice and fSlice
        if tSlice is None:
            tSlice = slice(0, self.Ntimes)
        if fSlice is None:
            fSlice = slice(0, self.Nfreqs)

        # loop over and update gains, flags, and quals
        data_arrays = [self.gain_array, self.flag_array, self.quality_array]
        for to_update, array in zip([gains, flags, quals], data_arrays):
            if to_update is not None:
                for (ant, pol) in to_update.keys():
                    i, ip = self._antnum_indices[ant], self._jnum_indices[jstr2num(pol, x_orientation=self.x_orientation)]
                    array[i, fSlice, tSlice, ip] = to_update[(ant, pol)].T

        # update total_qual
        if total_qual is not None:
            if self.total_quality_array is None:
                self.total_quality_array = np.zeros(self.gain_array.shape[1:], dtype=float)
            for pol in total_qual.keys():
                ip = self._jnum_indices[jstr2num(pol, x_orientation=self.x_orientation)]
                self.total_quality_array[fSlice, tSlice, ip] = total_qual[pol].T

    def write(self, filename, spoof_missing_channels=False, **write_kwargs):
        """
        Shallow wrapper for UVCal calfits writer with functionality to spoof missing channels.

        Parameters
        ----------
        filename: str
            name of file to write to.
        fill_in_missing_freqs: bool, optional
            If True, spoof missing channels with flagged gains set equal to unity.
        write_kwargs: kwarg dict
            kwargs for UVCal.write_calfits
        """
        if spoof_missing_channels:
            writer = copy.deepcopy(self)
            # Since calfits do not support frequency discontinunities, we add support here
            # By spoofing frequencies between discontinunities with flagged gains.
            # This line provides freqs_filled -- frequency axis with spoofed frequencies
            # and inserted which is a boolean array that is True at frequencies that are being spoofed.
            freqs_filled, _, _, inserted = place_data_on_uniform_grid(self.freqs, np.ones_like(self.freqs), np.ones_like(self.freqs))
            writer.freq_array = freqs_filled.flatten()
            writer.Nfreqs = len(freqs_filled)
            writer.channel_width = np.median(writer.channel_width) * np.ones_like(writer.freq_array)
            if hasattr(writer, "flex_spw_id_array") and writer.flex_spw_id_array is not None:
                writer.flex_spw_id_array = np.full(writer.Nfreqs, writer.spw_array[0], dtype=int)
            # insert original flags and gains into appropriate channels.
            new_gains = np.ones((writer.Nants_data, writer.Nfreqs, writer.Ntimes, writer.Njones), dtype=complex)
            new_gains[:, ~inserted, :, :] = writer.gain_array
            new_flags = np.ones(new_gains.shape, dtype=bool)
            new_flags[:, ~inserted, :, :] = writer.flag_array
            new_quality = np.zeros(new_gains.shape, dtype=float)
            new_quality[:, ~inserted, :, :] = writer.quality_array

            writer.flag_array = new_flags
            writer.gain_array = new_gains
            writer.quality_array = new_quality

            writer.write_calfits(filename, **write_kwargs)
        else:
            self.write_calfits(filename, **write_kwargs)


def read_hera_calfits(filenames, ants=None, pols=None,
                      read_gains=True, read_flags=False, read_quality=False, read_tot_quality=False,
                      check=False, dtype=np.complex128, verbose=False):
    '''A faster interface to getting data out of HERA calfits files. Only concatenates
    along time axis. Puts times in ascending order,
    but does not check that files are contiguous.

    Arguments:
        filenames: list of files to read
        ants: list of ants or (ant, [polstr]) tuples to read out of files.
              Default (None) is to use the intersection of all antennas
              across files.
        pols: list of pol strings to read out of files
        read_gains: (bool, True): read gains
        read_flags (bool, False): read flags
        read_quality (bool, False): read quality array
        read_tot_quality (bool, False): read total quality array
        check (bool, False): run sanity checks to make sure files match.
        dtype (np.complex128): numpy datatype for output complex-valued arrays
        verbose: print some progress messages.

    Returns:
        rv: dictionary with keys 'info' (metadata), 'gains' (dictionary of waterfalls
            with (ant,pol) keys), 'flags', 'quality', and 'total_quality'. Will omit
            keys according to read_gains, read_flags, and read_quality.
    '''

    info = {}
    times = {}
    inds = {}
    # grab header information from all cal files
    filenames = _parse_input_files(filenames, name='input_cal')
    for cnt, filename in enumerate(filenames):
        with fits.open(filename) as fname:
            hdr = fname[0].header
            _times = uvutils._fits_gethduaxis(fname[0], 3)
            _thash = hash(_times.tobytes())
            if _thash not in times:
                times[_thash] = (_times, [filename])
            else:
                times[_thash][1].append(filename)
            hdunames = uvutils._fits_indexhdus(fname)
            nants = hdr['NAXIS6']
            anthdu = fname[hdunames["ANTENNAS"]]
            antdata = anthdu.data
            _ants = antdata["ANTARR"][:nants].astype(int)
            _ahash = hash(_ants.tobytes())
            if _ahash not in inds:
                inds[_ahash] = {ant: idx for idx, ant in enumerate(_ants)}
                if 'ants' in info:
                    info['ants'].intersection_update(set(inds[_ahash].keys()))
                else:
                    info['ants'] = set(inds[_ahash].keys())
            jones_array = uvutils._fits_gethduaxis(fname[0], 2)
            _jhash = hash(jones_array.tobytes())
            if _jhash not in inds:
                info['x_orientation'] = x_orient = hdr['XORIENT']
                _pols = [uvutils.parse_jpolstr(uvutils.JONES_NUM2STR_DICT[num], x_orientation=x_orient)
                         for num in jones_array]
                if 'pols' in info:
                    info['pols'] = info['pols'].union(set(_pols))
                else:
                    info['pols'] = set(_pols)
                inds[_jhash] = {pol: idx for idx, pol in enumerate(_pols)}
            inds[filename] = (inds[_ahash], inds[_jhash])
            if cnt == 0:
                if 'ANTXYZ' in antdata.names:
                    info['antpos'] = antdata["ANTXYZ"]
                info['freqs'] = uvutils._fits_gethduaxis(fname[0], 4)
                info['gain_convention'] = gain_convention = hdr.pop("GNCONVEN")
                info['cal_type'] = cal_type = hdr.pop("CALTYPE")
            if check:
                assert gain_convention == 'divide'  # HERA standard
                assert cal_type == 'gain'  # delay-style calibration currently unsupported
                assert np.all(info['freqs'] == uvutils._fits_gethduaxis(fname[0], 4))

    if ants is None:
        # generate a set of ants if we didn't have one passed in
        if pols is None:
            pols = info['pols']
        ants = set((ant,) for ant in info['ants'])
        ants = set(ant + (p,) for ant in ants for p in pols)
    else:
        ants = set((ant,) if np.issubdtype(type(ant), np.integer) else ant for ant in ants)
        # if length 1 ants are passed in, add on polarizations
        ants_len1 = set(ant for ant in ants if len(ant) == 1)
        if len(ants_len1) > 0:
            if pols is None:
                pols = info['pols']
            ants = set(ant for ant in ants if len(ant) == 2)
            ants = ants.union([ant + (p,) for ant in ants_len1 for p in pols])
        # record polarizations as total of ones indexed in bls
        pols = set(ant[1] for ant in ants)
    times = list(times.values())
    times.sort(key=lambda x: x[0][0])
    filenames = (v[1] for v in times)
    times = np.concatenate([t[0] for t in times], axis=0)
    info['times'] = times
    tot_times = times.size
    nfreqs = info['freqs'].size

    # preallocate buffers
    def nan_empty(shape, dtype):
        '''Allocate nan-filled buffers, in case file time/pol
        misalignments lead to uninitialized data buffer slots.'''
        buf = np.empty(shape, dtype=dtype)
        buf.fill(np.nan)
        return buf

    rv = {}
    if read_gains:
        rv['gains'] = {ant: nan_empty((tot_times, nfreqs), dtype) for ant in ants}
    if read_flags:
        rv['flags'] = {ant: nan_empty((tot_times, nfreqs), bool) for ant in ants}
    if read_quality:
        rv['quality'] = {ant: nan_empty((tot_times, nfreqs), np.float32) for ant in ants}
    if read_tot_quality:
        rv['total_quality'] = {p: nan_empty((tot_times, nfreqs), np.float32) for p in info['pols']}
    # bail here if all we wanted was the info
    if len(rv) == 0:
        return {'info': info}

    # loop through files and read data
    t = 0
    for cnt, _filenames in enumerate(filenames):
        for filename in _filenames:
            antind, polind = inds[filename]
            with fits.open(filename) as fname:
                hdr = fname[0].header
                ntimes = hdr.pop("NAXIS3")
                if read_gains:
                    data = fname[0].data
                    for (a, p) in rv['gains'].keys():
                        if a not in antind or p not in polind:
                            continue
                        rv['gains'][a, p][t:t + ntimes].real = fname[0].data[antind[a], 0, :, :, polind[p], 0].T
                        rv['gains'][a, p][t:t + ntimes].imag = fname[0].data[antind[a], 0, :, :, polind[p], 1].T
                if read_flags:
                    for (a, p) in rv['flags'].keys():
                        if a not in antind or p not in polind:
                            continue
                        rv['flags'][a, p][t:t + ntimes] = fname[0].data[antind[a], 0, :, :, polind[p], 2].T
                if read_quality:
                    for (a, p) in rv['quality'].keys():
                        if a not in antind or p not in polind:
                            continue
                        rv['quality'][a, p][t:t + ntimes] = fname[0].data[antind[a], 0, :, :, polind[p], 3].T
                if read_tot_quality:
                    tq_hdu = fname[hdunames["TOTQLTY"]]
                    for p in rv['total_quality'].keys():
                        if p not in polind:
                            continue
                        rv['total_quality'][p][t:t + ntimes] = tq_hdu.data[0, :, :, polind[p]].T
        t += ntimes
    rv['info'] = info
    return rv


def get_blt_slices(uvo, tried_to_reorder=False, assume_time_first: bool=False, assume_bl_first: bool=False):
    '''For a pyuvdata-style UV object, get the mapping from antenna pair to blt slice.
    If the UV object does not have regular spacing of baselines in its baseline-times,
    this function will try to reorder it using UVData.reorder_blts() to see if that helps.

    Arguments:
        uvo: a "UV-Object" like UVData or baseline-type UVFlag. Blts may get re-ordered internally.
        tried_to_reorder: used internally to prevent infinite recursion

    Returns:
        blt_slices: dictionary mapping anntenna pair tuples to baseline-time slice objects
    '''
    if assume_bl_first and assume_time_first:
        raise ValueError("Cannot assume both bl first and time first ordering!")
    if assume_bl_first:
        if not uvo.Nblts != uvo.Nbls * uvo.Ntimes:
            raise ValueError("Assumption of bl first ordering cannot be correct if Nblts != Nbls * Ntimes")
        for i in range(uvo.Nbls):
            antp = (uvo.ant_1_array[i], uvo.ant_2_array[i])
            blt_slices[antp] = slice(i, uvo.Nblts, uvo.Nbls)
        assert uvo.Nbls == len(blt_slices)

    elif assume_time_first:
        if not uvo.Nblts != uvo.Nbls * uvo.Ntimes:
            raise ValueError("Assumption of time first ordering cannot be correct if Nblts != Nbls * Ntimes")
        for i in range(uvo.Nbls):
            antp = (uvo.ant_1_array[i*uvo.Ntimes], uvo.ant_2_array[i*uvo.Ntimes])
            blt_slices[antp] = slice(i, uvo.Nbls + i, 1)
        assert uvo.Nbls == len(blt_slices)

    else:
        blt_slices = {}
        for ant1, ant2 in uvo.get_antpairs():
            indices = uvo.antpair2ind(ant1, ant2)
            if len(indices) == 1:  # only one blt matches
                blt_slices[(ant1, ant2)] = slice(indices[0], indices[0] + 1, uvo.Nblts)
            elif not (len(set(np.ediff1d(indices))) == 1):  # checks if the consecutive differences are all the same
                if not tried_to_reorder:
                    uvo.reorder_blts(order='time')
                    return get_blt_slices(uvo, tried_to_reorder=True)
                else:
                    raise NotImplementedError('UVData objects with non-regular spacing of '
                                            'baselines in its baseline-times are not supported.')
            else:
                blt_slices[(ant1, ant2)] = slice(indices[0], indices[-1] + 1, indices[1] - indices[0])
    return blt_slices


class HERAData(UVData):
    '''HERAData is a subclass of pyuvdata.UVData meant to serve as an interface between
    pyuvdata-compatible data formats on disk (especially uvh5) and DataContainers,
    the in-memory format for visibilities used in hera_cal. In addition to standard
    UVData functionality, HERAData supports read() and update() functions that interface
    between internal UVData data storage and DataContainers, which contain visibility
    data in a dictionary-like format, along with some useful metadata. read() supports
    partial data loading, though only the most useful subset of selection modes from
    pyuvdata (and not all modes for all data types).

    When using uvh5, HERAData supports additional useful functionality:
    * Upon __init__(), the most useful metadata describing the entire file is loaded into
      the object (everything in HERAData_metas; see get_metadata_dict() for details).
    * Partial writing using partial_write(), which will initialize a new file with the
      same metadata and write to disk using DataContainers by assuming that the user is
      writing to the same part of the data as the most recent read().
    * Generators that enable iterating over baseline, frequency, or time in chunks (see
      iterate_over_bls(), iterate_over_freqs(), and iterate_over_times() for details).

    Assumes a single spectral window. Assumes that data for a given baseline is regularly
    spaced in the underlying data_array.
    '''
    # static list of useful metadata to calculate and save
    HERAData_metas = ['ants', 'data_ants', 'antpos', 'data_antpos', 'freqs', 'times', 'lsts',
                      'pols', 'antpairs', 'bls', 'times_by_bl', 'lsts_by_bl']
    # ants: list of antenna numbers in the array
    # data_ants: list of antenna numbers in the data file
    # antpos: dictionary mapping all antenna numbers in the telescope to np.arrays of position in meters
    # data_antpos: dictionary mapping all antenna numbers in the data to np.arrays of position in meters
    # freqs: np.arrray of frequencies (Hz)
    # times: np.array of unique times in the data file (JD)
    # lsts: np.array of unique LSTs in the data file (radians)
    # pols: list of baseline polarization strings
    # antpairs: list of antenna number pairs in the data as 2-tuples
    # bls: list of baseline-pols in the data as 3-tuples
    # times_by_bl: dictionary mapping antpairs to times (JD). Also includes all reverse pairs.
    # lsts_by_bl: dictionary mapping antpairs to LSTs (radians). Also includes all reverse pairs.

    def __init__(self, input_data, upsample=False, downsample=False, filetype='uvh5', **read_kwargs):
        '''Instantiate a HERAData object. If the filetype is either uvh5 or uvfits, read in and store
        useful metadata (see get_metadata_dict()), either as object attributes or,
        if input_data is a list, as dictionaries mapping string paths to metadata.

        Arguments:
            input_data: string data file path or list of string data file paths
            upsample: bool. If True, will upsample to match the shortest integration time in the file.
                Upsampling will affect the time metadata stored on this object.
            downsample: bool. If True, will downsample to match the longest integration time in the file.
                Downsampling will affect the time metadata stored on this object.
            filetype: supports 'uvh5' (default), 'miriad', 'uvfits'
            read_kwargs : kwargs to pass to UVData.read (e.g. run_check, check_extra and
                run_check_acceptability). Only used for uvh5 filetype
        '''
        # initialize as empty UVData object
        super().__init__()

        # parse input_data as filepath(s)
        self.filepaths = _parse_input_files(input_data, name='input_data')

        # parse arguments into object
        self.upsample = upsample
        self.downsample = downsample
        if self.upsample and self.downsample:
            raise ValueError('upsample and downsample cannot both be True.')
        self.filetype = filetype

        # load metadata from file
        if self.filetype in ['uvh5', 'uvfits']:
            # read all UVData metadata from first file
            temp_paths = copy.deepcopy(self.filepaths)
            self.filepaths = self.filepaths[0]
            self.read(read_data=False, **read_kwargs)
            self.filepaths = temp_paths

            self._attach_metadata(**read_kwargs)

        elif self.filetype == 'miriad':
            for meta in self.HERAData_metas:
                setattr(self, meta, None)  # no pre-loading of metadata
        else:
            raise NotImplementedError('Filetype ' + self.filetype + ' has not been implemented.')

        # save longest and shortest integration times in the file for later use in up/downsampling
        # if available, these will be used instead of the ones in self.integration_time during partial I/O
        self.longest_integration = None
        self.longest_integration = None
        if self.integration_time is not None:
            self.longest_integration = np.max(self.integration_time)
            self.shortest_integration = np.min(self.integration_time)

    def _attach_metadata(self, **read_kwargs):
        """
        Attach metadata.
        """
        if hasattr(self, "filepaths") and self.filepaths is not None and len(self.filepaths) > 1:  # save HERAData_metas in dicts
            for meta in self.HERAData_metas:
                setattr(self, meta, {})
            for f in self.filepaths:
                hd = HERAData(f, filetype='uvh5', **read_kwargs)
                meta_dict = hd.get_metadata_dict()
                for meta in self.HERAData_metas:
                    getattr(self, meta)[f] = meta_dict[meta]
        else:  # save HERAData_metas as attributes
            self._writers = {}
            for key, value in self.get_metadata_dict().items():
                setattr(self, key, value)

    def reset(self):
        '''Resets all standard UVData attributes, potentially freeing memory.'''
        super(HERAData, self).__init__()

    def get_metadata_dict(self):
        ''' Produces a dictionary of the most useful metadata. Used as object
        attributes and as metadata to store in DataContainers.

        Returns:
            metadata_dict: dictionary of all items in self.HERAData_metas
        '''
        antpos, ants = self.get_ENU_antpos(pick_data_ants=False)
        antpos = dict(zip(ants, antpos))
        data_ants = np.unique(np.concatenate((self.ant_1_array, self.ant_2_array)))
        data_antpos = {ant: antpos[ant] for ant in data_ants}

        # get times using the most commonly appearing baseline, presumably the one without BDA
        most_common_bl_num = scipy.stats.mode(self.baseline_array, keepdims=True)[0][0]
        times = self.time_array[self.baseline_array == most_common_bl_num]
        lsts = self.lst_array[self.baseline_array == most_common_bl_num]

        freqs = np.unique(self.freq_array)
        pols = [polnum2str(polnum, x_orientation=self.x_orientation) for polnum in self.polarization_array]
        antpairs = self.get_antpairs()
        bls = [antpair + (pol,) for antpair in antpairs for pol in pols]

        times_by_bl = {antpair: np.array(self.time_array[self._blt_slices[antpair]])
                       for antpair in antpairs}
        times_by_bl.update({(ant1, ant0): times_here for (ant0, ant1), times_here in times_by_bl.items()})
        lsts_by_bl = {antpair: np.array(self.lst_array[self._blt_slices[antpair]])
                      for antpair in antpairs}
        lsts_by_bl.update({(ant1, ant0): lsts_here for (ant0, ant1), lsts_here in lsts_by_bl.items()})

        locs = locals()
        return {meta: locs[meta] for meta in self.HERAData_metas}

    def _determine_blt_slicing(self, assume_bl_first: bool = False, assume_time_first: bool = False):
        '''Determine the mapping between antenna pairs and slices of the blt axis of the data_array.'''
        self._blt_slices = get_blt_slices(self, assume_bl_first=assume_bl_first, assume_time_first=assume_time_first)

    def get_polstr_index(self, pol: str) -> int:
        num = polstr2num(pol, x_orientation=self.x_orientation)

        try:
            return self._polnum_indices[num]
        except AttributeError:
            self._determine_pol_indexing()
            return self._polnum_indices[num]

    def _determine_pol_indexing(self):
        self._polnum_indices = {
            polnum: i for i, polnum in enumerate(self.polarization_array)
        }

    def _get_slice(self, data_array, key):
        '''Return a copy of the Nint by Nfreq waterfall or waterfalls for a given key. Abstracts
        away both baseline ordering (by applying complex conjugation) and polarization capitalization.

        Arguments:
            data_array: numpy array of shape (Nblts, 1, Nfreq, Npol), i.e. the size of the full data.
                One generally uses this object's own self.data_array, self.flag_array, or self.nsample_array.
            key: if of the form (0,1,'nn'), return anumpy array.
                 if of the form (0,1), return a dict mapping pol strings to waterfalls.
                 if of of the form 'nn', return a dict mapping ant-pair tuples to waterfalls.
        '''
        if isinstance(key, str):  # asking for a pol
            return {antpair: self._get_slice(data_array, antpair + (key,)) for antpair in self.get_antpairs()}
        elif len(key) == 2:  # asking for antpair
            return {pol: self._get_slice(data_array, key + (pol,)) for pol in self.pols}
        elif len(key) == 3:  # asking for bl-pol
            try:
                pidx = self.get_polstr_index(key[2])
                if data_array.ndim == 4: # old shapes
                    return np.array(
                        data_array[self._blt_slices[tuple(key[:2])], 0, :, pidx]
                    )
                else:
                    return np.array(
                        data_array[self._blt_slices[tuple(key[:2])], :, pidx]
                    )
            except KeyError:
                pidx = self.get_polstr_index(conj_pol(key[2]))
                if data_array.ndim == 4:
                    return np.conj(
                        data_array[self._blt_slices[tuple(key[1::-1])], 0, :, pidx]
                    )
                else:
                    return np.conj(
                        data_array[self._blt_slices[tuple(key[1::-1])], :, pidx]
                    )
        else:
            raise KeyError('Unrecognized key type for slicing data.')

    def _set_slice(self, data_array, key, value):
        '''Update data_array with Nint by Nfreq waterfall(s). Abstracts away both baseline
        ordering (by applying complex conjugation) and polarization capitalization.

        Arguments:
            data_array: numpy array of shape (Nblts, 1, Nfreq, Npol), i.e. the size of the full data.
                One generally uses this object's own self.data_array, self.flag_array, or self.nsample_array.
            key: baseline (e.g. (0,1,'nn)), ant-pair tuple (e.g. (0,1)), or pol str (e.g. 'nn')
            value: if key is a baseline, must be an (Nint, Nfreq) numpy array;
                   if key is an ant-pair tuple, must be a dict mapping pol strings to waterfalls;
                   if key is a pol str, must be a dict mapping ant-pair tuples to waterfalls
        '''
        if isinstance(key, str):  # providing pol with all antpairs
            for antpair in value.keys():
                self._set_slice(data_array, (antpair + (key,)), value[antpair])
        elif len(key) == 2:  # providing antpair with all pols
            for pol in value.keys():
                self._set_slice(data_array, (key + (pol,)), value[pol])
        elif len(key) == 3:  # providing bl-pol
            try:
                pidx = self.get_polstr_index(key[2])
                data_array[self._blt_slices[tuple(key[:2])], :, pidx] = value
            except KeyError:
                pidx = self.get_polstr_index(conj_pol(key[2]))
                data_array[self._blt_slices[tuple(key[1::-1])], :, pidx] = np.conj(value)
        else:
            raise KeyError('Unrecognized key type for slicing data.')

    def build_datacontainers(self):
        '''Turns the data currently loaded into the HERAData object into DataContainers.
        Returned DataContainers include useful metadata specific to the data actually
        in the DataContainers (which may be a subset of the total data). This includes
        antenna positions, frequencies, all times, all lsts, and times and lsts by baseline.

        Returns:
            data: DataContainer mapping baseline keys to complex visibility waterfalls
            flags: DataContainer mapping baseline keys to boolean flag waterfalls
            nsamples: DataContainer mapping baseline keys to interger Nsamples waterfalls
        '''
        # build up DataContainers
        data, flags, nsamples = odict(), odict(), odict()
        meta = self.get_metadata_dict()
        for bl in meta['bls']:
            data[bl] = self._get_slice(self.data_array, bl)
            flags[bl] = self._get_slice(self.flag_array, bl)
            nsamples[bl] = self._get_slice(self.nsample_array, bl)
        data = DataContainer(data)
        flags = DataContainer(flags)
        nsamples = DataContainer(nsamples)

        # store useful metadata inside the DataContainers
        for dc in [data, flags, nsamples]:
            for attr in ['ants', 'data_ants', 'antpos', 'data_antpos', 'freqs', 'times', 'lsts', 'times_by_bl', 'lsts_by_bl']:
                setattr(dc, attr, copy.deepcopy(meta[attr]))

        return data, flags, nsamples

    def read(self, bls=None, polarizations=None, times=None, time_range=None, lsts=None, lst_range=None,
             frequencies=None, freq_chans=None, axis=None, read_data=True, return_data=True,
             run_check=True, check_extra=True, run_check_acceptability=True, 
             assume_time_first: bool = False, assume_bl_first: bool = False, **kwargs):
        '''Reads data from file. Supports partial data loading. Default: read all data in file.

        Arguments:
            bls: A list of antenna number tuples (e.g. [(0,1), (3,2)]) or a list of
                baseline 3-tuples (e.g. [(0,1,'nn'), (2,3,'ee')]) specifying baselines
                to keep in the object. For length-2 tuples, the  ordering of the numbers
                within the tuple does not matter. For length-3 tuples, the polarization
                string is in the order of the two antennas. If length-3 tuples are provided,
                the polarizations argument below must be None. Ignored if read_data is False.
            polarizations: The polarizations to include when reading data into
                the object.  Ignored if read_data is False.
            times: The times to include when reading data into the object.
                Ignored if read_data is False. Miriad will load then select on this axis.
            time_range : length-2 array-like of float, optional. The time range in Julian Date
                to include. Cannot be used with `times`.
            lsts: The lsts in radians to include when reading data into the object.
                Ignored if read_data is False. Miriad will load then select on this axis.
                Cannot be used with `times` or `time_range`.
            lst_range : length-2 array-like of float, optional. The lst range in radians
                to include when. Cannot be used with `times`, `time_range`, or `lsts`.
                Miriad will load then select on this axis. If the second value is smaller than
                the first, the LSTs are treated as having phase-wrapped around LST = 2*pi = 0
                and the LSTs kept on the object will run from the larger value, through 0, and
                end at the smaller value.
            frequencies: The frequencies to include when reading data. Ignored if read_data
                is False. Miriad will load then select on this axis.
            freq_chans: The frequency channel numbers to include when reading data. Ignored
                if read_data is False. Miriad will load then select on this axis.
            axis: Axis for fast concatenation of files (if len(self.filepaths) > 1).
                Allowed values are: 'blt', 'freq', 'polarization'.
            read_data: Read in the visibility and flag data. If set to false, only the
                basic metadata will be read in and nothing will be returned. Results in an
                incompletely defined object (check will not pass). Default True.
            return_data: bool, if True, return the output of build_datacontainers().
            run_check: Option to check for the existence and proper shapes of
                parameters after reading in the file. Default is True.
            check_extra: Option to check optional parameters as well as required
                ones. Default is True.
            run_check_acceptability: Option to check acceptable range of the values of
                parameters after reading in the file. Default is True.
            assume_time_first : bool
                If it is known that the data's blt axis is in time-first ordering, then
                specify this as true, it will speed up reading reasonably significantly.
            assume_bl_first : bool
                If it is known that the data's blt axis is in baseline-first ordering, then
                specify this as true, it will speed up reading reasonably significantly.
            kwargs: extra keyword arguments to pass to UVData.read()

        Returns:
            data: DataContainer mapping baseline keys to complex visibility waterfalls
            flags: DataContainer mapping baseline keys to boolean flag waterfalls
            nsamples: DataContainer mapping baseline keys to interger Nsamples waterfalls
        '''
        # save last read parameters
        locs = locals()
        partials = ['bls', 'polarizations', 'times', 'time_range', 'lsts', 'lst_range', 'frequencies', 'freq_chans']
        self.last_read_kwargs = {p: locs[p] for p in partials}

        # if filepaths is None, this was converted to HERAData
        # from a different pre-loaded object with no history of filepath
        if self.filepaths is not None:
            temp_read = self.read  # store self.read while it's being overwritten
            self.read = super().read  # re-define self.read so UVData can call self.read recursively for lists of files
            # load data
            try:
                if self.filetype in ['uvh5', 'uvfits']:
                    super().read(self.filepaths, file_type=self.filetype, axis=axis, bls=bls, polarizations=polarizations,
                                 times=times, time_range=time_range, lsts=lsts, lst_range=lst_range, frequencies=frequencies,
                                 freq_chans=freq_chans, read_data=read_data, run_check=run_check, check_extra=check_extra,
                                 run_check_acceptability=run_check_acceptability, **kwargs)
                    self.use_future_array_shapes()
                    if self.filetype == 'uvfits':
                        self.unphase_to_drift()
                else:
                    if not read_data:
                        raise NotImplementedError('reading only metadata is not implemented for ' + self.filetype)
                    if self.filetype == 'miriad':
                        super().read(self.filepaths, file_type='miriad', axis=axis, bls=bls, polarizations=polarizations,
                                     time_range=time_range, run_check=run_check, check_extra=check_extra,
                                     run_check_acceptability=run_check_acceptability, **kwargs)
                        self.use_future_array_shapes()
                        if any([times is not None, lsts is not None, lst_range is not None,
                                frequencies is not None, freq_chans is not None]):
                            warnings.warn('miriad does not support partial loading for times/lsts (except time_range) and frequencies. '
                                          'Loading the file first and then performing select.')
                            self.select(times=times, lsts=lsts, lst_range=lst_range, frequencies=frequencies, freq_chans=freq_chans)

                # upsample or downsample data, as appropriate, including metadata. Will use self.longest/shortest_integration
                # if not None (which came from whole file metadata) since partial i/o might change the current longest or
                # shortest integration in a way that would create insonsistency between partial reads/writes.
                if self.upsample:
                    if hasattr(self, 'shortest_integration') and self.shortest_integration is not None:
                        self.upsample_in_time(max_int_time=self.shortest_integration)
                    else:
                        self.upsample_in_time(max_int_time=np.min(self.integration_time))
                if self.downsample:
                    if hasattr(self, 'longest_integration') and self.longest_integration is not None:
                        self.downsample_in_time(min_int_time=self.longest_integration)
                    else:
                        self.downsample_in_time(min_int_time=np.max(self.integration_time))

            finally:
                self.read = temp_read  # reset back to this function, regardless of whether the above try excecutes successfully

        # process data into DataContainers
        if read_data or self.filetype in ['uvh5', 'uvfits']:
            self._determine_blt_slicing(
                assume_bl_first=assume_bl_first, 
                assume_time_first=assume_time_first
            )
            self._determine_pol_indexing()
        if read_data and return_data:
            return self.build_datacontainers()

    def select(self, inplace=True, **kwargs):
        """
        Select-out parts of a HERAData object.

        Args:
            inplace: Overwrite self, otherwise return a copy.
            kwargs : pyuvdata.UVData select keyword arguments.
        """
        # select
        output = super(HERAData, self).select(inplace=inplace, **kwargs)
        if inplace:
            output = self

        # recompute slices if necessary
        names = ['antenna_nums', 'antenna_names', 'ant_str', 'bls', 'blt_inds',
                 'times', 'time_range', 'lsts', 'lst_range']
        for n in names:
            if n in kwargs and kwargs[n] is not None:
                output._determine_blt_slicing()
                output._determine_pol_indexing()
                break
        if 'polarizations' in kwargs and kwargs['polarizations'] is not None:
            output._determine_pol_indexing()

        if not inplace:
            return output

    def __add__(self, other, inplace=False, **kwargs):
        """
        Combine two HERAData objects.

        Combine along baseline-time, polarization or frequency.
        See pyuvdata.UVData.__add__ for more details.

        Args:
            other : Another HERAData object
            inplace: Overwrite self as we go, otherwise create a third object
                as the sum of the two (default).
            kwargs : UVData.__add__ keyword arguments
        """
        output = super(HERAData, self).__add__(other, inplace=inplace, **kwargs)
        if inplace:
            output = self
        output._determine_blt_slicing()
        output._determine_pol_indexing()
        if not inplace:
            return output

    def __getitem__(self, key):
        """
        Shortcut for reading a single visibility waterfall given a
        baseline tuple. If key exists it will return it using its
        blt_slice, if it does not it will attempt to read it
        from disk.
        """
        try:
            return self._get_slice(self.data_array, key)
        except KeyError:
            return self.read(bls=key)[0][key]

    def update(self, data=None, flags=None, nsamples=None, tSlice=None, fSlice=None):
        '''Update internal data arrays (data_array, flag_array, and nsample_array)
        using DataContainers (if not left as None) in preparation for writing to disk.

        Arguments:
            data: Optional DataContainer mapping baselines to complex visibility waterfalls
            flags: Optional DataContainer mapping baselines to boolean flag waterfalls
            nsamples: Optional DataContainer mapping baselines to interger Nsamples waterfalls
            tSlice: Optional slice of indices of the times to update. Must have the same size
                as the 0th dimension of the input gains/flags/nsamples.
            fSlice: Optional slice of indices of the freqs to update. Must have the same size
                as the 1st dimension of the input gains/flags/nsamples.
        '''
        # provide sensible defaults for tinds and finds
        update_full_waterfall = (tSlice is None) and (fSlice is None)
        if tSlice is None:
            tSlice = slice(0, self.Ntimes)
        if fSlice is None:
            fSlice = slice(0, self.Nfreqs)

        def _set_subslice(data_array, bl, this_waterfall):
            if update_full_waterfall:
                # directly write into relevant data_array
                self._set_slice(data_array, bl, this_waterfall)
            else:
                # copy out full waterfall, update just the relevant slices, and write back to data_array
                full_waterfall = self._get_slice(data_array, bl)
                full_waterfall[tSlice, fSlice] = this_waterfall
                self._set_slice(data_array, bl, full_waterfall)

        if data is not None:
            for bl in data.keys():
                _set_subslice(self.data_array, bl, data[bl])
        if flags is not None:
            for bl in flags.keys():
                _set_subslice(self.flag_array, bl, flags[bl])
        if nsamples is not None:
            for bl in nsamples.keys():
                _set_subslice(self.nsample_array, bl, nsamples[bl])

    def partial_write(self, output_path, data=None, flags=None, nsamples=None,
                      clobber=False, inplace=False, add_to_history='',
                      **kwargs):
        '''Writes part of a uvh5 file using DataContainers whose shape matches the most recent
        call to HERAData.read() in this object. The overall file written matches the shape of the
        input_data file called on __init__. Any data/flags/nsamples left as None will be written
        as was currently stored in the HERAData object. Does not work for other filetypes or when
        the HERAData object is initialized with a list of files.

        Arguments:
            output_path: path to file to write uvh5 file to
            data: Optional DataContainer mapping baselines to complex visibility waterfalls
            flags: Optional DataContainer mapping baselines to boolean flag waterfalls
            nsamples: Optional DataContainer mapping baselines to interger Nsamples waterfalls
            clobber: if True, overwrites existing file at output_path
            inplace: update this object's data_array, flag_array, and nsamples_array.
                This saves memory but alters the HERAData object.
            add_to_history: string to append to history (only used on first call of
                partial_write for a given output_path)
            kwargs: addtional keyword arguments update UVData attributes. (Only used on
                first call of partial write for a given output_path).
        '''
        # Type verifications
        if self.filetype != 'uvh5':
            raise NotImplementedError('Partial writing for filetype ' + self.filetype + ' has not been implemented.')
        if len(self.filepaths) > 1:
            raise NotImplementedError('Partial writing for list-loaded HERAData objects has not been implemented.')

        # get writer or initialize new writer if necessary
        if output_path in self._writers:
            hd_writer = self._writers[output_path]  # This hd_writer has metadata for the entire output file
        else:
            hd_writer = HERAData(self.filepaths[0])
            hd_writer.history += add_to_history
            for attribute, value in kwargs.items():
                hd_writer.__setattr__(attribute, value)
            hd_writer.initialize_uvh5_file(output_path, clobber=clobber)  # Makes an empty file (called only once)
            self._writers[output_path] = hd_writer
        if inplace:  # update this objects's arrays using DataContainers
            this = self
        else:  # make a copy of this object and then update the relevant arrays using DataContainers
            this = copy.deepcopy(self)
        this.update(data=data, flags=flags, nsamples=nsamples)
        hd_writer.write_uvh5_part(output_path, this.data_array, this.flag_array,
                                  this.nsample_array, **self.last_read_kwargs)

    def iterate_over_bls(self, Nbls=1, bls=None, chunk_by_redundant_group=False, reds=None,
                         bl_error_tol=1.0, include_autos=True, frequencies=None):
        '''Produces a generator that iteratively yields successive calls to
        HERAData.read() by baseline or group of baselines.

        Arguments:
            Nbls: number of baselines to load at once.
            bls: optional user-provided list of baselines to iterate over.
                Default: use self.bls (which only works for uvh5).
            chunk_by_redundant_group: bool, optional
                If true, retrieve bls sorted by redundant groups.
                If Nbls is greater then the number of baselines in a redundant group
                then return consecutive redundant groups with total baseline count
                less then or equal to Nbls.
                If Nbls is smaller then the number of baselines in a redundant group
                then still return that group but raise a Warning.
                Default is False
            reds: list, optional
                list of lists; each containing the antpairpols in each redundant group
                must be provided if chunk_by_redundant_group is True.
            bl_error_tol: float, optional
                    the largest allowable difference between baselines in a redundant group in meters.
                    (in the same units as antpos). Normally, this is up to 4x the largest antenna position error.
                    default is 1.0meters
            include_autos: bool, optional
                include autocorrelations in iteration if True.
                Default is True.
            frequencies: array-like, optional
                optional list of float frequencies to load.
                Default (None) loads all frequencies in data.

        Yields:
            data, flags, nsamples: DataContainers (see HERAData.read() for more info).
        '''
        if bls is None:
            if self.filetype != 'uvh5':
                raise NotImplementedError('Baseline iteration without explicitly setting bls for filetype ' + self.filetype
                                          + ' without setting bls has not been implemented.')
            bls = self.bls
            if isinstance(bls, dict):  # multiple files
                bls = list(set([bl for bls in bls.values() for bl in bls]))
            bls = sorted(bls)
        if not chunk_by_redundant_group:
            if not include_autos:
                # filter out autos if include_autos is False.
                bls = [bl for bl in bls if bl[0] != bl[1]]
            baseline_chunks = [bls[i:i + Nbls] for i in range(0, len(bls), Nbls)]
        else:
            if reds is None:
                if self.filetype != 'uvh5':
                    raise NotImplementedError('Redundant group iteration without explicitly setting antpos for filetype ' + self.filetype
                                              + ' without setting antpos has not been implemented.')

                # generate data_antpos dict to feed into get_reds
                # that accounts for possibility that
                # HERAData was initialized from multiple
                # files in which case self.data_antpos is a dict of dicts.
                if len(self.filepaths) > 1:
                    data_antpos = {}
                    for k in self.data_antpos:
                        data_antpos.update(self.data_antpos[k])
                    pols = set({})
                    for k in self.pols:
                        pols.union(set(self.pols[k]))
                    pols = list(pols)
                else:
                    data_antpos = self.data_antpos
                    pols = self.pols

                reds = redcal.get_reds(data_antpos, pols=pols, bl_error_tol=bl_error_tol,
                                       include_autos=include_autos)
            # filter reds by baselines
            reds = redcal.filter_reds(reds, bls=bls)
            # make sure that every baseline is in reds
            baseline_chunks = chunk_baselines_by_redundant_groups(reds=reds, max_chunk_size=Nbls)
        for chunk in baseline_chunks:
            yield self.read(bls=chunk, frequencies=frequencies)

    def iterate_over_freqs(self, Nchans=1, freqs=None):
        '''Produces a generator that iteratively yields successive calls to
        HERAData.read() by frequency channel or group of contiguous channels.

        Arguments:
            Nchans: number of frequencies to load at once.
            freqs: optional user-provided list of frequencies to iterate over.
                Default: use self.freqs (which only works for uvh5).

        Yields:
            data, flags, nsamples: DataContainers (see HERAData.read() for more info).
        '''
        if freqs is None:
            if self.filetype != 'uvh5':
                raise NotImplementedError('Frequency iteration for filetype ' + self.filetype
                                          + ' without setting freqs has not been implemented.')
            freqs = self.freqs
            if isinstance(self.freqs, dict):  # multiple files
                freqs = np.unique(list(self.freqs.values()))
        for i in range(0, len(freqs), Nchans):
            yield self.read(frequencies=freqs[i:i + Nchans])

    def iterate_over_times(self, Nints=1, times=None):
        '''Produces a generator that iteratively yields successive calls to
        HERAData.read() by time or group of contiguous times. N.B. May
        produce unexpected results for BDA data that has not been upsampled
        or downsampled to a common time resolution.

        Arguments:
            Nints: number of integrations to load at once.
            times: optional user-provided list of times to iterate over.
                Default: use self.times (which only works for uvh5).

        Yields:
            data, flags, nsamples: DataContainers (see HERAData.read() for more info).
        '''
        if times is None:
            if self.filetype != 'uvh5':
                raise NotImplementedError('Time iteration for filetype ' + self.filetype
                                          + ' without setting times has not been implemented.')
            times = self.times
            if isinstance(times, dict):  # multiple files
                times = np.unique(list(times.values()))
        for i in range(0, len(times), Nints):
            yield self.read(times=times[i:i + Nints])

    def init_HERACal(self, gain_convention='divide', cal_style='redundant'):
        '''Produces a HERACal object using the metadata in this HERAData object.

        Arguments:
            gain_convention: str indicating whether gains are to calibrated by "multiply"ing or "divide"ing.
            cal_style: str indicating how calibration was done, either "sky" or "redundant".

        Returns:
            HERACal object with gain, flag, quality, and total_quality arrays initialized (to 1, True, 0, and 0)
        '''
        # create UVCal object from self
        uvc = UVCal().initialize_from_uvdata(self, gain_convention='divide', cal_style='redundant')

        # create empty data arrays (using future array shapes, which is default true for initialize_from_uvdata)
        uvc.gain_array = np.ones((uvc.Nants_data, uvc.Nfreqs, uvc.Ntimes, uvc.Njones), dtype=np.complex64)
        uvc.flag_array = np.ones((uvc.Nants_data, uvc.Nfreqs, uvc.Ntimes, uvc.Njones), dtype=bool)
        uvc.quality_array = np.zeros((uvc.Nants_data, uvc.Nfreqs, uvc.Ntimes, uvc.Njones), dtype=np.float32)
        uvc.total_quality_array = np.zeros((uvc.Nfreqs, uvc.Ntimes, uvc.Njones), dtype=np.float32)

        # convert to HERACal and return
        return to_HERACal(uvc)

    def empty_arrays(self):
        '''Sets self.data_array and self.nsample_array to all zeros and self.flag_array to all True (if they are not None).'''
        self.data_array = (np.zeros_like(self.data_array) if self.data_array is not None else None)
        self.flag_array = (np.ones_like(self.flag_array) if self.flag_array is not None else None)
        self.nsample_array = (np.zeros_like(self.nsample_array) if self.nsample_array is not None else None)


def read_hera_hdf5(
    filenames, bls=None, pols=None, keep_times: list[float] | None=None, full_read_thresh=0.002,
    read_data=True, read_flags=False, read_nsamples=False,
    check=False, dtype=np.complex128, verbose=False
):
    '''A potentially faster interface for reading HERA HDF5 files. Only concatenates
    along time axis. Puts times in ascending order, but does not check that
    files are contiguous. Currently not BDA compatible.
    Arguments:
        filenames: list of files to read
        bls: list of (ant_1, ant_2, [polstr]) tuples to read out of files.
             Default: all bls common to all files.
        pols: list of pol strings to read out of files. Default: all, but is
              superceded by any polstrs listed in bls.
        keep_times: list of times to read out of files. Default: all. Note: all times 
              are always read from the files, setting this only down-filters times
              after reading.
        full_read_thresh (0.002): fractional threshold for reading whole file
                                  instead of baseline by baseline.
        read_data (bool, True): read data
        read_flags (bool, False): read flags
        read_nsamples (bool, False): read nsamples
        check (bool, False): run sanity checks to make sure files match.
        dtype (np.complex128): numpy datatype for output complex-valued arrays
        verbose: print some progress messages.
    Returns:
        rv: dict with keys 'info' and optionally 'data', 'flags', and 'nsamples',
            based on whether read_data, read_flags, and read_nsamples are true.
        rv['info']: metadata dict with keys 'freqs' (1D array), 'times' (1D array),
                    'pols' (list), 'ants' (1D array), 'antpos' (dict of antenna: 3D position),
                    'bls' (list of all (ant_1, ant_2) baselines in the file), 'data_ants' (1D array)
                    'latitude' (float in degrees), longitude (float in degrees), altitude (float in m)
        rv['data']: dict of 2D data with (i, j, pol) keys.
        rv['flags']: dict of 2D flags with (i, j, pol) keys.
        rv['nsamples']: dict of 2D nsamples with (i, j, pol) keys.
    '''
    info = {}
    times = []
    bl2ind = {}
    inds = {}
    # Read file metadata to size up arrays and sort times
    filenames = _parse_input_files(filenames, name='input_data')
    
<<<<<<< HEAD
=======
    if bls is not None:
        antpairs = [bl[:2] for bl in bls]
    else:
        antpairs = None
>>>>>>> ba2293f3
    
    for filename in filenames:
        if verbose:
            print(f'Reading header of {filename}')
        with h5py.File(filename, 'r') as f:
            h = f['/Header']
            if check:
                # Check that there aren't extra spectral windows
                assert int(h['Nspws'][()]) == 1  # not a hera file
            if len(times) == 0:
                if len(h['freq_array'].shape) == 2:  # old pyuvdata shapes with spectral windows
                    info['freqs'] = h['freq_array'][0]  # make 1D instead of 2D
                else:
                    info['freqs'] = h['freq_array'][()]  # make 1D instead of 2D
                nfreqs = info['freqs'].size
                pol_array = h['polarization_array'][()]

                npols = pol_array.size
                # the following errors if x_orientation not set in this hdf5
                x_orient = str(h['x_orientation'][()], encoding='utf-8')

                pol_indices = {
                    uvutils.parse_polstr(POL_NUM2STR_DICT[n], x_orientation=x_orient): cnt
                    for cnt, n in enumerate(pol_array)
                }
                if pols is not None:
                    pols = [uvutils.parse_polstr(p, x_orientation=x_orient) for p in pols]

                info['pols'] = list(pol_indices.keys())
                info['x_orientation'] = x_orient
                info['ants'] = antenna_numbers = h['antenna_numbers'][()]
                info['antpos'] = dict(zip(antenna_numbers, h['antenna_positions'][()]))
                for coord in ['latitude', 'longitude', 'altitude']:
                    info[coord] = h[coord][()]
            elif check:
                # Check that all files have the same number of frequencies
                assert int(h['Nfreqs'][()]) == nfreqs
            # Determine blt ordering (baselines then times, or times then baselines)
            ntimes = int(h['Ntimes'][()])
            _times = h['time_array'][:ntimes]
            time_first = (np.unique(_times).size == ntimes)
            nbls = int(h['Nblts'][()]) // ntimes
            if time_first:
                # time-baseline ordering
                ant1_array = h['ant_1_array'][::ntimes]
                ant2_array = h['ant_2_array'][::ntimes]
            else:
                # baseline-time ordering
                _times = h['time_array'][::nbls]
                ant1_array = h['ant_1_array'][:nbls]
                ant2_array = h['ant_2_array'][:nbls]
            _info = {'time_first': time_first, 'ntimes': ntimes, 'nbls': nbls}
            times.append((_times, filename, _info))
            data_ants = set(ant1_array)
            data_ants.update(set(ant2_array))
            _hash = hash((ant1_array.tobytes(), ant2_array.tobytes(), time_first, ntimes))
            # map baselines to array indices for each unique antenna order
<<<<<<< HEAD
            existing_bls = list(zip(ant1_array, ant2_array))
=======
            data_bls = list(zip(ant1_array, ant2_array))
            
>>>>>>> ba2293f3
            if _hash not in inds:
                inds[_hash] = {}

                if time_first:
<<<<<<< HEAD
                    for n, (i, j) in  enumerate(existing_bls):
                        slc = slice(n * ntimes, (n + 1) * ntimes)
                        inds[_hash][(i, j)] = slc
                        inds[_hash][(j, i)] = slc  # Allow for conjugation
                else:
                    for n, (i, j) in  enumerate(existing_bls):
                        slc = slice(n, None, nbls)
                        inds[_hash][(i, j)] = slc
                        inds[_hash][(j, i)] = slc  # Allow for conjugation


                if bls is not None:
                    # Make sure our baselines of interest are in this file
                    if not all(bl[:2] in inds[_hash] for bl in bls):
                        missing_bls = [bl for bl in bls if bl[:2] not in inds[_hash]]
                        raise ValueError(f'File {filename} missing:' + str(missing_bls))


=======
                    for n, (i, j) in  enumerate(data_bls):
                        slc = slice(n * ntimes, (n + 1) * ntimes)
                        inds[_hash][(i, j)] = slc
                else:
                    for n, (i, j) in  enumerate(data_bls):
                        slc = slice(n, None, nbls)
                        inds[_hash][(i, j)] = slc

                if antpairs is not None:
                    # Make sure our baselines of interest are in this file
                    missing_bls = [(i,j) for (i,j) in antpairs if not ((i,j) in inds[_hash] or (j,i) in inds[_hash])]
                    if missing_bls:
                        raise ValueError(f'File {filename} missing:' + str(missing_bls))

                # Use intersection of bls across files.
>>>>>>> ba2293f3
                if 'bls' not in info:
                    info['bls'] = set(existing_bls)
                    info['data_ants'] = data_ants
                else:
<<<<<<< HEAD
                    info['bls'].intersection_update(set(existing_bls))
                    info['data_ants'].intersection_update(data_ants)
=======
                    info['bls'] &= set(inds[_hash].keys())
                    info['data_ants'] &= data_ants

>>>>>>> ba2293f3
            bl2ind[filename] = inds[_hash]

    if bls is None:
        # generate a set of bls if we didn't have one passed in
        if pols is None:
            pols = list(pol_indices.keys())
        bls = info['bls']
        bls = set(bl + (p,) for bl in bls for p in pols)
    else:
        # if length 2 baselines are passed in, add on polarizations
        bls_len2 = set(bl for bl in bls if len(bl) == 2)
        if len(bls_len2) > 0:
            if pols is None:
                pols = list(pol_indices.keys())
            bls = set(bl for bl in bls if len(bl) == 3)
            bls = bls.union([bl + (p,) for bl in bls_len2 for p in pols])
        
        # now, conjugate them if they're not in the data
        bls = {(i, j, p) if (i, j) in info['bls'] else (j, i, utils.conj_pol(p)) for (i, j, p) in bls}

        # record polarizations as total of ones indexed in bls
        pols = set(bl[2] for bl in bls)

    # sort files by time of first integration
    times.sort(key=lambda x: x[0][0])
    info['times'] = np.concatenate([t[0] for t in times], axis=0)
    tot_times = info['times'].size

    # preallocate buffers
    rv = {}
    if read_data:
        rv['visdata'] = {bl: np.empty((tot_times, nfreqs), dtype=dtype) for bl in bls}
    if read_flags:
        rv['flags'] = {bl: np.empty((tot_times, nfreqs), dtype=bool) for bl in bls}
    if read_nsamples:
        rv['nsamples'] = {bl: np.empty((tot_times, nfreqs), dtype=np.float32) for bl in bls}
    # bail here if all we wanted was the info
    if len(rv) == 0:
        return {'info': info}
    
    t = 0
    for _times, filename, _info in times:
        inds = bl2ind[filename]
        ntimes = _info['ntimes']
        nbls = _info['nbls']
        if verbose:
            print(f'Reading data from {filename}')
        with h5py.File(filename, 'r') as f:
            if check:
                h = f['/Header']
                assert ntimes == int(h['Ntimes'][()])
                assert nbls == int(h['Nblts'][()]) // ntimes
                # Check that files sorted correctly into time order
                if _info['time_first']:
                    assert np.allclose(h['time_array'][:ntimes], _times)
                else:
                    assert np.allclose(h['time_array'][::nbls], _times)
            # decide whether to read all the data in, or use partial I/O
            full_read = (len(bls) > full_read_thresh * nbls * npols)
            if full_read and verbose:
                print('Reading full file')
            for key, data in rv.items():
                d = f['/Data'][key]  # data not read yet
                if full_read:
                    d = d[()]  # reads data

                # Support old array shapes
                if len(d.shape) == 4:
                    # Support polarization-transposed arrays
                    if d.shape[-1] == nfreqs:
                        def index_exp(i, j, p):
                            return np.index_exp[inds[i, j], 0, pol_indices[p]]
                    else:
                        def index_exp(i, j, p):
                            return np.index_exp[inds[i, j], 0, :, pol_indices[p]]
                # Support new array shapes
                if len(d.shape) == 3:
                    # Support polarization-transposed arrays
                    if d.shape[-1] == nfreqs:
                        def index_exp(i, j, p):
                            return np.index_exp[inds[i, j], pol_indices[p]]
                    else:
                        def index_exp(i, j, p):
                            return np.index_exp[inds[i, j], :, pol_indices[p]]

                # handle HERA's raw (int) and calibrated (complex) file formats
                if key == 'visdata' and not np.iscomplexobj(d):
                    for i, j, p in bls:
                        _d = d[index_exp(i, j, p)]
                        data[i, j, p][t:t + ntimes].real = _d['r']
                        if (i,j) in info['bls']:
                            data[i, j, p][t:t + ntimes].imag = _d['i']
                        else:  # conjugate
                            data[i, j, p][t:t + ntimes].imag = -_d['i']
                else:
                    for i, j, p in bls:
<<<<<<< HEAD
                        if (i, j) in info['bls']:
                            data[i, j, p][t:t + ntimes] = d[index_exp(i, j, p)]
                        else:
                            data[i, j, p][t:t + ntimes] = np.conj(d[index_exp(i, j, p)])
=======
                        data[i, j, p][t:t + ntimes] = d[index_exp(i, j, p)]
>>>>>>> ba2293f3
            t += ntimes
    
    # Now subselect the times. 
    if keep_times is not None:
        time_mask = np.array([t in keep_times for t in info['times']])
        info['times'] = info['times'][time_mask]
        for key in ['visdata', 'flags', 'nsamples']:
            if key in rv:
                for bl in rv[key]:
                    rv[key][bl] = rv[key][bl][time_mask]

    # Quick renaming of data key for niceness
    if 'visdata' in rv:
        rv['data'] = rv.pop('visdata', [])
    
    # Ensure info['bls'] matches input bls.
<<<<<<< HEAD
    antpairs = set(bl[:2] for bl in bls)
    info['bls'] = [bl for bl in info['bls'] if bl in antpairs]
=======
    if antpairs is not None:
        info['bls'] = {bl[:2] for bl in bls}
>>>>>>> ba2293f3

    info['data_ants'] = set()
    for bl in info['bls']:
        info['data_ants'].add(bl[0])
        info['data_ants'].add(bl[1])

    rv['info'] = info
    return rv


class HERADataFastReader:
    '''Wrapper class around read_hera_hdf5 meant to mimic the functionality of HERAData for drop-in replacement.'''

    def __init__(self, input_data, read_metadata=True, check=False, skip_lsts=False):
        '''Instantiates a HERADataFastReader object. Only supports reading uvh5 files, not writing them.
        Does not support BDA and only supports patial i/o along baselines and polarization axes.
        Arguments:
            input_data: path or list of paths to uvh5 files.
            read_metadata (bool, True): reads metadata from file and stores it internally to try to match HERAData
            check (bool, False): run sanity checks to make sure files match.
            skip_lsts (bool, False): save time by not computing LSTs from JDs
        '''
        # parse input_data as filepath(s)
        self.filepaths = _parse_input_files(input_data, name='input_data')

        # load metadata only
        rv = {'info': {}}
        if read_metadata:
            rv = read_hera_hdf5(self.filepaths, read_data=False, read_flags=False, read_nsamples=False, check=False)
            self._adapt_metadata(rv['info'], skip_lsts=skip_lsts)

        # update metadata internally
        self.info = rv['info']
        for meta in HERAData.HERAData_metas:
            if meta in rv['info']:
                setattr(self, meta, rv['info'][meta])
            else:
                setattr(self, meta, None)

        self.x_orientation = rv['info'].get('x_orientation', None)
        
        # create functions that error informatively when trying to use standard HERAData/UVData methods
        for funcname in list(dir(HERAData)):
            if funcname.startswith('__') and funcname.endswith('__'):
                continue  # don't overwrite things like __class__ and __init__
            if funcname in ['read', '_make_datacontainer', '_HERAData_error']:
                continue  # don't overwrite functions with errors that we actually use
            setattr(self, funcname, self._HERAData_error)

    def _adapt_metadata(self, info_dict, skip_lsts=False):
        '''Updates metadata from read_hera_hdf5 to better match HERAData. Updates info_dict in place.'''
        info_dict['data_ants'] = sorted(info_dict['data_ants'])
        info_dict['antpairs'] = sorted(info_dict['bls'])
        info_dict['bls'] = sorted(set([ap + (pol, ) for ap in info_dict['antpairs'] for pol in info_dict['pols']]))
        XYZ = XYZ_from_LatLonAlt(info_dict['latitude'] * np.pi / 180, info_dict['longitude'] * np.pi / 180, info_dict['altitude'])
        enu_antpos = ENU_from_ECEF(np.array([antpos for ant, antpos in info_dict['antpos'].items()]) + XYZ,
                                   info_dict['latitude'] * np.pi / 180, info_dict['longitude'] * np.pi / 180, info_dict['altitude'])
        info_dict['antpos'] = {ant: enu for enu, ant in zip(enu_antpos, info_dict['antpos'])}
        info_dict['data_antpos'] = {ant: info_dict['antpos'][ant] for ant in info_dict['data_ants']}
        info_dict['times'] = np.unique(info_dict['times'])
        info_dict['times_by_bl'] = {ap: info_dict['times'] for ap in info_dict['antpairs']}
        # info_dict['times_by_bl'].update({(a2, a1): info_dict['times'] for (a1, a2) in info_dict['antpairs']})
        if not skip_lsts:
            info_dict['lsts'] = JD2LST(info_dict['times'], info_dict['latitude'], info_dict['longitude'], info_dict['altitude'])
            info_dict['lsts_by_bl'] = {ap: info_dict['lsts'] for ap in info_dict['antpairs']}

    def _HERAData_error(self, *args, **kwargs):
        raise NotImplementedError('HERADataFastReader does not support this method. Try HERAData instead.')

    def read(self, bls=None, pols=None, keep_times: list[float] | None = None,
             full_read_thresh=0.002, read_data=True, read_flags=True,
             read_nsamples=True, check=False, dtype=np.complex128, verbose=False, skip_lsts=False):
        '''A faster read that only concatenates along the time axis. Puts times in ascending order, but does not
        check that files are contiguous. Currently not BDA compatible.
        Arguments:
            bls: list of (ant_1, ant_2, [polstr]) tuples to read out of files. Default: all bls common to all files.
            pols: list of pol strings to read out of files. Default: all, but is superceded by any polstrs listed in bls.
            keep_times: list of times to read out of files. Default: all. Note: all times 
              are always read from the files, setting this only down-filters times
              after reading.
            full_read_thresh (0.002): fractional threshold for reading whole file instead of baseline by baseline.
            read_data (bool, True): read data
            read_flags (bool, True): read flags
            read_nsamples (bool, True): read nsamples
            check (bool, False): run sanity checks to make sure files match.
            dtype (np.complex128): numpy datatype for output complex-valued arrays
            verbose: print some progress messages.
            skip_lsts (bool, False): save time by not computing LSTs from JDs
        Returns:
            data: DataContainer mapping baseline keys to complex visibility waterfalls (if read_data is True, else None)
            flags: DataContainer mapping baseline keys to boolean flag waterfalls (if read_flags is True, else None)
            nsamples: DataContainer mapping baseline keys to interger Nsamples waterfalls (if read_nsamples is True, else None)
        '''
        rv = read_hera_hdf5(
            self.filepaths, bls=bls, pols=pols, keep_times=keep_times,
            full_read_thresh=full_read_thresh,
            read_data=read_data, read_flags=read_flags, read_nsamples=read_nsamples,
            check=check, dtype=dtype, verbose=verbose
        )
        self._adapt_metadata(rv['info'], skip_lsts=skip_lsts)
        print("IN: ", rv['info']['antpairs'])

        # make autocorrelations real by taking the abs, matches UVData._fix_autos()
        if 'data' in rv:
            for bl in rv['data']:
                if split_bl(bl)[0] == split_bl(bl)[1]:
                    rv['data'][bl] = np.abs(rv['data'][bl])

        # construct datacontainers from result
        return (
            self._make_datacontainer(rv, 'data'), 
            self._make_datacontainer(rv, 'flags'), 
            self._make_datacontainer(rv, 'nsamples')
        )

    def _make_datacontainer(self, rv, key='data'):
        '''Converts outputs from read_hera_hdf5 to a more standard HERAData output.'''
        if key not in rv:
            return None

        # construct datacontainer with whatever metadata is available
        dc = DataContainer(rv[key])
        for meta in HERAData.HERAData_metas:
            if meta in rv['info'] and meta not in ['pols', 'antpairs', 'bls']:  # these are functions on datacontainers
                setattr(dc, meta, rv['info'][meta])

        return dc


def read_filter_cache_scratch(cache_dir):
    """
    Load files from a cache specified by cache_dir.
    cache files are intended to serve as common short-term on-disk scratch for filtering matrices
    that can be loaded by multiple compute nodes process a night and save computational time by avoiding
    recomputing filter matrices (that often involve psuedo-inverses).

    A node processing a single chunk will be able to read in any cache matrices that were already
    computed from previous chunks.

    cache files are named with randomly generated strings with the extension ".filter_cache". They
    are not intended for long-term or cross-platform storage and are currently designed to be deleted at the end
    of processing night.

    Parameters
    ----------
    cache_dir, string, path to a folder that is used for the cache
        files in this folder with an extension .filter_cache are assumed
        to be cache files. These files are pickled caches from previous filtering runs.
    """
    # Load up the cache file with the most keys (precomputed filter matrices).
    cache = {}
    cache_files = glob.glob(cache_dir + '/*.filter_cache')
    # loop through cache files, load them.
    # If there are new keys, add them to internal cache.
    # If not, delete the reference matrices from memory.
    for cache_file in cache_files:
        cfile = open(cache_file, 'rb')
        cache_t = pickle.load(cfile)
        for key in cache_t:
            if key not in cache:
                cache[key] = cache_t[key]
    return cache


def write_filter_cache_scratch(filter_cache, cache_dir=None, skip_keys=None):
    """
    write cached cache to a new cache file.

    cache files are intended to serve as common short-term on-disk scratch for filtering matrices
    that can be loaded by multiple compute nodes process a night and save computational time by avoiding
    recomputing filter matrices (that often involve psuedo-inverses).

    A node processing a single chunk will be able to read in any cache matrices that were already
    computed from previous chunks.

    cache files are named with randomly generated strings with the extension ".filter_cache". They
    are not intended for long-term or cross-platform storage and are currently designed to be deleted at the end
    of processing night.

    Parameters
    ----------
    filter_cache, dict, dictionary of values that we wish to cache.
    cache_dir, string, optional, path to a folder that is used for the cache
        files in this folder with an extension .filter_cache are assumed
        to be cache files. These files are pickled caches from previous filtering runs.
        default, current working directory.
    skip_keys, list, list of keys to skip in writing the filter_cache.
    """
    if skip_keys is None:
        skip_keys = []
    # if the keys_before instantiation wasn't a list, then
    # keys_before would just be the current keys of cache and we
    # wouldn't have any new keys.
    new_filters = {k: filter_cache[k] for k in filter_cache if k not in skip_keys}
    if len(new_filters) > 0:
        # generate new file name
        if cache_dir is None:
            cache_dir = os.getcwd()
        cache_file_name = '%032x' % random.getrandbits(128) + '.filter_cache'
        cfile = open(os.path.join(cache_dir, cache_file_name), 'ab')
        pickle.dump(new_filters, cfile)
    else:
        warnings.warn("No new keys provided. No cache file written.")


def load_flags(flagfile, filetype='h5', return_meta=False, assume_time_first: bool = False, assume_bl_first: bool = False):
    '''Load flags from a file and returns them as a DataContainer (for per-visibility flags)
    or dictionary (for per-antenna or per-polarization flags). More than one spectral window
    is not supported. Assumes times are evenly-spaced and in order for each baseline.

    Arguments:
        flagfile: path to file containing flags and flagging metadata
        filetype: either 'h5' or 'npz'. 'h5' assumes the file is readable as a hera_qm
            UVFlag object in the 'flag' mode (could be by baseline, by antenna, or by
            polarization). 'npz' provides legacy support for the IDR2.1 flagging npzs,
            but only for per-visibility flags.
        return_meta: if True, return a metadata dictionary with, e.g., 'times', 'freqs', 'history'

    Returns:
        flags: dictionary or DataContainer mapping keys to Ntimes x Nfreqs numpy arrays.
            if 'h5' and 'baseline' mode or 'npz': DataContainer with keys like (0,1,'nn')
            if 'h5' and 'antenna' mode: dictionary with keys like (0,'Jnn')
            if 'h5' and 'waterfall' mode: dictionary with keys like 'Jnn'
        meta: (only returned if return_meta is True)
    '''
    flags = {}
    if filetype not in ['h5', 'npz']:
        raise ValueError("filetype must be 'h5' or 'npz'.")

    elif filetype == 'h5':
        from pyuvdata import UVFlag
        uvf = UVFlag(flagfile)
        assert uvf.mode == 'flag', 'The input h5-based UVFlag object must be in flag mode.'
        assert (np.issubsctype(uvf.polarization_array.dtype, np.signedinteger)
                or np.issubsctype(uvf.polarization_array.dtype, np.str_)), \
            "The input h5-based UVFlag object's polarization_array must be integers or byte strings."
        freqs = np.unique(uvf.freq_array)
        times = np.unique(uvf.time_array)
        history = uvf.history

        if uvf.type == 'baseline':  # one time x freq waterfall per baseline
            blt_slices = get_blt_slices(uvf, assume_time_first=assume_time_first, assume_bl_first=assume_bl_first)
            for ip, pol in enumerate(uvf.polarization_array):
                if np.issubdtype(uvf.polarization_array.dtype, np.signedinteger):
                    pol = polnum2str(pol, x_orientation=uvf.x_orientation)  # convert to string if possible
                else:
                    pol = ','.join([polnum2str(int(p), x_orientation=uvf.x_orientation) for p in pol.split(',')])
                for (ant1, ant2), blt_slice in blt_slices.items():
                    flags[(ant1, ant2, pol)] = uvf.flag_array[blt_slice, 0, :, ip]
            # data container only supports standard polarizations strings
            if np.issubdtype(uvf.polarization_array.dtype, np.signedinteger):
                flags = DataContainer(flags)

        elif uvf.type == 'antenna':  # one time x freq waterfall per antenna
            for i, ant in enumerate(uvf.ant_array):
                for ip, jpol in enumerate(uvf.polarization_array):
                    if np.issubdtype(uvf.polarization_array.dtype, np.signedinteger):
                        jpol = jnum2str(jpol, x_orientation=uvf.x_orientation)  # convert to string if possible
                    else:
                        jpol = ','.join([jnum2str(int(p), x_orientation=uvf.x_orientation) for p in jpol.split(',')])
                    flags[(ant, jpol)] = np.array(uvf.flag_array[i, 0, :, :, ip].T)

        elif uvf.type == 'waterfall':  # one time x freq waterfall (per visibility polarization)
            for ip, jpol in enumerate(uvf.polarization_array):
                if np.issubdtype(uvf.polarization_array.dtype, np.signedinteger):
                    jpol = jnum2str(jpol, x_orientation=uvf.x_orientation)  # convert to string if possible
                else:
                    jpol = ','.join([jnum2str(int(p), x_orientation=uvf.x_orientation) for p in jpol.split(',')])
                flags[jpol] = uvf.flag_array[:, :, ip]

    elif filetype == 'npz':  # legacy support for IDR 2.1 npz format
        npz = np.load(flagfile)
        pols = [polnum2str(p) for p in npz['polarization_array']]
        freqs = np.unique(npz['freq_array'])
        times = np.unique(npz['time_array'])
        history = npz['history']
        nAntpairs = len(npz['antpairs'])
        assert npz['flag_array'].shape[0] == nAntpairs * len(times), \
            'flag_array must have flags for all baselines for all times.'
        for p, pol in enumerate(pols):
            flag_array = np.reshape(npz['flag_array'][:, 0, :, p], (len(times), nAntpairs, len(freqs)))
            for n, (i, j) in enumerate(npz['antpairs']):
                flags[i, j, pol] = flag_array[:, n, :]
        flags = DataContainer(flags)

    if return_meta:
        return flags, {'freqs': freqs, 'times': times, 'history': history}
    else:
        return flags


def get_file_times(filepaths, filetype='uvh5'):
    """
    Get a file's lst_array in radians and time_array in Julian Date.

    Some caveats:
        - Miriad standard is bin start, so a shift by int_time / 2 is performed.
          uvh5 standard is bin center, so times are left untouched.
        - Miriad files do not support baseline-dependent averaging (BDA).
        - With BDA for uvh5 files, the results will correspond to the least-averaged
          baseline in the file.
        - With uvh5 files with a single integration, it is assumed that the integration
          time and dtime are the same. This may not be true in LST-binned files.

    Args:
        filepaths : type=list or str, filepath or list of filepaths
        filetype : str, options=['miriad', 'uvh5']

    Returns:
        dlst : ndarray (or float if filepaths is a string) of lst bin width [radian]
        dtime : ndarray (or float if filepaths is a string) of time bin width [Julian Date]
        file_lst_arrays : list of ndarrays (or list of floats if filepaths is a string)
            of unwrapped lst_array [radians]
        file_time_arrays : list of ndarrays (or list of floats if filepaths is a string)
            of time_array [Julian Date]
    """
    _array = True
    # check filepaths type
    if isinstance(filepaths, (str, Path)):
        _array = False
        filepaths = [filepaths]

    if filetype not in ['miriad', 'uvh5']:
        raise ValueError("filetype {} not recognized".format(filetype))

    # form empty lists
    dlsts = []
    dtimes = []
    file_lst_arrays = []
    file_time_arrays = []

    # get Nfiles
    Nfiles = len(filepaths)

    # iterate over filepaths and extract time info
    for i, f in enumerate(filepaths):
        if filetype == 'miriad':
            assert AIPY, "you need aipy to use the miriad filetype"
            uv = aipy.miriad.UV(f)
            # get integration time
            int_time = uv['inttime'] / (units.si.day.in_units(units.si.s))
            int_time_rad = uv['inttime'] * 2 * np.pi / (units.si.sday.in_units(units.si.s))
            # get start and stop, add half an integration
            start_lst = uv['lst'] + int_time_rad / 2.0
            start_time = uv['time'] + int_time / 2.0
            # form time arrays
            lst_array = (start_lst + np.arange(uv['ntimes']) * int_time_rad) % (2 * np.pi)
            time_array = start_time + np.arange(uv['ntimes']) * int_time

        elif filetype == 'uvh5':
            # get times directly from uvh5 file's header: faster than loading entire file via HERAData
            with h5py.File(f, mode='r') as _f:
                # pull out time_array and lst_array
                time_array = np.ravel(_f[u'Header'][u'time_array'])
                if u'lst_array' in _f[u'Header']:
                    lst_array = np.ravel(_f[u'Header'][u'lst_array'])
                else:
                    # need to generate lst_array on the fly
                    lst_array = np.ravel(uvutils.get_lst_for_time(_f[u'Header'][u'time_array'],
                                                                  _f[u'Header'][u'latitude'][()],
                                                                  _f[u'Header'][u'longitude'][()],
                                                                  _f[u'Header'][u'altitude'][()]))

                # figure out which baseline has the most times in order to handle BDA appropriately
                baseline_array = uvutils.antnums_to_baseline(np.array(_f[u'Header'][u'ant_1_array']),
                                                             np.array(_f[u'Header'][u'ant_2_array']),
                                                             np.array(_f[u'Header'][u'Nants_telescope']))
                most_common_bl_num = scipy.stats.mode(baseline_array, keepdims=True)[0][0]
                time_array = time_array[baseline_array == most_common_bl_num]
                lst_array = lst_array[baseline_array == most_common_bl_num]

                # figure out dtime and dlst, handling the case where a diff cannot be done.
                if len(time_array) > 1:
                    int_time = np.median(np.diff(time_array))
                    int_time_rad = np.median(np.diff(lst_array))
                else:
                    warnings.warn(f'{f} has only one time, so we assume that dtime is the minimum '
                                  'integration time. This may be incorrect for LST-binned files.')
                    int_time = np.min(_f[u'Header'][u'integration_time']) / units.day.to(units.si.s)
                    int_time_rad = int_time / units.sday.to(units.day) * 2 * np.pi

        dlsts.append(int_time_rad)
        dtimes.append(int_time)
        file_lst_arrays.append(lst_array)
        file_time_arrays.append(time_array)

    dlsts = np.asarray(dlsts)
    dtimes = np.asarray(dtimes)

    if _array is False:
        return dlsts[0], dtimes[0], file_lst_arrays[0], file_time_arrays[0]
    else:
        return dlsts, dtimes, file_lst_arrays, file_time_arrays


def partial_time_io(hd, times=None, time_range=None, lsts=None, lst_range=None, **kwargs):
    '''Perform partial io with a time-select on a HERAData object, even if it is intialized
    using multiple files, some of which do not contain any of the specified times.
    Note: can only use one of times, time_range, lsts, lst_range

    Arguments:
        hd: HERAData object intialized with (usually multiple) uvh5 files
        times: list of times in JD to load
        time_range: length-2 array-like of range of JDs to load
        lsts: list of lsts in radians to load
        lst_range: length-2 array-like of range of lsts in radians to load.
            If the 0th element is greater than the 1st, the range will wrap around 2pi
        kwargs: other partial i/o kwargs (see io.HERAData.read)

    Returns:
        data: DataContainer mapping baseline keys to complex visibility waterfalls
        flags: DataContainer mapping baseline keys to boolean flag waterfalls
        nsamples: DataContainer mapping baseline keys to interger Nsamples waterfalls
    '''
    assert hd.filetype == 'uvh5', 'This function only works for uvh5-based HERAData objects.'
    if np.sum([times is not None, time_range is not None, lsts is not None, lst_range is not None]) > 1:
        raise ValueError('Only one of times, time_range, lsts, and lsts_range can be not None.')

    combined_hd = None
    for f in hd.filepaths:
        hd_here = HERAData(f, upsample=hd.upsample, downsample=hd.downsample)

        # check if any of the selected times are in this particular file
        if times is not None:
            times_here = [time for time in times if time in hd_here.times]
            if len(times_here) == 0:
                continue  # skip this file
        else:
            times_here = None

        # check if any of the selected lsts are in this particular file
        if lsts is not None:
            lsts_here = [lst for lst in lsts if lst in hd_here.lsts]
            if len(lsts_here) == 0:
                continue  # skip this file
        else:
            lsts_here = None

        # attempt to read this file's data
        try:
            hd_here.read(times=times_here, time_range=time_range,
                         lsts=lsts_here, lst_range=lst_range,
                         return_data=False, **kwargs)
        except ValueError as err:
            # check to see if the read failed because of the time range or lst range
            if 'No elements in time range between ' in str(err):
                continue  # no matching times, skip this file
            elif 'No elements in LST range between ' in str(err):
                continue  # no matchings lsts, skip this file
            else:
                raise

        if combined_hd is None:
            combined_hd = hd_here
        else:
            combined_hd += hd_here
    if combined_hd is None:
        raise ValueError('No times or lsts matched any of the files in hd.')
    combined_hd = to_HERAData(combined_hd)  # re-runs the slicing and indexing
    return combined_hd.build_datacontainers()


def save_redcal_meta(meta_filename, fc_meta, omni_meta, freqs, times, lsts, antpos, history, clobber=True):
    '''Saves redcal metadata to a hdf5 file. See also read_redcal_meta.

    Arguments:
        meta_filename: path to hdf5 file to save
        fc_meta: firstcal metadata dictionary, such as that produced by redcal.redcal_iteration()
        omni_meta: omnical metadata dictionary, such as that produced by redcal.redcal_iteration()
        freqs: 1D numpy array of frequencies in the data
        times: 1D numpy array of times in the data
        lsts: 1D numpy array of LSTs in the data
        antpos: dictionary of antenna positions in the form {ant_index: np.array([x,y,z])}
        history: string describing the creation of this file
        clobber: If False and meta_filename exists, raise OSError.
    '''
    if os.path.exists(meta_filename) and not clobber:
        raise OSError(f'{meta_filename} already exists but clobber=False.')

    with h5py.File(meta_filename, "w") as outfile:
        # save the metadata of the metadata
        header = outfile.create_group('header')
        header['freqs'] = freqs
        header['times'] = times
        header['lsts'] = lsts
        antnums = np.array(sorted(list(antpos.keys())))
        header['antpos'] = np.array([antpos[antnum] for antnum in antnums])
        header['antpos'].attrs['antnums'] = antnums
        header['history'] = np.string_(history)

        # save firstcal metadata, saving dictionary keys as attrs
        fc_grp = outfile.create_group('fc_meta')
        ant_keys = sorted(list(fc_meta['dlys'].keys()))
        fc_grp['dlys'] = np.array([fc_meta['dlys'][ant] for ant in ant_keys])
        fc_grp['dlys'].attrs['ants'] = np.string_(ant_keys)
        fc_grp['polarity_flips'] = np.array([fc_meta['polarity_flips'][ant] for ant in ant_keys])
        fc_grp['polarity_flips'].attrs['ants'] = np.string_(ant_keys)

        # save the omnical metadata, saving dictionary keys as attrs
        omni_grp = outfile.create_group('omni_meta')
        pols_keys = sorted(list(omni_meta['chisq'].keys()))
        omni_grp['chisq'] = np.array([omni_meta['chisq'][pols] for pols in pols_keys])
        omni_grp['chisq'].attrs['pols'] = pols_keys
        omni_grp['iter'] = np.array([omni_meta['iter'][pols] for pols in pols_keys])
        omni_grp['iter'].attrs['pols'] = pols_keys
        omni_grp['conv_crit'] = np.array([omni_meta['conv_crit'][pols] for pols in pols_keys])
        omni_grp['conv_crit'].attrs['conv_crit'] = np.string_(pols_keys)


def read_redcal_meta(meta_filename):
    '''Reads redcal metadata to a hdf5 file. See also save_redcal_meta.

    Arguments:
        meta_filename: path to hdf5 file to load

    Returns:
        fc_meta: firstcal metadata dictionary, such as that produced by redcal.redcal_iteration()
        omni_meta: omnical metadata dictionary, such as that produced by redcal.redcal_iteration()
        freqs: 1D numpy array of frequencies in the data
        times: 1D numpy array of times in the data
        lsts: 1D numpy array of LSTs in the data
        antpos: dictionary of antenna positions in the form {ant_index: np.array([x,y,z])}
        history: string describing the creation of this file
    '''
    with h5py.File(meta_filename, "r") as infile:
        # decode metadata of metadata
        freqs = infile['header']['freqs'][:]
        times = infile['header']['times'][:]
        lsts = infile['header']['lsts'][:]
        antpos = {ant: pos for ant, pos in zip(infile['header']['antpos'].attrs['antnums'],
                                               infile['header']['antpos'][:, :])}
        history = infile['header']['history'][()].tobytes().decode('utf8')

        # reconstruct firstcal metadata
        fc_meta = {}
        ants = [(int(num.tobytes().decode('utf8')), pol.tobytes().decode('utf8'))
                for num, pol in infile['fc_meta']['dlys'].attrs['ants']]
        fc_meta['dlys'] = {ant: dly for ant, dly in zip(ants, infile['fc_meta']['dlys'][:, :])}
        fc_meta['polarity_flips'] = {ant: flips for ant, flips in zip(ants, infile['fc_meta']['polarity_flips'][:, :])}

        # reconstruct omnical metadata
        omni_meta = {}
        pols_keys = infile['omni_meta']['chisq'].attrs['pols']
        omni_meta['chisq'] = {pols: chisq for pols, chisq in zip(pols_keys, infile['omni_meta']['chisq'][:, :])}
        omni_meta['iter'] = {pols: itr for pols, itr in zip(pols_keys, infile['omni_meta']['iter'][:, :])}
        omni_meta['conv_crit'] = {pols: cc for pols, cc in zip(pols_keys, infile['omni_meta']['conv_crit'][:, :])}

    return fc_meta, omni_meta, freqs, times, lsts, antpos, history


#######################################################################
#                             LEGACY CODE
#######################################################################


def to_HERAData(input_data, filetype='miriad', **read_kwargs):
    '''Converts a string path, UVData, or HERAData object, or a list of any one of those, to a
    single HERAData object without loading any new data.

    Arguments:
        input_data: data file path, or UVData/HERAData instance, or list of either strings of data
            file paths or list of UVData/HERAData instances to combine into a single HERAData object
        filetype: 'miriad', 'uvfits', or 'uvh5'. Ignored if input_data is UVData/HERAData objects
        read_kwargs : kwargs to pass to UVData.read (e.g. run_check, check_extra and
            run_check_acceptability). Only used for uvh5 filetype

    Returns:
        hd: HERAData object. Will not have data loaded if initialized from string(s).
    '''
    if filetype not in ['miriad', 'uvfits', 'uvh5']:
        raise NotImplementedError("Data filetype must be 'miriad', 'uvfits', or 'uvh5'.")
    if isinstance(input_data, (str, Path)):  # single visibility data path
        return HERAData(input_data, filetype=filetype, **read_kwargs)
    elif isinstance(input_data, HERAData):  # already a HERAData object
        return input_data
    elif isinstance(input_data, UVData):  # single UVData object
        hd = input_data
        hd.__class__ = HERAData
        hd._determine_blt_slicing()
        if filetype == 'uvh5':
            hd._attach_metadata()
        hd.filepaths = None
        return hd
    elif isinstance(input_data, Iterable):  # List loading
        if np.all([isinstance(i, (str, Path)) for i in input_data]):  # List of visibility data paths
            return HERAData(input_data, filetype=filetype, **read_kwargs)
        elif np.all([isinstance(i, (UVData, HERAData)) for i in input_data]):  # List of uvdata objects
            hd = reduce(operator.add, input_data)
            hd.__class__ = HERAData
            hd._determine_blt_slicing()
            return hd
        else:
            raise TypeError('If input is a list, it must be only strings or only UVData/HERAData objects.')
    else:
        raise TypeError('Input must be a UVData/HERAData object, a string, or a list of either.')


def load_vis(input_data, return_meta=False, filetype='miriad', pop_autos=False, pick_data_ants=True, nested_dict=False, **read_kwargs):
    '''Load miriad or uvfits files or UVData/HERAData objects into DataContainers, optionally returning
    the most useful metadata. More than one spectral window is not supported. Assumes every baseline
    has the same times present and that the times are in order.
    Arguments:
        input_data: data file path, or UVData/HERAData instance, or list of either strings of data
            file paths or list of UVData/HERAData instances to concatenate into a single dictionary
        return_meta:  boolean, if True: also return antpos, ants, freqs, times, lsts, and pols
        filetype: 'miriad', 'uvfits', or 'uvh5'. Ignored if input_data is UVData/HERAData objects
        pop_autos: boolean, if True: remove autocorrelations
        pick_data_ants: boolean, if True and return_meta=True, return only antennas in data
        nested_dict: boolean, if True replace DataContainers with the legacy nested dictionary filetype
            where visibilities and flags are accessed as data[(0,1)]['nn']
        read_kwargs : keyword arguments to pass to HERAData.read()
    Returns:
        if return_meta is True:
            (data, flags, antpos, ants, freqs, times, lsts, pols)
        else:
            (data, flags)
        data: DataContainer containing baseline-pol complex visibility data with keys
            like (0,1,'nn') and with shape=(Ntimes,Nfreqs)
        flags: DataContainer containing data flags
        antpos: dictionary containing antennas numbers as keys and position vectors
        ants: ndarray containing unique antenna indices
        freqs: ndarray containing frequency channels (Hz)
        times: ndarray containing julian date bins of data
        lsts: ndarray containing LST bins of data (radians)
        pol: ndarray containing list of polarization strings
    '''
    hd = to_HERAData(input_data, filetype=filetype)
    if hd.data_array is not None:
        d, f, n = hd.build_datacontainers()
    else:
        d, f, n = hd.read(**read_kwargs)

    # remove autos if requested
    if pop_autos:
        for k in list(d.keys()):
            if k[0] == k[1]:
                del d[k], f[k], n[k]

    # convert into nested dict if necessary
    if nested_dict:
        data, flags = odict(), odict()
        antpairs = [key[0:2] for key in d.keys()]
        for ap in antpairs:
            data[ap] = d[ap]
            flags[ap] = f[ap]
    else:
        data, flags = d, f

    # get meta
    if return_meta:
        antpos, ants = hd.get_ENU_antpos(center=True, pick_data_ants=pick_data_ants)
        antpos = odict(zip(ants, antpos))
        return data, flags, antpos, ants, d.freqs, d.times, d.lsts, d.pols()
    else:
        return data, flags


def write_vis(fname, data, lst_array, freq_array, antpos, time_array=None, flags=None, nsamples=None,
              filetype='miriad', write_file=True, outdir="./", overwrite=False, verbose=True, history=" ",
              return_uvd=False, start_jd=None, lst_branch_cut=0.0, x_orientation="north", instrument="HERA",
              telescope_name="HERA", object_name='EOR', vis_units='uncalib', dec=-30.72152,
              telescope_location=HERA_TELESCOPE_LOCATION, integration_time=None, data_array=None,
              **kwargs):
    """
    Take DataContainer dictionary, export to UVData object and write to file. See pyuvdata.UVdata
    documentation for more info on these attributes.

    Parameters:
    -----------
    fname : type=str, output filename of visibliity data

    data : type=DataContainer, holds complex visibility data.

    lst_array : type=float ndarray, contains unique LST time bins [radians] of data (center of integration).

    freq_array : type=ndarray, contains frequency bins of data [Hz].

    antpos : type=dictionary, antenna position dictionary. keys are antenna integers and values
             are position vectors in meters in ENU (TOPO) frame.

    time_array : type=ndarray, contains unique Julian Date time bins of data (center of integration).

    flags : type=DataContainer or array, holds data flags, matching data in shape. If
            an array, must be shape (Nbls, Ntimes, Nfreqs, Npols).

    nsamples : type=DataContainer or array, holds number of points averaged into each bin in data 
               (if applicable). If an array, must be shape (Nbls, Ntimes, Nfreqs, Npols).

    data_array : type=array, if given, use this data as the data_array, instead of 
                 whatever is in data_array. 

    filetype : type=str, filetype to write-out, options=['miriad'].

    write_file : type=boolean, write UVData to file if True.

    outdir : type=str, output directory for output file.

    overwrite : type=boolean, if True, overwrite output files.

    verbose : type=boolean, if True, report feedback to stdout.

    history : type=str, history string for UVData object

    return_uvd : type=boolean, if True return UVData instance.

    start_jd : type=float, starting integer Julian Date of time_array if time_array is None.

    lst_branch_cut : type=float, LST of data start, ensures that LSTs lower than this are wrapped around
                     and correspond to higher JDs in time_array, but only if time_array is None [radians]

    x_orientation : type=str, orientation of X dipole, options=['east', 'north']

    instrument : type=str, instrument name.

    telescope_name : type=str, telescope name.

    object_name : type=str, observing object name.

    vis_unit : type=str, visibility units.

    dec : type=float, declination of observer in degrees North.

    telescope_location : type=ndarray, telescope location in xyz in ITRF (earth-centered frame).

    integration_time : type=float or ndarray, integration duration in seconds for data_array.
        This does not necessarily have to be equal to the diff(time_array): for the case of
        LST-binning, this is not the duration of the LST-bin but the integration time of the
        pre-binned data. Default is median(diff(time_array)) in seconds. Note: the _total_
        integration time in a visibility is integration_time * nsamples.

    kwargs : type=dictionary, additional parameters to set in UVData object.

    Output:
    -------
    if return_uvd: return UVData instance
    """
    # configure UVData parameters
    # get pols
    pols = np.unique([k[-1] for k in data.keys()])
    Npols = len(pols)
    polarization_array = np.array([polstr2num(p, x_orientation=x_orientation) for p in pols])

    # get telescope ants
    antenna_numbers = np.unique(list(antpos.keys()))
    Nants_telescope = len(antenna_numbers)
    antenna_names = [f"HH{a}" for a in antenna_numbers]

    # get antenna positions in ITRF frame
    tel_lat_lon_alt = uvutils.LatLonAlt_from_XYZ(telescope_location)
    antenna_positions = np.array([antpos[k] for k in antenna_numbers])
    antenna_positions = uvutils.ECEF_from_ENU(antenna_positions, *tel_lat_lon_alt) - telescope_location

    # get times
    if time_array is None:
        if start_jd is None:
            raise AttributeError("if time_array is not fed, start_jd must be fed")
        time_array = LST2JD(lst_array, start_jd, allow_other_jd=True, lst_branch_cut=lst_branch_cut,
                            latitude=(tel_lat_lon_alt[0] * 180 / np.pi),
                            longitude=(tel_lat_lon_alt[1] * 180 / np.pi),
                            altitude=tel_lat_lon_alt[2])
    Ntimes = len(time_array)

    # get freqs
    Nfreqs = len(freq_array)
    channel_width = np.median(np.diff(freq_array))
    freq_array = freq_array.reshape(1, -1)
    spw_array = np.array([0])
    Nspws = 1

    if data_array is not None and data_array.shape != (Nbls, Ntimes, Nfreqs, Npols):
        raise ValueError("If given, data_array must have shape (Nbls, Ntimes, Nfreqs, Npols)")

    # get baselines keys
    antpairs = sorted(data.antpairs())
    Nbls = len(antpairs)
    Nblts = Nbls * Ntimes

    # reconfigure time_array and lst_array
    time_array = np.repeat(time_array[np.newaxis], Nbls, axis=0).ravel()
    lst_array = np.repeat(lst_array[np.newaxis], Nbls, axis=0).ravel()

    # configure integration time, converting from days (the unit of time_array)
    # to seconds (the unit of integration_time)
    if integration_time is None:
        integration_time = np.ones_like(time_array, dtype=np.float64) * np.median(np.diff(np.unique(time_array))) * 24 * 3600.

    # get data array
    if data_array is None:
        data_array = np.zeros((Nbls, Ntimes, Nfreqs, Npols), dtype=complex)
        for i, antpair in enumerate(antpairs):
            for j, pol in enumerate(pols):
                data_array[i, :, :, j] = data[antpair + (str(pol),)]

    # resort time and baseline axes
    data_array = data_array.reshape(Nblts, 1, Nfreqs, Npols)
    
    if nsamples is None:
        nsample_array = np.ones_like(data_array, float)
    else:
        if isinstance(nsamples, DataContainer):
            nsample_array = np.zeros((Nbls, Ntimes, Nfreqs, Npols), dtype=float)
            for i, antpair in enumerate(antpairs):
                for j, pol in enumerate(pols):
                    nsample_array[i, :, :, j] = nsamples[antpair + (str(pol),)]
        else:
            nsample_array = nsamples
        nsample_array = nsample_array.reshape(Nblts, 1, Nfreqs, Npols)

    # flags
    if flags is None:
        flag_array = np.zeros_like(data_array, float).astype(bool)
    else:
        if isinstance(flags, DataContainer):
            flag_array = np.zeros((Nbls, Ntimes, Nfreqs, Npols), dtype=bool)
            for i, antpair in enumerate(antpairs):
                for j, pol in enumerate(pols):
                    flag_array[i, :, :, j] = flags[antpair + (str(pol),)]
        else:
            flag_array = flags
        flag_array = flag_array.reshape(Nblts, 1, Nfreqs, Npols)

    # configure baselines
    antpairs = np.repeat(np.array(antpairs), Ntimes, axis=0)

    # get ant_1_array, ant_2_array
    ant_1_array = antpairs[:, 0]
    ant_2_array = antpairs[:, 1]

    # get baseline array
    baseline_array = 2048 * (ant_1_array + 1) + (ant_2_array + 1) + 2**16

    # get antennas in data
    data_ants = np.unique(np.concatenate([ant_1_array, ant_2_array]))
    Nants_data = len(data_ants)

    # set uvw assuming drift phase i.e. phase center is zenith
    uvw_array = np.array([antpos[k[1]] - antpos[k[0]] for k in zip(ant_1_array, ant_2_array)])

    # get zenith location: can only write drift phase
    phase_type = 'drift'

    # instantiate object
    uvd = UVData()

    # assign parameters
    params = ['Nants_data', 'Nants_telescope', 'Nbls', 'Nblts', 'Nfreqs', 'Npols', 'Nspws', 'Ntimes',
              'ant_1_array', 'ant_2_array', 'antenna_names', 'antenna_numbers', 'baseline_array',
              'channel_width', 'data_array', 'flag_array', 'freq_array', 'history', 'x_orientation',
              'instrument', 'integration_time', 'lst_array', 'nsample_array', 'object_name', 'phase_type',
              'polarization_array', 'spw_array', 'telescope_location', 'telescope_name', 'time_array',
              'uvw_array', 'vis_units', 'antenna_positions']
    local_params = locals()

    # overwrite paramters by kwargs
    local_params.update(kwargs)

    # set parameters in uvd
    for p in params:
        uvd.__setattr__(p, local_params[p])

    # write to file
    if write_file:
        # check output
        fname = os.path.join(outdir, fname)
        if os.path.exists(fname) and overwrite is False:
            if verbose:
                print("{} exists, not overwriting".format(fname))
        else:
            if verbose:
                print("saving {}".format(fname))

        if filetype == 'miriad':
            uvd.write_miriad(fname, clobber=True)
        elif filetype == 'uvh5':
            uvd.write_uvh5(fname, clobber=True)
        else:
            raise AttributeError("didn't recognize filetype: {}".format(filetype))

    if return_uvd:
        return uvd


def create_uvd_from_hera_data(
    data: np.ndarray, 
    freq_array: np.ndarray, 
    antpos: dict[str, np.ndarray], 
    pols: list[str],
    antpairs: list[str[int, int]],
    lst_array: np.ndarray | None = None, 
    time_array: np.ndarray | None=None, 
    flags: np.ndarray | None=None, 
    nsamples: np.ndarray | None=None,
    start_jd: float | None=None, 
    lst_branch_cut: float=0.0, 
    x_orientation: Literal['east', 'north']="north",
    integration_time: float=None,
    telescope_location=HERA_TELESCOPE_LOCATION,
    **kwargs
) -> UVData:
    """
    Takes simple data arrays and converts to a UVData object.
    
    This function will always output a UVData object with future_array_shapes set to 
    True.

    Parameters
    ----------
    data
        The complex visibility data. Shape must be either (Ntimes, Nbls, Nfreqs, Npols)
        or (Nbls, Ntimes, Nfreqs, Npols) or (Nbls*Ntimes, Nfreqs, Npols)
    lst_array
        Unique LST time bins [radians] of data (center of integration).
    freq_array 
        Frequency bins of data [Hz].
    antpos
        Antenna position dictionary. Keys are antenna integers and values
        are position vectors in meters in ENU (TOPO) frame.
    time_array
        Unique Julian Date time bins of data (center of integration).
    flags 
        Data flags, matching ``data`` in shape.
    nsamples 
        Number of points averaged into each bin in data (if applicable). Same shape
        as ``data``.
    history
        History string for UVData object
    start_jd
        Starting integer Julian Date of time_array if time_array is None.
    lst_branch_cut
        LST of data start, ensures that LSTs lower than this are wrapped around
        and correspond to higher JDs in time_array, but only if time_array is None 
        [radians]
    x_orientation
        Orientation of X dipole, options=['east', 'north']
    instrument
        Instrument name.
    telescope_name
        Telescope name.
    object_name
        Observing object name.
    vis_unit
        Visibility units.
    dec
        Declination of observer in degrees North.
    telescope_location
        Telescope location in xyz in ITRF (earth-centered frame).
    integration_time
        Integration duration in seconds for ``data_array``.
        This does not necessarily have to be equal to the diff(time_array): for the case of
        LST-binning, this is not the duration of the LST-bin but the integration time of the
        pre-binned data. Default is median(diff(time_array)) in seconds. Note: the _total_
        integration time in a visibility is integration_time * nsamples.
    kwargs : type=dictionary, additional parameters to set in UVData object.

    Output:
    -------
    uvd
        The UVData object.
    """
    uvd = UVData()
    uvd._set_future_array_shapes()

    tel_lat_lon_alt = uvutils.LatLonAlt_from_XYZ(telescope_location)

    # get times
    if time_array is None:
        if start_jd is None or lst_array is None:
            raise AttributeError("if time_array is not fed, start_jd and lst_array must be fed")
        time_array = LST2JD(
            lst_array, start_jd, allow_other_jd=True, lst_branch_cut=lst_branch_cut,
            latitude=(tel_lat_lon_alt[0] * 180 / np.pi),
            longitude=(tel_lat_lon_alt[1] * 180 / np.pi),
            altitude=tel_lat_lon_alt[2]
        )

    if lst_array is None:
        lst_array = JD2LST(
            time_array,
            latitude=(tel_lat_lon_alt[0] * 180 / np.pi),
            longitude=(tel_lat_lon_alt[1] * 180 / np.pi),
            altitude=tel_lat_lon_alt[2]
        )

    # We have three options for the shape of the data. Either (bls, times, freqs, pols),
    # (times, bls, freqs, pols) or (bls*times, freqs, pols).
    blfirst = False
    timefirst = False
    bltime = False
    if data.ndim == 4:
        if data.shape == (len(antpairs), len(time_array), len(freq_array), len(pols)):
            blfirst = True
        elif data.shape == (len(time_array), len(antpairs), len(freq_array), len(pols)):
            timefirst = True
        else:
            raise ValueError(f"data shape must be (bls, times, freqs, pols) or (times, bls, freqs, pols). Got {data.shape}")
    elif data.ndim == 3:
        if data.shape != (len(antpairs), len(freq_array), len(pols)):
            raise ValueError("3D data must be shape (nblts, nfreqs, npols)")
        bltime = True
    else:
        raise ValueError("data must be 3- or 4-dimensional.")

    # configure UVData parameters
    # get pols
    uvd.Npols = len(pols)
    uvd.polarization_array = np.array([polstr2num(p, x_orientation=x_orientation) for p in pols])
    uvd.x_orientation = x_orientation

    # get freqs
    uvd.Nfreqs = len(freq_array)
    uvd.channel_width = np.median(np.diff(freq_array)) * np.ones(len(freq_array))
    uvd.freq_array = freq_array  #freq_array[None, :]
    uvd.spw_array = np.array([0])
    uvd.Nspws = 1

    # get telescope ants
    uvd.antenna_numbers = np.unique(list(antpos.keys()))
    uvd.Nants_telescope = len(uvd.antenna_numbers)
    uvd.antenna_names = [f"HH{a}" for a in uvd.antenna_numbers]

    # get antenna positions in ITRF frame
    antenna_positions = np.array([antpos[k] for k in uvd.antenna_numbers])
    uvd.antenna_positions = uvutils.ECEF_from_ENU(antenna_positions, *tel_lat_lon_alt) - telescope_location
    uvd.telescope_location = telescope_location


    if bltime:
        if len(antpairs) != len(time_array):
            raise ValueError("If using a combined blt axis, require antpairs same length as time_array")

    if not bltime:
        uvd.Ntimes = len(time_array)

        # get baselines keys
        uvd.Nbls = len(antpairs)

        if blfirst:
            # reconfigure time_array and lst_array
            uvd.time_array = np.tile(time_array, uvd.Nbls)
            uvd.lst_array = np.tile(lst_array, uvd.Nbls)
            antpairs = np.repeat(np.array(antpairs), uvd.Ntimes, axis=0)
        else:
            uvd.time_array = np.repeat(time_array, uvd.Nbls)
            uvd.lst_array = np.repeat(lst_array, uvd.Nbls)
            antpairs = np.tile(np.array(antpairs), uvd.Ntimes, axis=0)

        uvd.Nblts = uvd.Nbls*uvd.Ntimes
    else:
        uvd.Nblts = len(time_array)
        uvd.time_array = time_array
        uvd.lst_array = lst_array

    # configure integration time, converting from days (the unit of time_array)
    # to seconds (the unit of integration_time)
    if integration_time is None:
        integration_time = np.ones_like(uvd.time_array, dtype=np.float64) * np.median(np.diff(np.unique(time_array))) * 24 * 3600.
    elif not hasattr(integration_time, "__len__"):
        integration_time = np.ones_like(uvd.time_array, dtype=np.float64) * integration_time
    
    if len(integration_time) != len(uvd.time_array):
        raise ValueError(f"integration_time must be same shape as time_array. Got {len(integration_time)} not {len(uvd.time_array)}")

    uvd.integration_time = integration_time

    # resort time and baseline axes
    data.shape = (uvd.Nblts, uvd.Nfreqs, uvd.Npols) #non-copying reshape
    uvd.data_array = data
    
    if nsamples is None:
        uvd.nsample_array = np.ones(data.shape, float)
    else:
        nsamples.shape = data.shape
        uvd.nsample_array = nsamples

    # flags
    if flags is None:
        uvd.flag_array = np.zeros(data.shape, bool)
    else:
        flags.shape = data.shape
        uvd.flag_array = flags
        

    # get ant_1_array, ant_2_array
    uvd.ant_1_array = antpairs[:, 0]
    uvd.ant_2_array = antpairs[:, 1]

    # get baseline array
    uvd.baseline_array = 2048 * (uvd.ant_1_array + 1) + (uvd.ant_2_array + 1) + 2**16

    # get antennas in data
    data_ants = np.unique(np.concatenate([uvd.ant_1_array, uvd.ant_2_array]))
    uvd.Nants_data = len(data_ants)

    # set uvw assuming drift phase i.e. phase center is zenith
    uvd.uvw_array = np.array([antpos[k[1]] - antpos[k[0]] for k in zip(uvd.ant_1_array, uvd.ant_2_array)])

    # get zenith location: can only write drift phase
    uvd.phase_type = 'drift'

    # assign parameters
    default_kwargs = {
        "instrument": "HERA",
        "telescope_name": "HERA", 
        "object_name": 'EOR', 
        "vis_units": 'uncalib', 
        'history': '',
    }
    default_kwargs.update(kwargs)

    # set parameters in uvd
    for k, v in default_kwargs.items():
        uvd.__setattr__(k, v)

    return uvd


def update_uvdata(uvd, data=None, flags=None, nsamples=None, add_to_history='', **kwargs):
    '''Updates a UVData/HERAData object with data or parameters. Cannot modify the shape of
    data arrays. More than one spectral window is not supported. Assumes every baseline
    has the same times present and that the times are in order.

    Arguments:
        uv: UVData/HERAData object to be updated
        data: dictionary or DataContainer of complex visibility data to update. Keys
            like (0,1,'nn') and shape=(Ntimes,Nfreqs). Default (None) does not update.
        flags: dictionary or DataContainer of data flags to update.
            Default (None) does not update.
        nsamples: dictionary or DataContainer of nsamples to update.
            Default (None) does not update.
        add_to_history: appends a string to the history of the UVData/HERAData object
        kwargs: dictionary mapping updated attributs to their new values.
            See pyuvdata.UVData documentation for more info.
    '''

    # perform update
    original_class = uvd.__class__
    uvd = to_HERAData(uvd)
    uvd.update(data=data, flags=flags, nsamples=nsamples)
    uvd.__class__ = original_class

    # set additional attributes
    uvd.history += add_to_history
    for attribute, value in kwargs.items():
        uvd.__setattr__(attribute, value)
    uvd.check()


def _write_HERAData_to_filetype(hd, outfilename, filetype_out='miriad', clobber=False):
    '''Helper function for update_vis().'''
    if filetype_out == 'miriad':
        hd.write_miriad(outfilename, clobber=clobber)
    elif filetype_out == 'uvfits':
        hd.write_uvfits(outfilename, force_phase=True, spoof_nonessential=True)
    elif filetype_out == 'uvh5':
        hd.write_uvh5(outfilename, clobber=clobber)
    else:
        raise TypeError("Input filetype must be either 'miriad', 'uvfits', or 'uvh5'.")


def update_vis(infilename, outfilename, filetype_in='miriad', filetype_out='miriad',
               data=None, flags=None, nsamples=None, add_to_history='', clobber=False, **kwargs):
    '''Loads an existing file with pyuvdata, modifies some subset of of its parameters, and
    then writes a new file to disk. Cannot modify the shape of data arrays. More than one
    spectral window is not supported. Assumes every baseline has the same times present
    and that the times are in order.

    Arguments:
        infilename: filename of the base visibility file to be updated, or UVData/HERAData object
        outfilename: filename of the new visibility file
        filetype_in: either 'miriad' or 'uvfits' (ignored if infile is a UVData/HERAData object)
        filetype_out: either 'miriad' or 'uvfits'
        data: dictionary or DataContainer of complex visibility data to update. Keys
            like (0,1,'nn') and shape=(Ntimes,Nfreqs). Default (None) does not update.
        flags: dictionary or DataContainer of data flags to update.
            Default (None) does not update.
        nsamples: dictionary or DataContainer of nsamples to update.
            Default (None) does not update.
        add_to_history: appends a string to the history of the output file
        clobber: if True, overwrites existing file at outfilename. Always True for uvfits.
        kwargs: dictionary mapping updated attributs to their new values.
            See pyuvdata.UVData documentation for more info.
    '''

    # Load infile
    if isinstance(infilename, (UVData, HERAData)):
        hd = copy.deepcopy(infilename)
    else:
        hd = HERAData(infilename, filetype=filetype_in)
        hd.read()
    update_uvdata(hd, data=data, flags=flags, nsamples=nsamples, add_to_history=add_to_history, **kwargs)

    # write out results
    _write_HERAData_to_filetype(hd, outfilename, filetype_out=filetype_out, clobber=clobber)


def to_HERACal(input_cal):
    '''Converts a string path, UVCal, or HERACal object, or a list of any one of those, to a
    single HERACal object without loading any new calibration solutions.

    Arguments:
        input_cal: path to calfits file, UVCal/HERACal object, or a list of either to combine
            into a single HERACal object

    Returns:
        hc: HERACal object. Will not have calibration loaded if initialized from string(s).
    '''
    if isinstance(input_cal, (str, Path)):  # single calfits path
        return HERACal(input_cal)
    if isinstance(input_cal, HERACal):  # single HERACal
        return input_cal
    elif isinstance(input_cal, UVCal):  # single UVCal object
        input_cal.__class__ = HERACal
        input_cal.filepaths = None
        input_cal._extract_metadata()  # initialize metadata vars.
        return input_cal
    elif isinstance(input_cal, Iterable):  # List loading
        if np.all([isinstance(ic, (str, Path)) for ic in input_cal]):  # List of calfits paths
            return HERACal(input_cal)
        elif np.all([isinstance(ic, (UVCal, HERACal)) for ic in input_cal]):  # List of UVCal/HERACal objects
            hc = reduce(operator.add, input_cal)
            hc.__class__ = HERACal
            return hc
        else:
            raise TypeError('If input is a list, it must be only strings or only UVCal/HERACal objects.')
    else:
        raise TypeError('Input must be a UVCal/HERACal object, a string, or a list of either.')


def load_cal(input_cal, return_meta=False):
    '''Load calfits files or UVCal/HERACal objects into dictionaries, optionally
    returning the most useful metadata. More than one spectral window is not supported.

    Arguments:
        input_cal: path to calfits file, UVCal/HERACal object, or a list of either
        return_meta: if True, returns additional information (see below)

    Returns:
        if return_meta is True:
            (gains, flags, quals, total_qual, ants, freqs, times, pols)
        else:
            (gains, flags)

        gains: Dictionary of complex calibration gains as a function of time
            and frequency with keys in the (1,'x') format
        flags: Dictionary of flags in the same format as the gains
        quals: Dictionary of of qualities of calibration solutions in the same
            format as the gains (e.g. omnical chi^2 per antenna)
        total_qual: ndarray of total calibration quality for the whole array
            (e.g. omnical overall chi^2)
        ants: ndarray containing unique antenna indices
        freqs: ndarray containing frequency channels (Hz)
        times: ndarray containing julian date bins of data
        pols: list of antenna polarization strings
    '''
    # load HERACal object and extract gains, data, etc.
    hc = to_HERACal(input_cal)
    if hc.gain_array is not None:
        gains, flags, quals, total_qual = hc.build_calcontainers()
    else:
        gains, flags, quals, total_qual = hc.read()

    # return quantities
    if return_meta:
        return gains, flags, quals, total_qual, np.array([ant[0] for ant in hc.ants]), hc.freqs, hc.times, hc.pols
    else:
        return gains, flags


def write_cal(fname, gains, freqs, times, flags=None, quality=None, total_qual=None, antnums2antnames=None,
              write_file=True, return_uvc=True, outdir='./', overwrite=False, gain_convention='divide',
              history=' ', x_orientation="north", telescope_name='HERA', cal_style='redundant',
              zero_check=True, **kwargs):
    '''Format gain solution dictionary into pyuvdata.UVCal and write to file

    Arguments:
        fname : type=str, output file basename
        gains : type=dictionary, holds complex gain solutions. keys are antenna + pol
            tuple pairs, e.g. (2, 'x'), and keys are 2D complex ndarrays with time
            along [0] axis and freq along [1] axis.
        freqs : type=ndarray, holds unique frequencies channels in Hz
        times : type=ndarray, holds unique times of integration centers in Julian Date
        flags : type=dictionary, holds boolean flags (True if flagged) for gains.
            Must match shape of gains.
        quality : type=dictionary, holds "quality" of calibration solution. Must match
            shape of gains. See pyuvdata.UVCal doc for more details.
        total_qual : type=dictionary, holds total_quality_array. Key(s) are polarization
            string(s) and values are 2D (Ntimes, Nfreqs) ndarrays.
        antnums2antnames : dict, keys antenna numbers (int), values antenna names (str)
            Default is "ant{}".format(ant_num) for antenna names.
        write_file : type=bool, if True, write UVCal to calfits file
        return_uvc : type=bool, if True, return UVCal object
        outdir : type=str, output file directory
        overwrite : type=bool, if True overwrite output files
        gain_convention : type=str, gain solutions formatted such that they 'multiply' into data
            to get model, or 'divide' into data to get model
            options=['multiply', 'divide']
        history : type=str, history string for UVCal object.
        x_orientation : type=str, orientation of X dipole, options=['east', 'north']
        telescope_name : type=str, name of telescope
        cal_style : type=str, style of calibration solutions, options=['redundant', 'sky']. If
            cal_style == sky, additional params are required. See pyuvdata.UVCal doc.
        zero_check : type=bool, if True, for gain values near zero, set to one and flag them.
        kwargs : additional atrributes to set in pyuvdata.UVCal
    Returns:
        if return_uvc: returns UVCal object
        else: returns None
    '''
    # get antenna info
    ant_array = np.unique([k[0] for k in gains]).astype(int)
    antenna_numbers = copy.copy(ant_array)
    if antnums2antnames is None:
        antenna_names = np.array(["ant{}".format(ant_num) for ant_num in antenna_numbers])
    else:
        antenna_names = np.array([antnums2antnames[ant_num] for ant_num in antenna_numbers])
    Nants_data = len(ant_array)
    Nants_telescope = len(antenna_numbers)

    # get polarization info: ordering must be monotonic in Jones number
    jones_array = np.array(list(set([jstr2num(k[1], x_orientation=x_orientation) for k in gains.keys()])))
    jones_array = jones_array[np.argsort(np.abs(jones_array))]
    pol_array = np.array([jnum2str(j, x_orientation=x_orientation) for j in jones_array])
    Njones = len(jones_array)

    # get time info
    time_array = np.array(times, float)
    Ntimes = len(time_array)
    time_range = np.array([time_array.min(), time_array.max()], float)
    if len(time_array) > 1:
        integration_time = np.median(np.diff(time_array)) * 24. * 3600.
    else:
        integration_time = 0.0

    # get frequency info
    freq_array = np.array(freqs, float)
    Nfreqs = len(freq_array)
    Nspws = 1
    freq_array = freq_array[None, :]
    spw_array = np.arange(Nspws)
    channel_width = np.median(np.diff(freq_array))

    # form gain, flags and qualities
    gain_array = np.empty((Nants_data, Nspws, Nfreqs, Ntimes, Njones), complex)
    flag_array = np.empty((Nants_data, Nspws, Nfreqs, Ntimes, Njones), bool)
    quality_array = np.empty((Nants_data, Nspws, Nfreqs, Ntimes, Njones), float)
    total_quality_array = np.empty((Nspws, Nfreqs, Ntimes, Njones), float)
    for i, p in enumerate(pol_array):
        if total_qual is not None:
            total_quality_array[0, :, :, i] = total_qual[p].T[None, :, :]
        for j, a in enumerate(ant_array):
            # ensure (a, p) is in gains
            if (a, p) in gains:
                gain_array[j, :, :, :, i] = gains[(a, p)].T[None, :, :]
                if flags is not None:
                    flag_array[j, :, :, :, i] = flags[(a, p)].T[None, :, :]
                else:
                    flag_array[j, :, :, :, i] = np.zeros((Nspws, Nfreqs, Ntimes), bool)
                if quality is not None:
                    quality_array[j, :, :, :, i] = quality[(a, p)].T[None, :, :]
                else:
                    quality_array[j, :, :, :, i] = np.ones((Nspws, Nfreqs, Ntimes), float)
            else:
                gain_array[j, :, :, :, i] = np.ones((Nspws, Nfreqs, Ntimes), complex)
                flag_array[j, :, :, :, i] = np.ones((Nspws, Nfreqs, Ntimes), bool)
                quality_array[j, :, :, :, i] = np.ones((Nspws, Nfreqs, Ntimes), float)

    if total_qual is None:
        total_quality_array = None

    if zero_check:
        # Check gain_array for values close to zero, if so, set to 1
        zero_check_arr = np.isclose(gain_array, 0, rtol=1e-10, atol=1e-10)
        # copy arrays b/c they are still references to the input gain dictionaries
        gain_array = gain_array.copy()
        flag_array = flag_array.copy()
        gain_array[zero_check_arr] = 1.0 + 0j
        flag_array[zero_check_arr] += True
        if zero_check_arr.max() is True:
            warnings.warn("Some of values in self.gain_array were zero and are flagged and set to 1.")

    # instantiate UVCal
    uvc = UVCal()

    # enforce 'gain' cal_type
    uvc.cal_type = "gain"

    # optional calfits parameters to get overwritten via kwargs
    telescope_location = None
    antenna_positions = None
    lst_array = None

    # create parameter list
    params = ["Nants_data", "Nants_telescope", "Nfreqs", "Ntimes", "Nspws", "Njones",
              "ant_array", "antenna_numbers", "antenna_names", "cal_style", "history",
              "channel_width", "flag_array", "gain_array", "quality_array", "jones_array",
              "time_array", "spw_array", "freq_array", "history", "integration_time",
              "time_range", "x_orientation", "telescope_name", "gain_convention", "total_quality_array",
              "telescope_location", "antenna_positions", "lst_array"]

    # create local parameter dict
    local_params = locals()

    # overwrite with kwarg parameters
    local_params.update(kwargs)

    # set parameters
    for p in params:
        uvc.__setattr__(p, local_params[p])

    # run check
    uvc.check()

    # write to file
    if write_file:
        # check output
        fname = os.path.join(outdir, fname)
        if os.path.exists(fname) and overwrite is False:
            print("{} exists, not overwriting...".format(fname))
        else:
            uvc.write_calfits(fname, clobber=True)

    # return object
    if return_uvc:
        return uvc


def update_uvcal(cal, gains=None, flags=None, quals=None, add_to_history='', **kwargs):
    '''LEGACY CODE TO BE DEPRECATED!
    Update UVCal object with gains, flags, quals, history, and/or other parameters
    Cannot modify the shape of gain arrays. More than one spectral window is not supported.

    Arguments:
        cal: UVCal/HERACal object to be updated
        gains: Dictionary of complex calibration gains with shape=(Ntimes,Nfreqs)
            with keys in the (1,'x') format. Default (None) leaves unchanged.
        flags: Dictionary like gains but of flags. Default (None) leaves unchanged.
        quals: Dictionary like gains but of per-antenna quality. Default (None) leaves unchanged.
        add_to_history: appends a string to the history of the output file
        overwrite: if True, overwrites existing file at outfilename
        kwargs: dictionary mapping updated attributs to their new values.
            See pyuvdata.UVCal documentation for more info.
    '''
    original_class = cal.__class__
    cal.__class__ = HERACal
    cal._extract_metadata()
    cal.update(gains=gains, flags=flags, quals=quals)

    # Check gain_array for values close to zero, if so, set to 1
    zero_check = np.isclose(cal.gain_array, 0, rtol=1e-10, atol=1e-10)
    cal.gain_array[zero_check] = 1.0 + 0j
    cal.flag_array[zero_check] += True
    if zero_check.max() is True:
        warnings.warn("Some of values in self.gain_array were zero and are flagged and set to 1.")

    # Set additional attributes
    cal.history += add_to_history
    for attribute, value in kwargs.items():
        cal.__setattr__(attribute, value)
    cal.check()
    cal.__class__ = original_class


def update_cal(infilename, outfilename, gains=None, flags=None, quals=None, add_to_history='', clobber=False, **kwargs):
    '''Loads an existing calfits file with pyuvdata, modifies some subset of of its parameters,
    and then writes a new calfits file to disk. Cannot modify the shape of gain arrays.
    More than one spectral window is not supported.

    Arguments:
        infilename: filename of the base calfits file to be updated, or UVCal object
        outfilename: filename of the new calfits file
        gains: Dictionary of complex calibration gains with shape=(Ntimes,Nfreqs)
            with keys in the (1,'x') format. Default (None) leaves unchanged.
        flags: Dictionary like gains but of flags. Default (None) leaves unchanged.
        quals: Dictionary like gains but of per-antenna quality. Default (None) leaves unchanged.
        add_to_history: appends a string to the history of the output file
        clobber: if True, overwrites existing file at outfilename
        kwargs: dictionary mapping updated attributs to their new values.
            See pyuvdata.UVCal documentation for more info.
    '''
    # Load infile
    if isinstance(infilename, (UVCal, HERACal)):
        cal = copy.deepcopy(infilename)
    else:
        cal = HERACal(infilename)
        cal.read()

    update_uvcal(cal, gains=gains, flags=flags, quals=quals, add_to_history=add_to_history, **kwargs)

    # Write to calfits file
    cal.write_calfits(outfilename, clobber=clobber)


def baselines_from_filelist_position(filename, filelist):
    """Determine indices of baselines to process.


    This function determines antpairs to process given the position of a filename
    in a list of files.


    Parameters
    ----------
    filename : string
        name of the file being processed.
    filelist : list of strings
        name of all files over which computations are being parallelized.
    Returns
    -------
    list
        list of antpairs to process based on the position of the filename in the list of files.
    """
    # The reason this function is not in utils is that it needs to use HERAData
    hd = HERAData(filename)
    bls = list(set([bl[:2] for bl in hd.bls]))
    file_index = filelist.index(filename)
    nfiles = len(filelist)
    # Determine chunk size
    nbls = len(bls)
    chunk_size = nbls // nfiles + 1
    lower_index = file_index * chunk_size
    upper_index = np.min([(file_index + 1) * chunk_size, nbls])
    output = bls[lower_index:upper_index]
    return output


def throw_away_flagged_ants(infilename, outfilename, yaml_file=None, throw_away_fully_flagged_data_baselines=False, clobber=False):
    """Throw away completely flagged data.

    Parameters
    ----------
        infilename: str
            path to a UVData file in uvh5 format.
        outfilename: str
            path to file to output trimmed data file.
        yaml_file: str
            path to a yaml flagging file with a list of antennas to flag.
            Default is None.
        throw_away_flagged_ants: bool, optional
            if True, also throw away baselines where all data is flagged.
            Warning: Don't use this for files with a small number of time integrations.
                     since this can easily happen by chance in files like this.
            Default is False
        clobber: bool, optional
            overwrite output file if it already exists.
            Default is False.
    Returns
    -------
        hd: HERAData object
            HERAData object containing data from infilename with baselines thrown out.

    """
    hd = HERAData(infilename)
    hd.read()

    # throw away flagged antennas in yaml file.
    if yaml_file is not None:
        from hera_qm import utils as qm_utils
        qm_utils.apply_yaml_flags(uv=hd, a_priori_flag_yaml=yaml_file,
                                  ant_indices_only=True, flag_ants=True, flag_freqs=False,
                                  flag_times=False, throw_away_flagged_ants=True)

    # Write data
    if throw_away_fully_flagged_data_baselines:
        antpairs_to_keep = []
        antpairs_not_to_keep = []
        for antpair in hd.get_antpairs():
            fully_flagged = True
            for pol in hd.pols:
                fully_flagged = fully_flagged & np.all(hd.get_flags(antpair + (pol, )))
            if not fully_flagged:
                antpairs_to_keep.append(antpair)
            else:
                antpairs_not_to_keep.append(antpair)
        hd.select(bls=antpairs_to_keep)
    else:
        antpairs_not_to_keep = None
    # wite to history.
    history_string = f"Threw away flagged antennas from yaml_file={yaml_file} using throw_away_flagged_ants.\n"
    history_string += f"Also threw out {antpairs_not_to_keep} because data was fully flagged.\n"
    hd.history += utils.history_string(notes=history_string)
    hd.write_uvh5(outfilename, clobber=clobber)
    return hd


def throw_away_flagged_ants_parser():
    # Parse arguments
    ap = argparse.ArgumentParser(description="Throw away baselines whose antennas are flagged in a yaml file or which have all integrations/chans flagged.")
    ap.add_argument("infilename", type=str, help="path to visibility data throw out flagged baselines..")
    ap.add_argument("outfilename", type=str, help="path to new visibility file to write data with thrown out baselines..")
    ap.add_argument("--yaml_file", default=None, type=str, help='yaml file with list of antennas to throw away.')
    ap.add_argument("--throw_away_fully_flagged_data_baselines", default=False, action="store_true",
                    help="Also throw away baselines that have all channels and integrations flagged.")
    ap.add_argument("--clobber", default=False, action="store_true", help='overwrites existing file at outfile')
    return ap

class FastUVH5Meta:
    """
    A fast read-only interface to UVH5 file metadata that makes some assumptions.
    
    This class is just a really thin wrapper over a UVH5 file that makes it easier
    to read in parts of the metadata at a time. This makes it much faster to perform
    small tasks where simple metadata is required, rather than reading in the whole 
    header.

    All metadata is available as attributes, through ``__getattr__`` magic. Thus, 
    accessing eg. ``obj.freq_array`` will go and get the frequencies directly from the
    file, and store them in memory. However, some attributes are made faster than the
    default, by assumptions on the data shape -- in particular, times and baselines.

    Anything that is read in is stored in memory so the second access is much faster.
    However, the memory can be released simply by deleting the attribute (it can be
    accessed again, and the data will be re-read).

    This class assumes that each baseline has the same number of times.
    """
    def __init__(self, path: str | Path, time_first: bool | None = None):
        self.path = Path(path)

        # The assumption is that all baselines have the same number of times.
        with self.header() as h:
            self.n_blts = int(h['Nblts'][()])
            self.n_times = int(h['Ntimes'][()])
            self.n_pols = int(h['Npols'][()])

        if self.n_blts % self.n_times:
            raise NotImplementedError(
                "The FastUVH5Meta class can only deal with files where each bl has "
                f"the same number of times. Got nblts = {self.n_blts} and "
                f"ntimes={self.n_times}, which is not divisible."
            )

        self.n_bls = self.n_blts // self.n_times
        self.__time_first = time_first

    @contextmanager
    def header(self):
        with h5py.File(self.path, 'r') as fl:
            yield fl['Header']

    @contextmanager
    def datagrp(self):
        with h5py.File(self.path, 'r') as fl:
            yield fl['/Data']

    @cached_property
    def _time_first(self) -> bool:
        if self.__time_first is not None:
            return self.__time_first

        with self.header() as h:
            t = h['time_array'][:2]
            return t[1] != t[0]
    
    @cached_property
    def times(self) -> np.ndarray:
        with self.header() as h:
            if self._time_first:        
                return h['time_array'][:self.n_times]
            else:
                return h['time_array'][::self.n_bls]

    @cached_property
    def lsts(self) -> np.ndarray:
        with self.header() as h:
            if 'lst_array' in h:
                if self._time_first:
                    return h['lst_array'][:self.n_times]
                else:
                    return h['lst_array'][::self.n_bls]

        # If lst_array not there, compute ourselves.
        return JD2LST(self.times, self.latitude, self.longitude, self.altitude)
    
    @cached_property
    def ant_1_array(self) -> np.ndarray:
        with self.header() as h:
            if self._time_first:
                return h['ant_1_array'][::self.n_times]
            else:
                return h['ant_1_array'][:self.n_bls]
    
    @cached_property
    def ant_2_array(self) -> np.ndarray:
        with self.header() as h:
            if self._time_first:
                return h['ant_2_array'][::self.n_times]
            else:
                return h['ant_2_array'][:self.n_bls]
    
    @lru_cache
    def get_antpairs(self) -> list[tuple[int, int]]:
        return list(zip(self.ant_1_array, self.ant_2_array))

    def has_key(self, key: tuple[int, int] | tuple[int, int, str]) -> bool:
        antpairs = self.get_antpairs()  # cached so we can call it each time.
        if len(key) == 2 and key in antpairs or (key[1], key[0]) in antpairs:
            return True
        elif len(key) == 3 and (
            (key[:2] in antpairs and key[2] in self.pols) or
            ((key[1], key[0]) in antpairs and key[2][::-1] in self.pols)
        ):
            return True
        else:
            return False

    def __getattr__(self, name: str) -> Any:
        with self.header() as h:
            if name not in h:
                raise AttributeError(f"{name} not found in {self.path}")
            self.__dict__[name] = h[name][()]
            return self.__dict__[name]
        
    @cached_property
    def freqs(self) -> np.ndarray:
        with self.header() as h:
            fq = h['freq_array'][:]
        
        if fq.ndim == 2:
            return fq[0]
        else:
            return fq

    @cached_property
    def x_orientation(self) -> str | None:
        with self.header() as h:
            if 'x_orientation' in h:
                return bytes(h['x_orientation'][()]).decode('utf8')
            else:
                return None

    @cached_property
    def pols(self) -> list[str]:
        return [
            polnum2str(p, x_orientation=self.x_orientation) 
            for p in self.polarization_array
        ]

    @cached_property
    def antpos(self) -> np.ndarray:
        with self.header() as h:
            XYZ = XYZ_from_LatLonAlt(
                self.latitude * np.pi / 180, 
                self.longitude * np.pi / 180, 
                self.altitude
            )
            return ENU_from_ECEF(
                self.antenna_positions + XYZ,
                self.latitude * np.pi / 180, 
                self.longitude, 
                self.altitude
            )
        
    @lru_cache
    def get_blt_indices(self, times: tuple[float] | None = None) -> dict[tuple[int, int], np.ndarray]:
        """Get the indices for each baseline."""
        bls = self.get_antpairs()
        
        if times is None:
            tdx = np.arange(self.n_times)
        else:
            tdx = np.array([i for i, t in enumerate(times) if t in self.times])
        
        if self._time_first:    
            return {bl: tdx + i*self.n_times for i, bl in enumerate(bls)}
        else:
            return {bl: tdx*self.n_bls + i for i, bl in enumerate(bls)}

    @lru_cache
    def get_antpair_indices(self):
        return {bl: i for i, bl in enumerate(self.get_antpairs())}

    def get_datacontainer(
        self, 
        key: Literal['data', 'visdata', 'nsamples', 'flags'],
        bls: list[tuple[int, int]] | None = None,
        pols: list[str] | None = None,
        times: list[float] | None = None,
        time_idx: list[int] | slice | None = None,
        full_read_thresh: float = 0.002,
    ) -> DataContainer:
        """Get a DataContainer with the data from the file."""
        if key == 'data':
            key = 'visdata'

        if bls is None:
            bls = self.get_antpairs()

        if pols is None:
            pols = self.pols            
        
        pol_indices = {p: i for i, p in enumerate(self.pols)}

        if time_idx is None:
            if times is None:
                time_idx = slice(None)
                times = self.times
            else:
                time_idx = [i for i, t in enumerate(times) if t in self.times]
        else:
            times = self.times[time_idx]

        full_read = len(bls)*len(pols)*len(times) >= full_read_thresh * self.n_bls * self.n_pols * self.n_times
        
        bl_inds = self.get_antpair_indices(tuple(times))

        out = {}
        with self.datagrp() as fl:
            d = fl[key]  # data not read yet

            if full_read:
                # If we read the full dataset in, it's much easier to index,
                # because we can just reshape the bls and times out, and use numpy indexing.
                d = d[()]  # reads data

                d = np.squeeze(d)  # Remove potential spw-axis of size 1.
                blps = [(i, j, p) for i, j in bls for p in pols]

                if self._time_first:
                    d.shape = (self.n_bls, self.n_times, ) + d.shape[1:]
                    if d.shape[-1] == len(self.freqs):
                        for i,j,p in blps:
                            out[(i,j,p)] = d[bl_inds[i,j], time_idx, pol_indices[p]]
                    else:
                        for i,j,p in blps:
                            out[(i,j,p)] = d[bl_inds[i,j], time_idx, :, pol_indices[p]]
                else:
                    d.shape = (self.n_times, self.n_bls, ) + d.shape[1:]
                    if d.shape[-1] == len(self.freqs):
                        for i,j,p in blps:
                            out[(i,j,p)] = d[time_idx, bl_inds[i,j], pol_indices[p]]
                    else:
                        for i,j,p in blps:
                            out[(i,j,p)] = d[time_idx, bl_inds[i,j], :, pol_indices[p]]

            else:
                # If we don't read the full dataset in, we can't reshape a HDF5 Group.

                # Support old array shapes
                if len(d.shape) == 4:
                    # Support polarization-transposed arrays
                    if d.shape[-1] == len(self.freqs):
                        def index_exp(i, j, p):
                            return np.index_exp[inds[i, j], 0, pol_indices[p]]
                    else:
                        def index_exp(i, j, p):
                            return np.index_exp[inds[i, j], 0, :, pol_indices[p]]
                # Support new array shapes
                elif len(d.shape) == 3:
                    # Support polarization-transposed arrays
                    if d.shape[-1] == len(self.freqs):
                        def index_exp(i, j, p):
                            return np.index_exp[inds[i, j], pol_indices[p]]
                    else:
                        def index_exp(i, j, p):
                            return np.index_exp[inds[i, j], :, pol_indices[p]]

                # handle HERA's raw (int) and calibrated (complex) file formats
                if key == 'visdata' and not np.iscomplexobj(d):
                    for i, j, p in blps:
                        _d = d[index_exp(i, j, p)]
                        out[(i, j, p)] = _d['r'] + _d['i']*1j
                else:
                    for i, j, p in blps:
                        out[i, j, p] = d[index_exp(i, j, p)]

        # construct datacontainer with whatever metadata is available
        dc = DataContainer(out)
        for meta in HERAData.HERAData_metas:
            if hasattr(self, meta) and meta not in ['pols', 'antpairs', 'bls']:  # these are functions on datacontainers
                setattr(dc, meta, getattr(self, meta))

        return dc<|MERGE_RESOLUTION|>--- conflicted
+++ resolved
@@ -1186,13 +1186,10 @@
     # Read file metadata to size up arrays and sort times
     filenames = _parse_input_files(filenames, name='input_data')
     
-<<<<<<< HEAD
-=======
     if bls is not None:
         antpairs = [bl[:2] for bl in bls]
     else:
         antpairs = None
->>>>>>> ba2293f3
     
     for filename in filenames:
         if verbose:
@@ -1250,36 +1247,12 @@
             data_ants.update(set(ant2_array))
             _hash = hash((ant1_array.tobytes(), ant2_array.tobytes(), time_first, ntimes))
             # map baselines to array indices for each unique antenna order
-<<<<<<< HEAD
-            existing_bls = list(zip(ant1_array, ant2_array))
-=======
             data_bls = list(zip(ant1_array, ant2_array))
             
->>>>>>> ba2293f3
             if _hash not in inds:
                 inds[_hash] = {}
 
                 if time_first:
-<<<<<<< HEAD
-                    for n, (i, j) in  enumerate(existing_bls):
-                        slc = slice(n * ntimes, (n + 1) * ntimes)
-                        inds[_hash][(i, j)] = slc
-                        inds[_hash][(j, i)] = slc  # Allow for conjugation
-                else:
-                    for n, (i, j) in  enumerate(existing_bls):
-                        slc = slice(n, None, nbls)
-                        inds[_hash][(i, j)] = slc
-                        inds[_hash][(j, i)] = slc  # Allow for conjugation
-
-
-                if bls is not None:
-                    # Make sure our baselines of interest are in this file
-                    if not all(bl[:2] in inds[_hash] for bl in bls):
-                        missing_bls = [bl for bl in bls if bl[:2] not in inds[_hash]]
-                        raise ValueError(f'File {filename} missing:' + str(missing_bls))
-
-
-=======
                     for n, (i, j) in  enumerate(data_bls):
                         slc = slice(n * ntimes, (n + 1) * ntimes)
                         inds[_hash][(i, j)] = slc
@@ -1295,19 +1268,13 @@
                         raise ValueError(f'File {filename} missing:' + str(missing_bls))
 
                 # Use intersection of bls across files.
->>>>>>> ba2293f3
                 if 'bls' not in info:
                     info['bls'] = set(existing_bls)
                     info['data_ants'] = data_ants
                 else:
-<<<<<<< HEAD
-                    info['bls'].intersection_update(set(existing_bls))
-                    info['data_ants'].intersection_update(data_ants)
-=======
                     info['bls'] &= set(inds[_hash].keys())
                     info['data_ants'] &= data_ants
 
->>>>>>> ba2293f3
             bl2ind[filename] = inds[_hash]
 
     if bls is None:
@@ -1404,14 +1371,7 @@
                             data[i, j, p][t:t + ntimes].imag = -_d['i']
                 else:
                     for i, j, p in bls:
-<<<<<<< HEAD
-                        if (i, j) in info['bls']:
-                            data[i, j, p][t:t + ntimes] = d[index_exp(i, j, p)]
-                        else:
-                            data[i, j, p][t:t + ntimes] = np.conj(d[index_exp(i, j, p)])
-=======
                         data[i, j, p][t:t + ntimes] = d[index_exp(i, j, p)]
->>>>>>> ba2293f3
             t += ntimes
     
     # Now subselect the times. 
@@ -1428,13 +1388,8 @@
         rv['data'] = rv.pop('visdata', [])
     
     # Ensure info['bls'] matches input bls.
-<<<<<<< HEAD
-    antpairs = set(bl[:2] for bl in bls)
-    info['bls'] = [bl for bl in info['bls'] if bl in antpairs]
-=======
     if antpairs is not None:
         info['bls'] = {bl[:2] for bl in bls}
->>>>>>> ba2293f3
 
     info['data_ants'] = set()
     for bl in info['bls']:
