--- conflicted
+++ resolved
@@ -917,15 +917,9 @@
             _hash = hash((ant1_array.tobytes(), ant2_array.tobytes()))
             # map baselines to array indices for each unique antenna order
             if _hash not in inds:
-<<<<<<< HEAD
                 inds[_hash] = {(i,j): slice(n * ntimes, (n + 1) * ntimes)
                                for n, (i, j) in enumerate(zip(ant1_array,
                                                             ant2_array))}
-=======
-                inds[_hash] = {(i, j): slice(n * ntimes, (n + 1) * ntimes)
-                               for n, (i, j) in enumerate(zip(ant1_array[::ntimes],
-                                                              ant2_array[::ntimes]))}
->>>>>>> 0677062d
                 if 'bls' not in info:
                     info['bls'] = set(inds[_hash].keys())
                 else:
