--- conflicted
+++ resolved
@@ -1945,15 +1945,11 @@
     # get telescope ants
     antenna_numbers = np.unique(list(antpos.keys()))
     Nants_telescope = len(antenna_numbers)
-<<<<<<< HEAD
 
     # get antenna names, where all antennas 320 and above are outriggers (not valid for non-HERA data)
     ring_A_ants = {325, 326, 327, 330, 331, 334, 335, 338, 339, 342, 343, 344}
     ring = {a: 'H' if a < 320 else ('A' if a in ring_A_ants else 'B') for a in antenna_numbers}
     antenna_names = [f'H{ring[a]}{a}' for a in antenna_numbers]
-=======
-    antenna_names = [f"HH{a}" for a in antenna_numbers]
->>>>>>> 9790053d
 
     # get antenna positions in ITRF frame
     tel_lat_lon_alt = uvutils.LatLonAlt_from_XYZ(telescope_location)
