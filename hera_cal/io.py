# -*- coding: utf-8 -*-
# Copyright 2019 the HERA Project
# Licensed under the MIT License
from __future__ import annotations

import numpy as np
from collections import OrderedDict as odict
import operator
import os
import copy
import warnings
from functools import reduce
from collections.abc import Iterable
from pyuvdata import UVCal, UVData
from pyuvdata import utils as uvutils
from astropy import units
from astropy.io import fits
import h5py
import scipy
import pickle
import random
import glob
from pyuvdata.utils import POL_STR2NUM_DICT, POL_NUM2STR_DICT, ENU_from_ECEF, XYZ_from_LatLonAlt
from pyuvdata.telescopes import KNOWN_TELESCOPES
import argparse
from hera_filters.dspec import place_data_on_uniform_grid
from typing import Literal
from pathlib import Path
from functools import cached_property
from astropy.time import Time
from contextlib import contextmanager
from functools import lru_cache
from pyuvdata.uvdata import FastUVH5Meta

try:
    import aipy
    AIPY = True
except ImportError:
    AIPY = False

from . import utils
from . import redcal
from .datacontainer import DataContainer
from .utils import polnum2str, polstr2num, jnum2str, jstr2num, filter_bls, chunk_baselines_by_redundant_groups
from .utils import split_pol, conj_pol, split_bl, LST2JD, JD2LST, HERA_TELESCOPE_LOCATION

# The following two functions are potentially called MANY times with
# the same arguments, so we cache them to speed things up.
polnum2str = lru_cache(polnum2str)
polstr2num = lru_cache(polstr2num)


def _parse_input_files(inputs, name='input_data'):
    if isinstance(inputs, (str, Path)):
        filepaths = [inputs]
    elif isinstance(inputs, Iterable):  # List loading
        if np.all([isinstance(i, (str, Path)) for i in inputs]):  # List of visibility data paths
            filepaths = list(inputs)
        else:
            raise TypeError(f'If {name} is a list, it must be a list of strings or Paths.')
    else:
        raise ValueError(f'{name} must be a string or a list of strings.')
    for f in filepaths:
        if not os.path.exists(f):
            raise IOError(f'Cannot find file {f} in {os.getcwd()}')
    return filepaths


class HERACal(UVCal):
    '''HERACal is a subclass of pyuvdata.UVCal meant to serve as an interface between
    pyuvdata-readable calfits files and dictionaries (the in-memory format for hera_cal)
    that map antennas and polarizations to gains, flags, and qualities. Supports standard
    UVCal functionality, along with read() and update() functionality for going back and
    forth to dictionaires. Upon read(), stores useful metadata internally.

    Does not support partial data loading or writing. Assumes a single spectral window.
    '''

    def __init__(self, input_cal):
        '''Instantiate a HERACal object. Currently only supports calfits files.

        Arguments:
            input_cal: string calfits file path or list of paths
        '''
        super().__init__()

        # parse input_data as filepath(s)
        self.filepaths = _parse_input_files(input_cal, name='input_cal')

    def _extract_metadata(self):
        '''Extract and store useful metadata and array indexing dictionaries.'''
        self.freqs = np.unique(self.freq_array)
        self.times = np.unique(self.time_array)
        self.pols = [jnum2str(j, x_orientation=self.x_orientation) for j in self.jones_array]
        self._jnum_indices = {jnum: i for i, jnum in enumerate(self.jones_array)}
        self.ants = [(ant, pol) for ant in self.ant_array for pol in self.pols]
        self._antnum_indices = {ant: i for i, ant in enumerate(self.ant_array)}

    def build_calcontainers(self):
        '''Turns the calibration information currently loaded into the HERACal object
        into ordered dictionaries that map antenna-pol tuples to calibration waterfalls.
        Computes and stores internally useful metadata in the process.

        Returns:
            gains: dict mapping antenna-pol keys to (Nint, Nfreq) complex gains arrays
            flags: dict mapping antenna-pol keys to (Nint, Nfreq) boolean flag arrays
            quals: dict mapping antenna-pol keys to (Nint, Nfreq) float qual arrays
            total_qual: dict mapping polarization to (Nint, Nfreq) float total quality array
        '''
        self._extract_metadata()
        gains, flags = odict(), odict()

        if self.total_quality_array is not None:
            total_qual = odict()
        else:
            total_qual = None

        if self.quality_array is not None:
            quals = odict()
        else:
            quals = None

        # build dict of gains, flags, and quals
        for (ant, pol) in self.ants:
            i, ip = self._antnum_indices[ant], self._jnum_indices[jstr2num(pol, x_orientation=self.x_orientation)]
            gains[(ant, pol)] = np.array(self.gain_array[i, :, :, ip].T)
            flags[(ant, pol)] = np.array(self.flag_array[i, :, :, ip].T)
<<<<<<< HEAD
            if quals is not None:
                quals[(ant, pol)] = np.array(self.quality_array[i, :, :, ip].T)

=======
            if self.quality_array is not None:
                quals[(ant, pol)] = np.array(self.quality_array[i, :, :, ip].T)
            else:
                quals = None
>>>>>>> f5f463ca
        # build dict of total_qual if available
        if total_qual is not None:
            for pol in self.pols:
                ip = self._jnum_indices[jstr2num(pol, x_orientation=self.x_orientation)]
                total_qual[pol] = np.array(self.total_quality_array[:, :, ip].T)

        return gains, flags, quals, total_qual

    def read(self, antenna_nums=None, frequencies=None, freq_chans=None, times=None, pols=None):
        '''Reads calibration information from file, computes useful metadata and returns
        dictionaries that map antenna-pol tuples to calibration waterfalls. Currently, select options
        only perform selection after reading, so they are not true partial I/O. However, when
        initialized with a list of calibration files, non-time selection is done before concantenation,
        potentially saving memory.

        Arguments:
            antenna_nums : array_like of int, optional. Antenna numbers The antennas numbers to keep
                in the object (antenna positions and names for the removed antennas will be retained).
            frequencies : array_like of float, optional. The frequencies to keep in the object, each
                value passed here should exist in the freq_array.
            freq_chans : array_like of int, optional. The frequency channel numbers to keep in the object.
            times : array_like of float, optional. The times to keep in the object, each value passed
                here should exist in the time_array of one of the files in input_cal.
            pols : array_like of str, optional. These strings should be convertable to polarization
                numbers via pyuvdata's jstr2num e.g. ['Jee'].

        Returns:
            gains: dict mapping antenna-pol keys to (Nint, Nfreq) complex gains arrays
            flags: dict mapping antenna-pol keys to (Nint, Nfreq) boolean flag arrays
            quals: dict mapping antenna-pol keys to (Nint, Nfreq) float qual arrays
            total_qual: dict mapping polarization to (Nint, Nfreq) float total quality array
        '''
        # if filepaths is None, this was converted to HERAData
        # from a different pre-loaded object with no history of filepath

        if self.filepaths is not None:
            # load data
            self.read_calfits(self.filepaths[0])
            self.use_future_array_shapes()

            if pols is not None:
                pols = [jstr2num(ap, x_orientation=self.x_orientation) for ap in pols]
            # only read antennas present in the data and raise a warning.
            my_ants = np.unique(self.ant_array)
            if antenna_nums is not None:
                for ant in antenna_nums:
                    if ant not in my_ants:
                        warnings.warn(f"Warning, antenna {ant} not present in calibration solution. Skipping!")
                antenna_nums = np.intersect1d(my_ants, antenna_nums)
            select_dict = {'antenna_nums': antenna_nums, 'frequencies': frequencies,
                           'freq_chans': freq_chans, 'jones': pols}
            if np.any([s is not None for s in select_dict.values()]):
                self.select(inplace=True, **select_dict)

            # If there's more than one file, loop over all files, downselecting and cont
            if len(self.filepaths) > 1:
                for fp in self.filepaths[1:]:
                    uvc = UVCal()
                    uvc.read_calfits(fp)
                    uvc.use_future_array_shapes()

                    if np.any([s is not None for s in select_dict.values()]):
                        uvc.select(inplace=True, **select_dict)
                    self += uvc

        # downselect times at the very end, since this might exclude some files in the original list
        if times is not None:
            self.select(times=times)
        return self.build_calcontainers()

    def update(self, gains=None, flags=None, quals=None, total_qual=None, tSlice=None, fSlice=None):
        '''Update internal calibrations arrays (data_array, flag_array, and nsample_array)
        using DataContainers (if not left as None) in preparation for writing to disk.

        Arguments:
            gains: optional dict mapping antenna-pol to complex gains arrays
            flags: optional dict mapping antenna-pol to boolean flag arrays
            quals: optional dict mapping antenna-pol to float qual arrays
            total_qual: optional dict mapping polarization to float total quality array.
            tSlice: optional slice of indices of the times to update. Must have the same size
                as the 0th dimension of the input gains/flags/quals/total_quals
            fSlice: optional slice of indices of the freqs to update. Must have the same size
                as the 1st dimension of the input gains/flags/quals/total_quals
        '''
        # provide sensible defaults for tSlice and fSlice
        if tSlice is None:
            tSlice = slice(0, self.Ntimes)
        if fSlice is None:
            fSlice = slice(0, self.Nfreqs)

        # loop over and update gains, flags, and quals
        data_arrays = [self.gain_array, self.flag_array, self.quality_array]
        for to_update, array in zip([gains, flags, quals], data_arrays):
            if to_update is not None:
                for (ant, pol) in to_update.keys():
                    i, ip = self._antnum_indices[ant], self._jnum_indices[jstr2num(pol, x_orientation=self.x_orientation)]
                    array[i, fSlice, tSlice, ip] = to_update[(ant, pol)].T

        # update total_qual
        if total_qual is not None:
            if self.total_quality_array is None:
                self.total_quality_array = np.zeros(self.gain_array.shape[1:], dtype=float)
            for pol in total_qual.keys():
                ip = self._jnum_indices[jstr2num(pol, x_orientation=self.x_orientation)]
                self.total_quality_array[fSlice, tSlice, ip] = total_qual[pol].T

    def write(self, filename, spoof_missing_channels=False, **write_kwargs):
        """
        Shallow wrapper for UVCal calfits writer with functionality to spoof missing channels.

        Parameters
        ----------
        filename: str
            name of file to write to.
        fill_in_missing_freqs: bool, optional
            If True, spoof missing channels with flagged gains set equal to unity.
        write_kwargs: kwarg dict
            kwargs for UVCal.write_calfits
        """
        if spoof_missing_channels:
            writer = copy.deepcopy(self)
            # Since calfits do not support frequency discontinunities, we add support here
            # By spoofing frequencies between discontinunities with flagged gains.
            # This line provides freqs_filled -- frequency axis with spoofed frequencies
            # and inserted which is a boolean array that is True at frequencies that are being spoofed.
            freqs_filled, _, _, inserted = place_data_on_uniform_grid(self.freqs, np.ones_like(self.freqs), np.ones_like(self.freqs))
            writer.freq_array = freqs_filled.flatten()
            writer.Nfreqs = len(freqs_filled)
            writer.channel_width = np.median(writer.channel_width) * np.ones_like(writer.freq_array)
            if hasattr(writer, "flex_spw_id_array") and writer.flex_spw_id_array is not None:
                writer.flex_spw_id_array = np.full(writer.Nfreqs, writer.spw_array[0], dtype=int)
            # insert original flags and gains into appropriate channels.
            new_gains = np.ones((writer.Nants_data, writer.Nfreqs, writer.Ntimes, writer.Njones), dtype=complex)
            new_gains[:, ~inserted, :, :] = writer.gain_array
            new_flags = np.ones(new_gains.shape, dtype=bool)
            new_flags[:, ~inserted, :, :] = writer.flag_array
            new_quality = np.zeros(new_gains.shape, dtype=float)
            new_quality[:, ~inserted, :, :] = writer.quality_array
            new_total_quality = np.ones((writer.Nfreqs, writer.Ntimes, writer.Njones), dtype=float)
            new_total_quality[~inserted, :, :] = writer.total_quality_array

            if writer.total_quality_array is not None:
                new_total_quality = np.zeros((writer.Nfreqs, writer.Ntimes, writer.Njones), dtype=float)
                new_total_quality[~inserted, :, :] = writer.total_quality_array
                writer.total_quality_array = new_total_quality

            writer.flag_array = new_flags
            writer.gain_array = new_gains
            writer.quality_array = new_quality
            writer.total_quality_array = new_total_quality

            writer.write_calfits(filename, **write_kwargs)
        else:
            self.write_calfits(filename, **write_kwargs)


def read_hera_calfits(filenames, ants=None, pols=None,
                      read_gains=True, read_flags=False, read_quality=False, read_tot_quality=False,
                      check=False, dtype=np.complex128, verbose=False):
    '''A faster interface to getting data out of HERA calfits files. Only concatenates
    along time axis. Puts times in ascending order,
    but does not check that files are contiguous.

    Arguments:
        filenames: list of files to read
        ants: list of ants or (ant, [polstr]) tuples to read out of files.
              Default (None) is to use the intersection of all antennas
              across files.
        pols: list of pol strings to read out of files
        read_gains: (bool, True): read gains
        read_flags (bool, False): read flags
        read_quality (bool, False): read quality array
        read_tot_quality (bool, False): read total quality array
        check (bool, False): run sanity checks to make sure files match.
        dtype (np.complex128): numpy datatype for output complex-valued arrays
        verbose: print some progress messages.

    Returns:
        rv: dictionary with keys 'info' (metadata), 'gains' (dictionary of waterfalls
            with (ant,pol) keys), 'flags', 'quality', and 'total_quality'. Will omit
            keys according to read_gains, read_flags, and read_quality.
    '''

    info = {}
    times = {}
    inds = {}
    # grab header information from all cal files
    filenames = _parse_input_files(filenames, name='input_cal')
    for cnt, filename in enumerate(filenames):
        with fits.open(filename) as fname:
            hdr = fname[0].header
            _times = uvutils._fits_gethduaxis(fname[0], 3)
            _thash = hash(_times.tobytes())
            if _thash not in times:
                times[_thash] = (_times, [filename])
            else:
                times[_thash][1].append(filename)
            hdunames = uvutils._fits_indexhdus(fname)
            nants = hdr['NAXIS6']
            anthdu = fname[hdunames["ANTENNAS"]]
            antdata = anthdu.data
            _ants = antdata["ANTARR"][:nants].astype(int)
            _ahash = hash(_ants.tobytes())
            if _ahash not in inds:
                inds[_ahash] = {ant: idx for idx, ant in enumerate(_ants)}
                if 'ants' in info:
                    info['ants'].intersection_update(set(inds[_ahash].keys()))
                else:
                    info['ants'] = set(inds[_ahash].keys())
            jones_array = uvutils._fits_gethduaxis(fname[0], 2)
            _jhash = hash(jones_array.tobytes())
            if _jhash not in inds:
                info['x_orientation'] = x_orient = hdr['XORIENT']
                _pols = [uvutils.parse_jpolstr(uvutils.JONES_NUM2STR_DICT[num], x_orientation=x_orient)
                         for num in jones_array]
                if 'pols' in info:
                    info['pols'] = info['pols'].union(set(_pols))
                else:
                    info['pols'] = set(_pols)
                inds[_jhash] = {pol: idx for idx, pol in enumerate(_pols)}
            inds[filename] = (inds[_ahash], inds[_jhash])
            if cnt == 0:
                if 'ANTXYZ' in antdata.names:
                    info['antpos'] = antdata["ANTXYZ"]
                info['freqs'] = uvutils._fits_gethduaxis(fname[0], 4)
                info['gain_convention'] = gain_convention = hdr.pop("GNCONVEN")
                info['cal_type'] = cal_type = hdr.pop("CALTYPE")
            if check:
                assert gain_convention == 'divide'  # HERA standard
                assert cal_type == 'gain'  # delay-style calibration currently unsupported
                assert np.all(info['freqs'] == uvutils._fits_gethduaxis(fname[0], 4))

    if ants is None:
        # generate a set of ants if we didn't have one passed in
        if pols is None:
            pols = info['pols']
        ants = set((ant,) for ant in info['ants'])
        ants = set(ant + (p,) for ant in ants for p in pols)
    else:
        ants = set((ant,) if np.issubdtype(type(ant), np.integer) else ant for ant in ants)
        # if length 1 ants are passed in, add on polarizations
        ants_len1 = set(ant for ant in ants if len(ant) == 1)
        if len(ants_len1) > 0:
            if pols is None:
                pols = info['pols']
            ants = set(ant for ant in ants if len(ant) == 2)
            ants = ants.union([ant + (p,) for ant in ants_len1 for p in pols])
        # record polarizations as total of ones indexed in bls
        pols = set(ant[1] for ant in ants)
    times = list(times.values())
    times.sort(key=lambda x: x[0][0])
    filenames = (v[1] for v in times)
    times = np.concatenate([t[0] for t in times], axis=0)
    info['times'] = times
    tot_times = times.size
    nfreqs = info['freqs'].size

    # preallocate buffers
    def nan_empty(shape, dtype):
        '''Allocate nan-filled buffers, in case file time/pol
        misalignments lead to uninitialized data buffer slots.'''
        buf = np.empty(shape, dtype=dtype)
        buf.fill(np.nan)
        return buf

    rv = {}
    if read_gains:
        rv['gains'] = {ant: nan_empty((tot_times, nfreqs), dtype) for ant in ants}
    if read_flags:
        rv['flags'] = {ant: nan_empty((tot_times, nfreqs), bool) for ant in ants}
    if read_quality:
        rv['quality'] = {ant: nan_empty((tot_times, nfreqs), np.float32) for ant in ants}
    if read_tot_quality:
        rv['total_quality'] = {p: nan_empty((tot_times, nfreqs), np.float32) for p in info['pols']}
    # bail here if all we wanted was the info
    if len(rv) == 0:
        return {'info': info}

    # loop through files and read data
    t = 0
    for cnt, _filenames in enumerate(filenames):
        for filename in _filenames:
            antind, polind = inds[filename]
            with fits.open(filename) as fname:
                hdr = fname[0].header
                ntimes = hdr.pop("NAXIS3")
                if read_gains:
                    data = fname[0].data
                    for (a, p) in rv['gains'].keys():
                        if a not in antind or p not in polind:
                            continue
                        rv['gains'][a, p][t:t + ntimes].real = fname[0].data[antind[a], 0, :, :, polind[p], 0].T
                        rv['gains'][a, p][t:t + ntimes].imag = fname[0].data[antind[a], 0, :, :, polind[p], 1].T
                if read_flags:
                    for (a, p) in rv['flags'].keys():
                        if a not in antind or p not in polind:
                            continue
                        rv['flags'][a, p][t:t + ntimes] = fname[0].data[antind[a], 0, :, :, polind[p], 2].T
                if read_quality:
                    for (a, p) in rv['quality'].keys():
                        if a not in antind or p not in polind:
                            continue
                        rv['quality'][a, p][t:t + ntimes] = fname[0].data[antind[a], 0, :, :, polind[p], 3].T
                if read_tot_quality:
                    tq_hdu = fname[hdunames["TOTQLTY"]]
                    for p in rv['total_quality'].keys():
                        if p not in polind:
                            continue
                        rv['total_quality'][p][t:t + ntimes] = tq_hdu.data[0, :, :, polind[p]].T
        t += ntimes
    rv['info'] = info
    return rv


def get_blt_slices(uvo, tried_to_reorder=False):
    '''For a pyuvdata-style UV object, get the mapping from antenna pair to blt slice.
    If the UV object does not have regular spacing of baselines in its baseline-times,
    this function will try to reorder it using UVData.reorder_blts() to see if that helps.

    Arguments:
        uvo: a "UV-Object" like UVData or baseline-type UVFlag. Blts may get re-ordered internally.
        tried_to_reorder: used internally to prevent infinite recursion
    Returns:
        blt_slices: dictionary mapping anntenna pair tuples to baseline-time slice objects
    '''
    if hasattr(uvo, 'blts_are_rectangular') and uvo.blts_are_rectangular is None:
        uvo.set_rectangularity()

    blt_slices = {}
    if getattr(uvo, 'blts_are_rectangular', False):
        if uvo.time_axis_faster_than_bls:
            for i in range(uvo.Nbls):
                start = i*uvo.Ntimes
                antp = (uvo.ant_1_array[start], uvo.ant_2_array[start])
                blt_slices[antp] = slice(start, start + uvo.Ntimes, 1)
            assert uvo.Nbls == len(blt_slices)
        else:
            for i in range(uvo.Nbls):
                antp = (uvo.ant_1_array[i], uvo.ant_2_array[i])
                blt_slices[antp] = slice(i, uvo.Nblts, uvo.Nbls)
            assert uvo.Nbls == len(blt_slices)
    else:
        for ant1, ant2 in uvo.get_antpairs():
            indices = uvo.antpair2ind(ant1, ant2)
            if len(indices) == 1:  # only one blt matches
                blt_slices[(ant1, ant2)] = slice(indices[0], indices[0] + 1, uvo.Nblts)
            elif not (len(set(np.ediff1d(indices))) == 1):  # checks if the consecutive differences are all the same
                if not tried_to_reorder:
                    uvo.reorder_blts(order='time')
                    return get_blt_slices(uvo, tried_to_reorder=True)
                else:
                    raise NotImplementedError('UVData objects with non-regular spacing of '
                                            'baselines in its baseline-times are not supported.')
            else:
                blt_slices[(ant1, ant2)] = slice(indices[0], indices[-1] + 1, indices[1] - indices[0])
    return blt_slices


class HERAData(UVData):
    '''HERAData is a subclass of pyuvdata.UVData meant to serve as an interface between
    pyuvdata-compatible data formats on disk (especially uvh5) and DataContainers,
    the in-memory format for visibilities used in hera_cal. In addition to standard
    UVData functionality, HERAData supports read() and update() functions that interface
    between internal UVData data storage and DataContainers, which contain visibility
    data in a dictionary-like format, along with some useful metadata. read() supports
    partial data loading, though only the most useful subset of selection modes from
    pyuvdata (and not all modes for all data types).

    When using uvh5, HERAData supports additional useful functionality:
    * Upon __init__(), the most useful metadata describing the entire file is loaded into
      the object (everything in HERAData_metas; see get_metadata_dict() for details).
    * Partial writing using partial_write(), which will initialize a new file with the
      same metadata and write to disk using DataContainers by assuming that the user is
      writing to the same part of the data as the most recent read().
    * Generators that enable iterating over baseline, frequency, or time in chunks (see
      iterate_over_bls(), iterate_over_freqs(), and iterate_over_times() for details).

    Assumes a single spectral window. Assumes that data for a given baseline is regularly
    spaced in the underlying data_array.
    '''
    # static list of useful metadata to calculate and save
    HERAData_metas = ['ants', 'data_ants', 'antpos', 'data_antpos', 'freqs', 'times', 'lsts',
                      'pols', 'antpairs', 'bls', 'times_by_bl', 'lsts_by_bl']
    # ants: list of antenna numbers in the array
    # data_ants: list of antenna numbers in the data file
    # antpos: dictionary mapping all antenna numbers in the telescope to np.arrays of position in meters
    # data_antpos: dictionary mapping all antenna numbers in the data to np.arrays of position in meters
    # freqs: np.arrray of frequencies (Hz)
    # times: np.array of unique times in the data file (JD)
    # lsts: np.array of unique LSTs in the data file (radians)
    # pols: list of baseline polarization strings
    # antpairs: list of antenna number pairs in the data as 2-tuples
    # bls: list of baseline-pols in the data as 3-tuples
    # times_by_bl: dictionary mapping antpairs to times (JD). Also includes all reverse pairs.
    # lsts_by_bl: dictionary mapping antpairs to LSTs (radians). Also includes all reverse pairs.

    def __init__(self, input_data, upsample=False, downsample=False, filetype='uvh5', **read_kwargs):
        '''Instantiate a HERAData object. If the filetype is either uvh5 or uvfits, read in and store
        useful metadata (see get_metadata_dict()), either as object attributes or,
        if input_data is a list, as dictionaries mapping string paths to metadata.

        Arguments:
            input_data: string data file path or list of string data file paths
            upsample: bool. If True, will upsample to match the shortest integration time in the file.
                Upsampling will affect the time metadata stored on this object.
            downsample: bool. If True, will downsample to match the longest integration time in the file.
                Downsampling will affect the time metadata stored on this object.
            filetype: supports 'uvh5' (default), 'miriad', 'uvfits'
            read_kwargs : kwargs to pass to UVData.read (e.g. run_check, check_extra and
                run_check_acceptability). Only used for uvh5 filetype
        '''
        # initialize as empty UVData object
        super().__init__()

        # parse input_data as filepath(s)
        self.filepaths = _parse_input_files(input_data, name='input_data')

        # parse arguments into object
        self.upsample = upsample
        self.downsample = downsample
        if self.upsample and self.downsample:
            raise ValueError('upsample and downsample cannot both be True.')
        self.filetype = filetype

        # load metadata from file
        if self.filetype in ['uvh5', 'uvfits']:
            # read all UVData metadata from first file
            temp_paths = copy.deepcopy(self.filepaths)
            self.filepaths = self.filepaths[0]
            self.read(read_data=False, **read_kwargs)
            self.filepaths = temp_paths

            self._attach_metadata(**read_kwargs)

        elif self.filetype == 'miriad':
            for meta in self.HERAData_metas:
                setattr(self, meta, None)  # no pre-loading of metadata
        else:
            raise NotImplementedError('Filetype ' + self.filetype + ' has not been implemented.')

        # save longest and shortest integration times in the file for later use in up/downsampling
        # if available, these will be used instead of the ones in self.integration_time during partial I/O
        self.longest_integration = None
        self.longest_integration = None
        if self.integration_time is not None:
            self.longest_integration = np.max(self.integration_time)
            self.shortest_integration = np.min(self.integration_time)

    def _attach_metadata(self, **read_kwargs):
        """
        Attach metadata.
        """
        if hasattr(self, "filepaths") and self.filepaths is not None and len(self.filepaths) > 1:  # save HERAData_metas in dicts
            for meta in self.HERAData_metas:
                setattr(self, meta, {})
            for f in self.filepaths:
                hd = HERAData(f, filetype='uvh5', **read_kwargs)
                meta_dict = hd.get_metadata_dict()
                for meta in self.HERAData_metas:
                    getattr(self, meta)[f] = meta_dict[meta]
        else:  # save HERAData_metas as attributes
            self._writers = {}
            for key, value in self.get_metadata_dict().items():
                setattr(self, key, value)

    def reset(self):
        '''Resets all standard UVData attributes, potentially freeing memory.'''
        super(HERAData, self).__init__()

    def get_metadata_dict(self):
        ''' Produces a dictionary of the most useful metadata. Used as object
        attributes and as metadata to store in DataContainers.

        Returns:
            metadata_dict: dictionary of all items in self.HERAData_metas
        '''
        antpos, ants = self.get_ENU_antpos(pick_data_ants=False)
        antpos = dict(zip(ants, antpos))
        data_ants = np.unique(np.concatenate((self.ant_1_array, self.ant_2_array)))
        data_antpos = {ant: antpos[ant] for ant in data_ants}

        # get times using the most commonly appearing baseline, presumably the one without BDA
        most_common_bl_num = scipy.stats.mode(self.baseline_array, keepdims=True)[0][0]
        times = self.time_array[self.baseline_array == most_common_bl_num]
        lsts = self.lst_array[self.baseline_array == most_common_bl_num]

        freqs = np.unique(self.freq_array)
        pols = [polnum2str(polnum, x_orientation=self.x_orientation) for polnum in self.polarization_array]
        antpairs = self.get_antpairs()
        bls = [antpair + (pol,) for antpair in antpairs for pol in pols]

        times_by_bl = {antpair: np.array(self.time_array[self._blt_slices[antpair]])
                       for antpair in antpairs}
        times_by_bl.update({(ant1, ant0): times_here for (ant0, ant1), times_here in times_by_bl.items()})
        lsts_by_bl = {antpair: np.array(self.lst_array[self._blt_slices[antpair]])
                      for antpair in antpairs}
        lsts_by_bl.update({(ant1, ant0): lsts_here for (ant0, ant1), lsts_here in lsts_by_bl.items()})

        locs = locals()
        return {meta: locs[meta] for meta in self.HERAData_metas}

    def _determine_blt_slicing(self):
        '''Determine the mapping between antenna pairs and slices of the blt axis of the data_array.'''
        self._blt_slices = get_blt_slices(self)

    def get_polstr_index(self, pol: str) -> int:
        num = polstr2num(pol, x_orientation=self.x_orientation)

        try:
            return self._polnum_indices[num]
        except AttributeError:
            self._determine_pol_indexing()
            return self._polnum_indices[num]

    def _determine_pol_indexing(self):
        self._polnum_indices = {
            polnum: i for i, polnum in enumerate(self.polarization_array)
        }

    def _get_slice(self, data_array, key):
        '''Return a copy of the Nint by Nfreq waterfall or waterfalls for a given key. Abstracts
        away both baseline ordering (by applying complex conjugation) and polarization capitalization.

        Arguments:
            data_array: numpy array of shape (Nblts, 1, Nfreq, Npol), i.e. the size of the full data.
                One generally uses this object's own self.data_array, self.flag_array, or self.nsample_array.
            key: if of the form (0,1,'nn'), return anumpy array.
                 if of the form (0,1), return a dict mapping pol strings to waterfalls.
                 if of of the form 'nn', return a dict mapping ant-pair tuples to waterfalls.
        '''
        if isinstance(key, str):  # asking for a pol
            return {antpair: self._get_slice(data_array, antpair + (key,)) for antpair in self.get_antpairs()}
        elif len(key) == 2:  # asking for antpair
            return {pol: self._get_slice(data_array, key + (pol,)) for pol in self.pols}
        elif len(key) == 3:  # asking for bl-pol
            try:
                pidx = self.get_polstr_index(key[2])
                if data_array.ndim == 4:  # old shapes
                    return np.array(
                        data_array[self._blt_slices[tuple(key[:2])], 0, :, pidx]
                    )
                else:
                    return np.array(
                        data_array[self._blt_slices[tuple(key[:2])], :, pidx]
                    )
            except KeyError:
                pidx = self.get_polstr_index(conj_pol(key[2]))
                if data_array.ndim == 4:
                    return np.conj(
                        data_array[self._blt_slices[tuple(key[1::-1])], 0, :, pidx]
                    )
                else:
                    return np.conj(
                        data_array[self._blt_slices[tuple(key[1::-1])], :, pidx]
                    )
        else:
            raise KeyError('Unrecognized key type for slicing data.')

    def _set_slice(self, data_array, key, value):
        '''Update data_array with Nint by Nfreq waterfall(s). Abstracts away both baseline
        ordering (by applying complex conjugation) and polarization capitalization.

        Arguments:
            data_array: numpy array of shape (Nblts, 1, Nfreq, Npol), i.e. the size of the full data.
                One generally uses this object's own self.data_array, self.flag_array, or self.nsample_array.
            key: baseline (e.g. (0,1,'nn)), ant-pair tuple (e.g. (0,1)), or pol str (e.g. 'nn')
            value: if key is a baseline, must be an (Nint, Nfreq) numpy array;
                   if key is an ant-pair tuple, must be a dict mapping pol strings to waterfalls;
                   if key is a pol str, must be a dict mapping ant-pair tuples to waterfalls
        '''
        if isinstance(key, str):  # providing pol with all antpairs
            for antpair in value.keys():
                self._set_slice(data_array, (antpair + (key,)), value[antpair])
        elif len(key) == 2:  # providing antpair with all pols
            for pol in value.keys():
                self._set_slice(data_array, (key + (pol,)), value[pol])
        elif len(key) == 3:  # providing bl-pol
            try:
                pidx = self.get_polstr_index(key[2])
                data_array[self._blt_slices[tuple(key[:2])], :, pidx] = value
            except KeyError:
                pidx = self.get_polstr_index(conj_pol(key[2]))
                data_array[self._blt_slices[tuple(key[1::-1])], :, pidx] = np.conj(value)
        else:
            raise KeyError('Unrecognized key type for slicing data.')

    def build_datacontainers(self):
        '''Turns the data currently loaded into the HERAData object into DataContainers.
        Returned DataContainers include useful metadata specific to the data actually
        in the DataContainers (which may be a subset of the total data). This includes
        antenna positions, frequencies, all times, all lsts, and times and lsts by baseline.

        Returns:
            data: DataContainer mapping baseline keys to complex visibility waterfalls
            flags: DataContainer mapping baseline keys to boolean flag waterfalls
            nsamples: DataContainer mapping baseline keys to interger Nsamples waterfalls
        '''
        # build up DataContainers
        data, flags, nsamples = odict(), odict(), odict()
        meta = self.get_metadata_dict()
        for bl in meta['bls']:
            data[bl] = self._get_slice(self.data_array, bl)
            flags[bl] = self._get_slice(self.flag_array, bl)
            nsamples[bl] = self._get_slice(self.nsample_array, bl)
        data = DataContainer(data)
        flags = DataContainer(flags)
        nsamples = DataContainer(nsamples)

        # store useful metadata inside the DataContainers
        for dc in [data, flags, nsamples]:
            for attr in ['ants', 'data_ants', 'antpos', 'data_antpos', 'freqs', 'times', 'lsts', 'times_by_bl', 'lsts_by_bl']:
                setattr(dc, attr, copy.deepcopy(meta[attr]))

        return data, flags, nsamples

    def read(self, bls=None, polarizations=None, times=None, time_range=None, lsts=None, lst_range=None,
             frequencies=None, freq_chans=None, axis=None, read_data=True, return_data=True,
             run_check=True, check_extra=True, run_check_acceptability=True, **kwargs):
        '''Reads data from file. Supports partial data loading. Default: read all data in file.

        Arguments:
            bls: A list of antenna number tuples (e.g. [(0,1), (3,2)]) or a list of
                baseline 3-tuples (e.g. [(0,1,'nn'), (2,3,'ee')]) specifying baselines
                to keep in the object. For length-2 tuples, the  ordering of the numbers
                within the tuple does not matter. For length-3 tuples, the polarization
                string is in the order of the two antennas. If length-3 tuples are provided,
                the polarizations argument below must be None. Ignored if read_data is False.
            polarizations: The polarizations to include when reading data into
                the object.  Ignored if read_data is False.
            times: The times to include when reading data into the object.
                Ignored if read_data is False. Miriad will load then select on this axis.
            time_range : length-2 array-like of float, optional. The time range in Julian Date
                to include. Cannot be used with `times`.
            lsts: The lsts in radians to include when reading data into the object.
                Ignored if read_data is False. Miriad will load then select on this axis.
                Cannot be used with `times` or `time_range`.
            lst_range : length-2 array-like of float, optional. The lst range in radians
                to include when. Cannot be used with `times`, `time_range`, or `lsts`.
                Miriad will load then select on this axis. If the second value is smaller than
                the first, the LSTs are treated as having phase-wrapped around LST = 2*pi = 0
                and the LSTs kept on the object will run from the larger value, through 0, and
                end at the smaller value.
            frequencies: The frequencies to include when reading data. Ignored if read_data
                is False. Miriad will load then select on this axis.
            freq_chans: The frequency channel numbers to include when reading data. Ignored
                if read_data is False. Miriad will load then select on this axis.
            axis: Axis for fast concatenation of files (if len(self.filepaths) > 1).
                Allowed values are: 'blt', 'freq', 'polarization'.
            read_data: Read in the visibility and flag data. If set to false, only the
                basic metadata will be read in and nothing will be returned. Results in an
                incompletely defined object (check will not pass). Default True.
            return_data: bool, if True, return the output of build_datacontainers().
            run_check: Option to check for the existence and proper shapes of
                parameters after reading in the file. Default is True.
            check_extra: Option to check optional parameters as well as required
                ones. Default is True.
            run_check_acceptability: Option to check acceptable range of the values of
                parameters after reading in the file. Default is True.
            kwargs: extra keyword arguments to pass to UVData.read()

        Returns:
            data: DataContainer mapping baseline keys to complex visibility waterfalls
            flags: DataContainer mapping baseline keys to boolean flag waterfalls
            nsamples: DataContainer mapping baseline keys to interger Nsamples waterfalls
        '''
        # save last read parameters
        locs = locals()
        partials = ['bls', 'polarizations', 'times', 'time_range', 'lsts', 'lst_range', 'frequencies', 'freq_chans']
        self.last_read_kwargs = {p: locs[p] for p in partials}
        
        # if filepaths is None, this was converted to HERAData
        # from a different pre-loaded object with no history of filepath
        if self.filepaths is not None:
            temp_read = self.read  # store self.read while it's being overwritten
            self.read = super().read  # re-define self.read so UVData can call self.read recursively for lists of files
            # load data
            try:
                if self.filetype in ['uvh5', 'uvfits']:
                    super().read(self.filepaths, file_type=self.filetype, axis=axis, bls=bls, polarizations=polarizations,
                                 times=times, time_range=time_range, lsts=lsts, lst_range=lst_range, frequencies=frequencies,
                                 freq_chans=freq_chans, read_data=read_data, run_check=run_check, check_extra=check_extra,
                                 run_check_acceptability=run_check_acceptability, **kwargs)
                    self.use_future_array_shapes()
                    if self.filetype == 'uvfits':
                        self.unproject_phase()
                else:
                    if not read_data:
                        raise NotImplementedError('reading only metadata is not implemented for ' + self.filetype)
                    if self.filetype == 'miriad':
                        super().read(self.filepaths, file_type='miriad', axis=axis, bls=bls, polarizations=polarizations,
                                     time_range=time_range, run_check=run_check, check_extra=check_extra,
                                     run_check_acceptability=run_check_acceptability, **kwargs)
                        self.use_future_array_shapes()
                        if any([times is not None, lsts is not None, lst_range is not None,
                                frequencies is not None, freq_chans is not None]):
                            warnings.warn('miriad does not support partial loading for times/lsts (except time_range) and frequencies. '
                                          'Loading the file first and then performing select.')
                            self.select(times=times, lsts=lsts, lst_range=lst_range, frequencies=frequencies, freq_chans=freq_chans)

                # upsample or downsample data, as appropriate, including metadata. Will use self.longest/shortest_integration
                # if not None (which came from whole file metadata) since partial i/o might change the current longest or
                # shortest integration in a way that would create insonsistency between partial reads/writes.
                if self.upsample:
                    if hasattr(self, 'shortest_integration') and self.shortest_integration is not None:
                        self.upsample_in_time(max_int_time=self.shortest_integration)
                    else:
                        self.upsample_in_time(max_int_time=np.min(self.integration_time))
                if self.downsample:
                    if hasattr(self, 'longest_integration') and self.longest_integration is not None:
                        self.downsample_in_time(min_int_time=self.longest_integration)
                    else:
                        self.downsample_in_time(min_int_time=np.max(self.integration_time))

            finally:
                self.read = temp_read  # reset back to this function, regardless of whether the above try excecutes successfully

        # It turns out that doing .read() can change the inherent rectangularity of the data
        # so, we reset it:
        self.set_rectangularity(force=True)

        # process data into DataContainers
        if read_data or self.filetype in ['uvh5', 'uvfits']:
            self._determine_blt_slicing()
            self._determine_pol_indexing()
        if read_data and return_data:
            return self.build_datacontainers()

    def select(self, inplace=True, **kwargs):
        """
        Select-out parts of a HERAData object.

        Args:
            inplace: Overwrite self, otherwise return a copy.
            kwargs : pyuvdata.UVData select keyword arguments.
        """
        # select
        output = super(HERAData, self).select(inplace=inplace, **kwargs)
        if inplace:
            output = self

        # recompute slices if necessary
        names = ['antenna_nums', 'antenna_names', 'ant_str', 'bls', 'blt_inds',
                 'times', 'time_range', 'lsts', 'lst_range']
        for n in names:
            if n in kwargs and kwargs[n] is not None:
                output._determine_blt_slicing()
                output._determine_pol_indexing()
                break
        if 'polarizations' in kwargs and kwargs['polarizations'] is not None:
            output._determine_pol_indexing()

        if not inplace:
            return output

    def __add__(self, other, inplace=False, **kwargs):
        """
        Combine two HERAData objects.

        Combine along baseline-time, polarization or frequency.
        See pyuvdata.UVData.__add__ for more details.

        Args:
            other : Another HERAData object
            inplace: Overwrite self as we go, otherwise create a third object
                as the sum of the two (default).
            kwargs : UVData.__add__ keyword arguments
        """
        output = super(HERAData, self).__add__(other, inplace=inplace, **kwargs)
        if inplace:
            output = self
        output._determine_blt_slicing()
        output._determine_pol_indexing()
        if not inplace:
            return output

    def __getitem__(self, key):
        """
        Shortcut for reading a single visibility waterfall given a
        baseline tuple. If key exists it will return it using its
        blt_slice, if it does not it will attempt to read it
        from disk.
        """
        try:
            return self._get_slice(self.data_array, key)
        except KeyError:
            return self.read(bls=key)[0][key]

    def update(self, data=None, flags=None, nsamples=None, tSlice=None, fSlice=None):
        '''Update internal data arrays (data_array, flag_array, and nsample_array)
        using DataContainers (if not left as None) in preparation for writing to disk.

        Arguments:
            data: Optional DataContainer mapping baselines to complex visibility waterfalls
            flags: Optional DataContainer mapping baselines to boolean flag waterfalls
            nsamples: Optional DataContainer mapping baselines to interger Nsamples waterfalls
            tSlice: Optional slice of indices of the times to update. Must have the same size
                as the 0th dimension of the input gains/flags/nsamples.
            fSlice: Optional slice of indices of the freqs to update. Must have the same size
                as the 1st dimension of the input gains/flags/nsamples.
        '''
        if data is not None:
            self.set_data_array_with_datacontainer(data, self.data_array, tSlice=tSlice, fSlice=fSlice)
        if flags is not None:
            self.set_data_array_with_datacontainer(flags, self.flag_array, tSlice=tSlice, fSlice=fSlice)
        if nsamples is not None:
            self.set_data_array_with_datacontainer(nsamples, self.nsample_array, tSlice=tSlice, fSlice=fSlice)

    def set_data_array_with_datacontainer(
        self, dc: DataContainer, data_array: np.ndarray, tSlice=None, fSlice=None
    ) -> np.ndarray:
        '''Convert a datacontainer to an array with uvdata format.

        Note that if ``data_array`` is not provided, and tSlice or fSlice are, then
        the elements outside the slices will be returned as zeros.

        Arguments:
            dc: DataContainer to convert.
            data_array: Optional array that will be updated in-place. Must have same
                shape as the instance's data_array.
            tSlice: Optional slice of indices of the times to update. Must have the same size
                as the 0th dimension of the input gains/flags/nsamples.
            fSlice: Optional slice of indices of the freqs to update. Must have the same size
                as the 1st dimension of the input gains/flags/nsamples.
        '''
        if data_array.shape != self.data_array.shape:
            raise ValueError(f"data_array must have shape {self.data_array.shape} (same as self.data_array)")

        # provide sensible defaults for tinds and finds
        update_full_waterfall = (tSlice is None) and (fSlice is None)
        if tSlice is None:
            tSlice = slice(0, self.Ntimes)
        if fSlice is None:
            fSlice = slice(0, self.Nfreqs)

        def _set_subslice(data_array, bl, this_waterfall):
            if update_full_waterfall:
                # directly write into relevant data_array
                self._set_slice(data_array, bl, this_waterfall)
            else:
                # copy out full waterfall, update just the relevant slices, and write back to data_array
                full_waterfall = self._get_slice(data_array, bl)
                full_waterfall[tSlice, fSlice] = this_waterfall
                self._set_slice(data_array, bl, full_waterfall)

        if dc is not None:
            for bl in dc.keys():
                _set_subslice(data_array, bl, dc[bl])

        return data_array

    def partial_write(self, output_path, data=None, flags=None, nsamples=None,
                      clobber=False, inplace=False, add_to_history='',
                      **kwargs):
        '''Writes part of a uvh5 file using DataContainers whose shape matches the most recent
        call to HERAData.read() in this object. The overall file written matches the shape of the
        input_data file called on __init__. Any data/flags/nsamples left as None will be written
        as was currently stored in the HERAData object. Does not work for other filetypes or when
        the HERAData object is initialized with a list of files.

        Arguments:
            output_path: path to file to write uvh5 file to
            data: Optional DataContainer mapping baselines to complex visibility waterfalls
            flags: Optional DataContainer mapping baselines to boolean flag waterfalls
            nsamples: Optional DataContainer mapping baselines to interger Nsamples waterfalls
            clobber: if True, overwrites existing file at output_path
            inplace: update this object's data_array, flag_array, and nsamples_array.
                This saves memory but alters the HERAData object.
            add_to_history: string to append to history (only used on first call of
                partial_write for a given output_path)
            kwargs: addtional keyword arguments update UVData attributes. (Only used on
                first call of partial write for a given output_path).
        '''
        # Type verifications
        if self.filetype != 'uvh5':
            raise NotImplementedError('Partial writing for filetype ' + self.filetype + ' has not been implemented.')
        if len(self.filepaths) > 1:
            raise NotImplementedError('Partial writing for list-loaded HERAData objects has not been implemented.')

        # get writer or initialize new writer if necessary
        if output_path in self._writers:
            hd_writer = self._writers[output_path]  # This hd_writer has metadata for the entire output file
        else:
            hd_writer = HERAData(self.filepaths[0])
            hd_writer.history += add_to_history
            for attribute, value in kwargs.items():
                hd_writer.__setattr__(attribute, value)
            hd_writer.initialize_uvh5_file(output_path, clobber=clobber)  # Makes an empty file (called only once)
            self._writers[output_path] = hd_writer

        if inplace:  # update this objects's arrays using DataContainers
            self.update(data=data, flags=flags, nsamples=nsamples)
            d, f, n = self.data_array, self.flag_array, self.nsample_array
        else:
            d = self.set_data_array_with_datacontainer(data, self.data_array.copy())
            f = self.set_data_array_with_datacontainer(flags, self.flag_array.copy())
            n = self.set_data_array_with_datacontainer(nsamples, self.nsample_array.copy())

        # else:  # make a copy of this object and then update the relevant arrays using DataContainers
        #     this = copy.deepcopy(self)

        hd_writer.write_uvh5_part(output_path, d, f, n,
                                  run_check_acceptability=(output_path in self._writers),
                                  **self.last_read_kwargs)

    def iterate_over_bls(self, Nbls=1, bls=None, chunk_by_redundant_group=False, reds=None,
                         bl_error_tol=1.0, include_autos=True, frequencies=None):
        '''Produces a generator that iteratively yields successive calls to
        HERAData.read() by baseline or group of baselines.

        Arguments:
            Nbls: number of baselines to load at once.
            bls: optional user-provided list of baselines to iterate over.
                Default: use self.bls (which only works for uvh5).
            chunk_by_redundant_group: bool, optional
                If true, retrieve bls sorted by redundant groups.
                If Nbls is greater then the number of baselines in a redundant group
                then return consecutive redundant groups with total baseline count
                less then or equal to Nbls.
                If Nbls is smaller then the number of baselines in a redundant group
                then still return that group but raise a Warning.
                Default is False
            reds: list, optional
                list of lists; each containing the antpairpols in each redundant group
                must be provided if chunk_by_redundant_group is True.
            bl_error_tol: float, optional
                    the largest allowable difference between baselines in a redundant group in meters.
                    (in the same units as antpos). Normally, this is up to 4x the largest antenna position error.
                    default is 1.0meters
            include_autos: bool, optional
                include autocorrelations in iteration if True.
                Default is True.
            frequencies: array-like, optional
                optional list of float frequencies to load.
                Default (None) loads all frequencies in data.

        Yields:
            data, flags, nsamples: DataContainers (see HERAData.read() for more info).
        '''
        if bls is None:
            if self.filetype != 'uvh5':
                raise NotImplementedError('Baseline iteration without explicitly setting bls for filetype ' + self.filetype
                                          + ' without setting bls has not been implemented.')
            bls = self.bls
            if isinstance(bls, dict):  # multiple files
                bls = list(set([bl for bls in bls.values() for bl in bls]))
            bls = sorted(bls)
        if not chunk_by_redundant_group:
            if not include_autos:
                # filter out autos if include_autos is False.
                bls = [bl for bl in bls if bl[0] != bl[1]]
            baseline_chunks = [bls[i:i + Nbls] for i in range(0, len(bls), Nbls)]
        else:
            if reds is None:
                if self.filetype != 'uvh5':
                    raise NotImplementedError('Redundant group iteration without explicitly setting antpos for filetype ' + self.filetype
                                              + ' without setting antpos has not been implemented.')

                # generate data_antpos dict to feed into get_reds
                # that accounts for possibility that
                # HERAData was initialized from multiple
                # files in which case self.data_antpos is a dict of dicts.
                if len(self.filepaths) > 1:
                    data_antpos = {}
                    for k in self.data_antpos:
                        data_antpos.update(self.data_antpos[k])
                    pols = set({})
                    for k in self.pols:
                        pols.union(set(self.pols[k]))
                    pols = list(pols)
                else:
                    data_antpos = self.data_antpos
                    pols = self.pols

                reds = redcal.get_reds(data_antpos, pols=pols, bl_error_tol=bl_error_tol,
                                       include_autos=include_autos)
            # filter reds by baselines
            reds = redcal.filter_reds(reds, bls=bls)
            # make sure that every baseline is in reds
            baseline_chunks = chunk_baselines_by_redundant_groups(reds=reds, max_chunk_size=Nbls)
        for chunk in baseline_chunks:
            yield self.read(bls=chunk, frequencies=frequencies)

    def iterate_over_freqs(self, Nchans=1, freqs=None):
        '''Produces a generator that iteratively yields successive calls to
        HERAData.read() by frequency channel or group of contiguous channels.

        Arguments:
            Nchans: number of frequencies to load at once.
            freqs: optional user-provided list of frequencies to iterate over.
                Default: use self.freqs (which only works for uvh5).

        Yields:
            data, flags, nsamples: DataContainers (see HERAData.read() for more info).
        '''
        if freqs is None:
            if self.filetype != 'uvh5':
                raise NotImplementedError('Frequency iteration for filetype ' + self.filetype
                                          + ' without setting freqs has not been implemented.')
            freqs = self.freqs
            if isinstance(self.freqs, dict):  # multiple files
                freqs = np.unique(list(self.freqs.values()))
        for i in range(0, len(freqs), Nchans):
            yield self.read(frequencies=freqs[i:i + Nchans])

    def iterate_over_times(self, Nints=1, times=None):
        '''Produces a generator that iteratively yields successive calls to
        HERAData.read() by time or group of contiguous times. N.B. May
        produce unexpected results for BDA data that has not been upsampled
        or downsampled to a common time resolution.

        Arguments:
            Nints: number of integrations to load at once.
            times: optional user-provided list of times to iterate over.
                Default: use self.times (which only works for uvh5).

        Yields:
            data, flags, nsamples: DataContainers (see HERAData.read() for more info).
        '''
        if times is None:
            if self.filetype != 'uvh5':
                raise NotImplementedError('Time iteration for filetype ' + self.filetype
                                          + ' without setting times has not been implemented.')
            times = self.times
            if isinstance(times, dict):  # multiple files
                times = np.unique(list(times.values()))
        for i in range(0, len(times), Nints):
            yield self.read(times=times[i:i + Nints])

    def init_HERACal(self, gain_convention='divide', cal_style='redundant'):
        '''Produces a HERACal object using the metadata in this HERAData object.

        Arguments:
            gain_convention: str indicating whether gains are to calibrated by "multiply"ing or "divide"ing.
            cal_style: str indicating how calibration was done, either "sky" or "redundant".

        Returns:
            HERACal object with gain, flag, quality, and total_quality arrays initialized (to 1, True, 0, and 0)
        '''
        # create UVCal object from self
        uvc = UVCal().initialize_from_uvdata(self, gain_convention='divide', cal_style='redundant')

        # create empty data arrays (using future array shapes, which is default true for initialize_from_uvdata)
        uvc.gain_array = np.ones((uvc.Nants_data, uvc.Nfreqs, uvc.Ntimes, uvc.Njones), dtype=np.complex64)
        uvc.flag_array = np.ones((uvc.Nants_data, uvc.Nfreqs, uvc.Ntimes, uvc.Njones), dtype=bool)
        uvc.quality_array = np.zeros((uvc.Nants_data, uvc.Nfreqs, uvc.Ntimes, uvc.Njones), dtype=np.float32)
        uvc.total_quality_array = np.zeros((uvc.Nfreqs, uvc.Ntimes, uvc.Njones), dtype=np.float32)

        # convert to HERACal and return
        return to_HERACal(uvc)

    def empty_arrays(self):
        '''Sets self.data_array and self.nsample_array to all zeros and self.flag_array to all True (if they are not None).'''
        self.data_array = (np.zeros_like(self.data_array) if self.data_array is not None else None)
        self.flag_array = (np.ones_like(self.flag_array) if self.flag_array is not None else None)
        self.nsample_array = (np.zeros_like(self.nsample_array) if self.nsample_array is not None else None)


def read_hera_hdf5(filenames, bls=None, pols=None, full_read_thresh=0.002,
                   read_data=True, read_flags=False, read_nsamples=False,
                   check=False, dtype=np.complex128, verbose=False):
    '''A potentially faster interface for reading HERA HDF5 files. Only concatenates
    along time axis. Puts times in ascending order, but does not check that
    files are contiguous. Currently not BDA compatible.
    Arguments:
        filenames: list of files to read
        bls: list of (ant_1, ant_2, [polstr]) tuples to read out of files.
             Default: all bls common to all files.
        pols: list of pol strings to read out of files. Default: all, but is
              superceded by any polstrs listed in bls.
        full_read_thresh (0.002): fractional threshold for reading whole file
                                  instead of baseline by baseline.
        read_data (bool, True): read data
        read_flags (bool, False): read flags
        read_nsamples (bool, False): read nsamples
        check (bool, False): run sanity checks to make sure files match.
        dtype (np.complex128): numpy datatype for output complex-valued arrays
        verbose: print some progress messages.
    Returns:
        rv: dict with keys 'info' and optionally 'data', 'flags', and 'nsamples',
            based on whether read_data, read_flags, and read_nsamples are true.
        rv['info']: metadata dict with keys 'freqs' (1D array), 'times' (1D array),
                    'pols' (list), 'ants' (1D array), 'antpos' (dict of antenna: 3D position),
                    'bls' (list of all (ant_1, ant_2) baselines in the file), 'data_ants' (1D array)
                    'latitude' (float in degrees), longitude (float in degrees), altitude (float in m)
        rv['data']: dict of 2D data with (i, j, pol) keys.
        rv['flags']: dict of 2D flags with (i, j, pol) keys.
        rv['nsamples']: dict of 2D nsamples with (i, j, pol) keys.
    '''
    info = {}
    times = []
    bl2ind = {}
    inds = {}
    # Read file metadata to size up arrays and sort times
    filenames = _parse_input_files(filenames, name='input_data')
    for filename in filenames:
        if verbose:
            print(f'Reading header of {filename}')
        with h5py.File(filename, 'r') as f:
            h = f['/Header']
            if check:
                # Check that there aren't extra spectral windows
                assert int(h['Nspws'][()]) == 1  # not a hera file
            if len(times) == 0:
                if len(h['freq_array'].shape) == 2:  # old pyuvdata shapes with spectral windows
                    info['freqs'] = h['freq_array'][0]  # make 1D instead of 2D
                else:
                    info['freqs'] = h['freq_array'][()]  # make 1D instead of 2D
                nfreqs = info['freqs'].size
                pol_array = h['polarization_array'][()]
                npols = pol_array.size
                # the following errors if x_orientation not set in this hdf5
                x_orient = str(h['x_orientation'][()], encoding='utf-8')
                pol_indices = {uvutils.parse_polstr(POL_NUM2STR_DICT[n], x_orientation=x_orient): cnt
                               for cnt, n in enumerate(pol_array)}
                info['pols'] = list(pol_indices.keys())
                info['ants'] = antenna_numbers = h['antenna_numbers'][()]
                info['antpos'] = dict(zip(antenna_numbers, h['antenna_positions'][()]))
                for coord in ['latitude', 'longitude', 'altitude']:
                    info[coord] = h[coord][()]
            elif check:
                # Check that all files have the same number of frequencies
                assert int(h['Nfreqs'][()]) == nfreqs
            # Determine blt ordering (baselines then times, or times then baselines)
            ntimes = int(h['Ntimes'][()])
            _times = h['time_array'][:ntimes]
            time_first = (np.unique(_times).size == ntimes)
            nbls = int(h['Nblts'][()]) // ntimes
            if time_first:
                # time-baseline ordering
                ant1_array = h['ant_1_array'][::ntimes]
                ant2_array = h['ant_2_array'][::ntimes]
            else:
                # baseline-time ordering
                _times = h['time_array'][::nbls]
                ant1_array = h['ant_1_array'][:nbls]
                ant2_array = h['ant_2_array'][:nbls]
            _info = {'time_first': time_first, 'ntimes': ntimes, 'nbls': nbls}
            times.append((_times, filename, _info))
            data_ants = set(ant1_array)
            data_ants.update(set(ant2_array))
            _hash = hash((ant1_array.tobytes(), ant2_array.tobytes(), time_first, ntimes))
            # map baselines to array indices for each unique antenna order
            if _hash not in inds:
                if time_first:
                    inds[_hash] = {(i, j): slice(n * ntimes, (n + 1) * ntimes)
                                   for n, (i, j) in enumerate(zip(ant1_array,
                                                                  ant2_array))}
                else:
                    inds[_hash] = {(i, j): slice(n, None, nbls)
                                   for n, (i, j) in enumerate(zip(ant1_array,
                                                                  ant2_array))}
                if bls is not None:
                    # Make sure our baselines of interest are in this file
                    if not all([bl[:2] in inds[_hash] for bl in bls]):
                        missing_bls = [bl for bl in bls if bl[:2] not in inds[_hash]]
                        raise ValueError(f'File {filename} missing:' + str(missing_bls))
                        assert bl[:2] in inds[_hash]
                if 'bls' not in info:
                    info['bls'] = set(inds[_hash].keys())
                    info['data_ants'] = data_ants
                else:
                    info['bls'].intersection_update(set(inds[_hash].keys()))
                    info['data_ants'].intersection_update(data_ants)
            bl2ind[filename] = inds[_hash]

    if bls is None:
        # generate a set of bls if we didn't have one passed in
        if pols is None:
            pols = list(pol_indices.keys())
        bls = info['bls']
        bls = set(bl + (p,) for bl in bls for p in pols)
    else:
        # if length 2 baselines are passed in, add on polarizations
        bls_len2 = set(bl for bl in bls if len(bl) == 2)
        if len(bls_len2) > 0:
            if pols is None:
                pols = list(pol_indices.keys())
            bls = set(bl for bl in bls if len(bl) == 3)
            bls = bls.union([bl + (p,) for bl in bls_len2 for p in pols])
        # record polarizations as total of ones indexed in bls
        pols = set(bl[2] for bl in bls)
    # sort files by time of first integration
    times.sort(key=lambda x: x[0][0])
    info['times'] = np.concatenate([t[0] for t in times], axis=0)
    tot_times = info['times'].size

    # preallocate buffers
    rv = {}
    if read_data:
        rv['visdata'] = {bl: np.empty((tot_times, nfreqs), dtype=dtype) for bl in bls}
    if read_flags:
        rv['flags'] = {bl: np.empty((tot_times, nfreqs), dtype=bool) for bl in bls}
    if read_nsamples:
        rv['nsamples'] = {bl: np.empty((tot_times, nfreqs), dtype=np.float32) for bl in bls}
    # bail here if all we wanted was the info
    if len(rv) == 0:
        return {'info': info}

    t = 0
    for _times, filename, _info in times:
        inds = bl2ind[filename]
        ntimes = _info['ntimes']
        nbls = _info['nbls']
        if verbose:
            print(f'Reading data from {filename}')
        with h5py.File(filename, 'r') as f:
            if check:
                h = f['/Header']
                assert ntimes == int(h['Ntimes'][()])
                assert nbls == int(h['Nblts'][()]) // ntimes
                # Check that files sorted correctly into time order
                if _info['time_first']:
                    assert np.allclose(h['time_array'][:ntimes], _times)
                else:
                    assert np.allclose(h['time_array'][::nbls], _times)
            # decide whether to read all the data in, or use partial I/O
            full_read = (len(bls) > full_read_thresh * nbls * npols)
            if full_read and verbose:
                print('Reading full file')
            for key, data in rv.items():
                d = f['/Data'][key]  # data not read yet
                if full_read:
                    d = d[()]  # reads data

                # Support old array shapes
                if len(d.shape) == 4:
                    # Support polarization-transposed arrays
                    if d.shape[-1] == nfreqs:
                        def index_exp(i, j, p):
                            return np.index_exp[inds[i, j], 0, pol_indices[p]]
                    else:
                        def index_exp(i, j, p):
                            return np.index_exp[inds[i, j], 0, :, pol_indices[p]]
                # Support new array shapes
                if len(d.shape) == 3:
                    # Support polarization-transposed arrays
                    if d.shape[-1] == nfreqs:
                        def index_exp(i, j, p):
                            return np.index_exp[inds[i, j], pol_indices[p]]
                    else:
                        def index_exp(i, j, p):
                            return np.index_exp[inds[i, j], :, pol_indices[p]]

                # handle HERA's raw (int) and calibrated (complex) file formats
                if key == 'visdata' and not np.iscomplexobj(d):
                    for i, j, p in bls:
                        _d = d[index_exp(i, j, p)]
                        data[i, j, p][t:t + ntimes].real = _d['r']
                        data[i, j, p][t:t + ntimes].imag = _d['i']
                else:
                    for i, j, p in bls:
                        data[i, j, p][t:t + ntimes] = d[index_exp(i, j, p)]

            t += ntimes
    # Quick renaming of data key for niceness
    if 'visdata' in rv:
        rv['data'] = rv.pop('visdata', [])
    info['data_ants'] = np.array(sorted(info['data_ants']))
    rv['info'] = info
    return rv


class HERADataFastReader():
    '''Wrapper class around read_hera_hdf5 meant to mimic the functionality of HERAData for drop-in replacement.'''

    def __init__(self, input_data, read_metadata=True, check=False, skip_lsts=False):
        '''Instantiates a HERADataFastReader object. Only supports reading uvh5 files, not writing them.
        Does not support BDA and only supports patial i/o along baselines and polarization axes.
        Arguments:
            input_data: path or list of paths to uvh5 files.
            read_metadata (bool, True): reads metadata from file and stores it internally to try to match HERAData
            check (bool, False): run sanity checks to make sure files match.
            skip_lsts (bool, False): save time by not computing LSTs from JDs
        '''
        # parse input_data as filepath(s)
        self.filepaths = _parse_input_files(input_data, name='input_data')

        # load metadata only
        rv = {'info': {}}
        if read_metadata:
            rv = read_hera_hdf5(self.filepaths, read_data=False, read_flags=False, read_nsamples=False, check=False)
            self._adapt_metadata(rv['info'], skip_lsts=skip_lsts)

        # update metadata internally
        self.info = rv['info']
        for meta in HERAData.HERAData_metas:
            if meta in rv['info']:
                setattr(self, meta, rv['info'][meta])
            else:
                setattr(self, meta, None)

        # create functions that error informatively when trying to use standard HERAData/UVData methods
        for funcname in list(dir(HERAData)):
            if funcname.startswith('__') and funcname.endswith('__'):
                continue  # don't overwrite things like __class__ and __init__
            if funcname in ['read', '_make_datacontainer', '_HERAData_error']:
                continue  # don't overwrite functions with errors that we actually use
            setattr(self, funcname, self._HERAData_error)

    def _adapt_metadata(self, info_dict, skip_lsts=False):
        '''Updates metadata from read_hera_hdf5 to better match HERAData. Updates info_dict in place.'''
        info_dict['data_ants'] = sorted(info_dict['data_ants'])
        info_dict['antpairs'] = sorted(info_dict['bls'])
        info_dict['bls'] = sorted(set([ap + (pol, ) for ap in info_dict['antpairs'] for pol in info_dict['pols']]))
        XYZ = XYZ_from_LatLonAlt(info_dict['latitude'] * np.pi / 180, info_dict['longitude'] * np.pi / 180, info_dict['altitude'])
        enu_antpos = ENU_from_ECEF(np.array([antpos for ant, antpos in info_dict['antpos'].items()]) + XYZ,
                                   info_dict['latitude'] * np.pi / 180, info_dict['longitude'] * np.pi / 180, info_dict['altitude'])
        info_dict['antpos'] = {ant: enu for enu, ant in zip(enu_antpos, info_dict['antpos'])}
        info_dict['data_antpos'] = {ant: info_dict['antpos'][ant] for ant in info_dict['data_ants']}
        info_dict['times'] = np.unique(info_dict['times'])
        info_dict['times_by_bl'] = {ap: info_dict['times'] for ap in info_dict['antpairs']}
        info_dict['times_by_bl'].update({(a2, a1): info_dict['times'] for (a1, a2) in info_dict['antpairs']})
        if not skip_lsts:
            info_dict['lsts'] = JD2LST(info_dict['times'], info_dict['latitude'], info_dict['longitude'], info_dict['altitude'])
            info_dict['lsts_by_bl'] = {ap: info_dict['lsts'] for ap in info_dict['antpairs']}

    def _HERAData_error(self, *args, **kwargs):
        raise NotImplementedError('HERADataFastReader does not support this method. Try HERAData instead.')

    def read(self, bls=None, pols=None, full_read_thresh=0.002, read_data=True, read_flags=True,
             read_nsamples=True, check=False, dtype=np.complex128, verbose=False, skip_lsts=False):
        '''A faster read that only concatenates along the time axis. Puts times in ascending order, but does not
        check that files are contiguous. Currently not BDA compatible.
        Arguments:
            bls: list of (ant_1, ant_2, [polstr]) tuples to read out of files. Default: all bls common to all files.
            pols: list of pol strings to read out of files. Default: all, but is superceded by any polstrs listed in bls.
            full_read_thresh (0.002): fractional threshold for reading whole file instead of baseline by baseline.
            read_data (bool, True): read data
            read_flags (bool, True): read flags
            read_nsamples (bool, True): read nsamples
            check (bool, False): run sanity checks to make sure files match.
            dtype (np.complex128): numpy datatype for output complex-valued arrays
            verbose: print some progress messages.
            skip_lsts (bool, False): save time by not computing LSTs from JDs
        Returns:
            data: DataContainer mapping baseline keys to complex visibility waterfalls (if read_data is True, else None)
            flags: DataContainer mapping baseline keys to boolean flag waterfalls (if read_flags is True, else None)
            nsamples: DataContainer mapping baseline keys to interger Nsamples waterfalls (if read_nsamples is True, else None)
        '''
        rv = read_hera_hdf5(self.filepaths, bls=bls, pols=pols, full_read_thresh=full_read_thresh,
                            read_data=read_data, read_flags=read_flags, read_nsamples=read_nsamples,
                            check=check, dtype=dtype, verbose=verbose)
        self._adapt_metadata(rv['info'], skip_lsts=skip_lsts)

        # make autocorrleations real by taking the abs, matches UVData._fix_autos()
        if 'data' in rv:
            for bl in rv['data']:
                if split_bl(bl)[0] == split_bl(bl)[1]:
                    rv['data'][bl] = np.abs(rv['data'][bl])

        # construct datacontainers from result
        return self._make_datacontainer(rv, 'data'), self._make_datacontainer(rv, 'flags'), self._make_datacontainer(rv, 'nsamples')

    def _make_datacontainer(self, rv, key='data'):
        '''Converts outputs from read_hera_hdf5 to a more standard HERAData output.'''
        if key not in rv:
            return None

        # construct datacontainer with whatever metadata is available
        dc = DataContainer(rv[key])
        for meta in HERAData.HERAData_metas:
            if meta in rv['info'] and meta not in ['pols', 'antpairs', 'bls']:  # these are functions on datacontainers
                setattr(dc, meta, copy.deepcopy(rv['info'][meta]))

        return dc


def read_filter_cache_scratch(cache_dir):
    """
    Load files from a cache specified by cache_dir.
    cache files are intended to serve as common short-term on-disk scratch for filtering matrices
    that can be loaded by multiple compute nodes process a night and save computational time by avoiding
    recomputing filter matrices (that often involve psuedo-inverses).

    A node processing a single chunk will be able to read in any cache matrices that were already
    computed from previous chunks.

    cache files are named with randomly generated strings with the extension ".filter_cache". They
    are not intended for long-term or cross-platform storage and are currently designed to be deleted at the end
    of processing night.

    Parameters
    ----------
    cache_dir, string, path to a folder that is used for the cache
        files in this folder with an extension .filter_cache are assumed
        to be cache files. These files are pickled caches from previous filtering runs.
    """
    # Load up the cache file with the most keys (precomputed filter matrices).
    cache = {}
    cache_files = glob.glob(cache_dir + '/*.filter_cache')
    # loop through cache files, load them.
    # If there are new keys, add them to internal cache.
    # If not, delete the reference matrices from memory.
    for cache_file in cache_files:
        cfile = open(cache_file, 'rb')
        cache_t = pickle.load(cfile)
        for key in cache_t:
            if key not in cache:
                cache[key] = cache_t[key]
    return cache


def write_filter_cache_scratch(filter_cache, cache_dir=None, skip_keys=None):
    """
    write cached cache to a new cache file.

    cache files are intended to serve as common short-term on-disk scratch for filtering matrices
    that can be loaded by multiple compute nodes process a night and save computational time by avoiding
    recomputing filter matrices (that often involve psuedo-inverses).

    A node processing a single chunk will be able to read in any cache matrices that were already
    computed from previous chunks.

    cache files are named with randomly generated strings with the extension ".filter_cache". They
    are not intended for long-term or cross-platform storage and are currently designed to be deleted at the end
    of processing night.

    Parameters
    ----------
    filter_cache, dict, dictionary of values that we wish to cache.
    cache_dir, string, optional, path to a folder that is used for the cache
        files in this folder with an extension .filter_cache are assumed
        to be cache files. These files are pickled caches from previous filtering runs.
        default, current working directory.
    skip_keys, list, list of keys to skip in writing the filter_cache.
    """
    if skip_keys is None:
        skip_keys = []
    # if the keys_before instantiation wasn't a list, then
    # keys_before would just be the current keys of cache and we
    # wouldn't have any new keys.
    new_filters = {k: filter_cache[k] for k in filter_cache if k not in skip_keys}
    if len(new_filters) > 0:
        # generate new file name
        if cache_dir is None:
            cache_dir = os.getcwd()
        cache_file_name = '%032x' % random.getrandbits(128) + '.filter_cache'
        cfile = open(os.path.join(cache_dir, cache_file_name), 'ab')
        pickle.dump(new_filters, cfile)
    else:
        warnings.warn("No new keys provided. No cache file written.")


def load_flags(flagfile, filetype='h5', return_meta=False):
    '''Load flags from a file and returns them as a DataContainer (for per-visibility flags)
    or dictionary (for per-antenna or per-polarization flags). More than one spectral window
    is not supported. Assumes times are evenly-spaced and in order for each baseline.

    Arguments:
        flagfile: path to file containing flags and flagging metadata
        filetype: either 'h5' or 'npz'. 'h5' assumes the file is readable as a hera_qm
            UVFlag object in the 'flag' mode (could be by baseline, by antenna, or by
            polarization). 'npz' provides legacy support for the IDR2.1 flagging npzs,
            but only for per-visibility flags.
        return_meta: if True, return a metadata dictionary with, e.g., 'times', 'freqs', 'history'

    Returns:
        flags: dictionary or DataContainer mapping keys to Ntimes x Nfreqs numpy arrays.
            if 'h5' and 'baseline' mode or 'npz': DataContainer with keys like (0,1,'nn')
            if 'h5' and 'antenna' mode: dictionary with keys like (0,'Jnn')
            if 'h5' and 'waterfall' mode: dictionary with keys like 'Jnn'
        meta: (only returned if return_meta is True)
    '''
    flags = {}
    if filetype not in ['h5', 'npz']:
        raise ValueError("filetype must be 'h5' or 'npz'.")

    elif filetype == 'h5':
        from pyuvdata import UVFlag
        uvf = UVFlag(flagfile)
        assert uvf.mode == 'flag', 'The input h5-based UVFlag object must be in flag mode.'
        assert (np.issubsctype(uvf.polarization_array.dtype, np.signedinteger)
                or np.issubsctype(uvf.polarization_array.dtype, np.str_)), \
            "The input h5-based UVFlag object's polarization_array must be integers or byte strings."
        freqs = np.unique(uvf.freq_array)
        times = np.unique(uvf.time_array)
        history = uvf.history

        if uvf.type == 'baseline':  # one time x freq waterfall per baseline
            blt_slices = get_blt_slices(uvf)
            for ip, pol in enumerate(uvf.polarization_array):
                if np.issubdtype(uvf.polarization_array.dtype, np.signedinteger):
                    pol = polnum2str(pol, x_orientation=uvf.x_orientation)  # convert to string if possible
                else:
                    pol = ','.join([polnum2str(int(p), x_orientation=uvf.x_orientation) for p in pol.split(',')])
                for (ant1, ant2), blt_slice in blt_slices.items():
                    flags[(ant1, ant2, pol)] = uvf.flag_array[blt_slice, 0, :, ip]
            # data container only supports standard polarizations strings
            if np.issubdtype(uvf.polarization_array.dtype, np.signedinteger):
                flags = DataContainer(flags)

        elif uvf.type == 'antenna':  # one time x freq waterfall per antenna
            for i, ant in enumerate(uvf.ant_array):
                for ip, jpol in enumerate(uvf.polarization_array):
                    if np.issubdtype(uvf.polarization_array.dtype, np.signedinteger):
                        jpol = jnum2str(jpol, x_orientation=uvf.x_orientation)  # convert to string if possible
                    else:
                        jpol = ','.join([jnum2str(int(p), x_orientation=uvf.x_orientation) for p in jpol.split(',')])
                    flags[(ant, jpol)] = np.array(uvf.flag_array[i, 0, :, :, ip].T)

        elif uvf.type == 'waterfall':  # one time x freq waterfall (per visibility polarization)
            for ip, jpol in enumerate(uvf.polarization_array):
                if np.issubdtype(uvf.polarization_array.dtype, np.signedinteger):
                    jpol = jnum2str(jpol, x_orientation=uvf.x_orientation)  # convert to string if possible
                else:
                    jpol = ','.join([jnum2str(int(p), x_orientation=uvf.x_orientation) for p in jpol.split(',')])
                flags[jpol] = uvf.flag_array[:, :, ip]

    elif filetype == 'npz':  # legacy support for IDR 2.1 npz format
        npz = np.load(flagfile)
        pols = [polnum2str(p) for p in npz['polarization_array']]
        freqs = np.unique(npz['freq_array'])
        times = np.unique(npz['time_array'])
        history = npz['history']
        nAntpairs = len(npz['antpairs'])
        assert npz['flag_array'].shape[0] == nAntpairs * len(times), \
            'flag_array must have flags for all baselines for all times.'
        for p, pol in enumerate(pols):
            flag_array = np.reshape(npz['flag_array'][:, 0, :, p], (len(times), nAntpairs, len(freqs)))
            for n, (i, j) in enumerate(npz['antpairs']):
                flags[i, j, pol] = flag_array[:, n, :]
        flags = DataContainer(flags)

    if return_meta:
        return flags, {'freqs': freqs, 'times': times, 'history': history}
    else:
        return flags


def get_file_times(filepaths, filetype='uvh5'):
    """
    Get a file's lst_array in radians and time_array in Julian Date.

    Some caveats:
        - Miriad standard is bin start, so a shift by int_time / 2 is performed.
          uvh5 standard is bin center, so times are left untouched.
        - Miriad files do not support baseline-dependent averaging (BDA).
        - With BDA for uvh5 files, the results will correspond to the least-averaged
          baseline in the file.
        - With uvh5 files with a single integration, it is assumed that the integration
          time and dtime are the same. This may not be true in LST-binned files.

    Args:
        filepaths : type=list or str, filepath or list of filepaths
        filetype : str, options=['miriad', 'uvh5']

    Returns:
        dlst : ndarray (or float if filepaths is a string) of lst bin width [radian]
        dtime : ndarray (or float if filepaths is a string) of time bin width [Julian Date]
        file_lst_arrays : list of ndarrays (or list of floats if filepaths is a string)
            of unwrapped lst_array [radians]
        file_time_arrays : list of ndarrays (or list of floats if filepaths is a string)
            of time_array [Julian Date]
    """
    _array = True
    # check filepaths type
    if isinstance(filepaths, (str, Path)):
        _array = False
        filepaths = [filepaths]

    if filetype not in ['miriad', 'uvh5']:
        raise ValueError("filetype {} not recognized".format(filetype))

    # form empty lists
    dlsts = []
    dtimes = []
    file_lst_arrays = []
    file_time_arrays = []

    # get Nfiles
    Nfiles = len(filepaths)

    # iterate over filepaths and extract time info
    for i, f in enumerate(filepaths):
        if filetype == 'miriad':
            assert AIPY, "you need aipy to use the miriad filetype"
            uv = aipy.miriad.UV(f)
            # get integration time
            int_time = uv['inttime'] / (units.si.day.in_units(units.si.s))
            int_time_rad = uv['inttime'] * 2 * np.pi / (units.si.sday.in_units(units.si.s))
            # get start and stop, add half an integration
            start_lst = uv['lst'] + int_time_rad / 2.0
            start_time = uv['time'] + int_time / 2.0
            # form time arrays
            lst_array = (start_lst + np.arange(uv['ntimes']) * int_time_rad) % (2 * np.pi)
            time_array = start_time + np.arange(uv['ntimes']) * int_time

        elif filetype == 'uvh5':
            # get times directly from uvh5 file's header: faster than loading entire file via HERAData
            with h5py.File(f, mode='r') as _f:
                # pull out time_array and lst_array
                time_array = np.ravel(_f[u'Header'][u'time_array'])
                if u'lst_array' in _f[u'Header']:
                    lst_array = np.ravel(_f[u'Header'][u'lst_array'])
                else:
                    # need to generate lst_array on the fly
                    lst_array = np.ravel(uvutils.get_lst_for_time(_f[u'Header'][u'time_array'],
                                                                  _f[u'Header'][u'latitude'][()],
                                                                  _f[u'Header'][u'longitude'][()],
                                                                  _f[u'Header'][u'altitude'][()]))

                # figure out which baseline has the most times in order to handle BDA appropriately
                baseline_array = uvutils.antnums_to_baseline(np.array(_f[u'Header'][u'ant_1_array']),
                                                             np.array(_f[u'Header'][u'ant_2_array']),
                                                             np.array(_f[u'Header'][u'Nants_telescope']))
                most_common_bl_num = scipy.stats.mode(baseline_array, keepdims=True)[0][0]
                time_array = time_array[baseline_array == most_common_bl_num]
                lst_array = lst_array[baseline_array == most_common_bl_num]

                # figure out dtime and dlst, handling the case where a diff cannot be done.
                if len(time_array) > 1:
                    int_time = np.median(np.diff(time_array))
                    int_time_rad = np.median(np.diff(lst_array))
                else:
                    warnings.warn(f'{f} has only one time, so we assume that dtime is the minimum '
                                  'integration time. This may be incorrect for LST-binned files.')
                    int_time = np.min(_f[u'Header'][u'integration_time']) / units.day.to(units.si.s)
                    int_time_rad = int_time / units.sday.to(units.day) * 2 * np.pi

        dlsts.append(int_time_rad)
        dtimes.append(int_time)
        file_lst_arrays.append(lst_array)
        file_time_arrays.append(time_array)

    dlsts = np.asarray(dlsts)
    dtimes = np.asarray(dtimes)

    if _array is False:
        return dlsts[0], dtimes[0], file_lst_arrays[0], file_time_arrays[0]
    else:
        return dlsts, dtimes, file_lst_arrays, file_time_arrays


def partial_time_io(hd, times=None, time_range=None, lsts=None, lst_range=None, **kwargs):
    '''Perform partial io with a time-select on a HERAData object, even if it is intialized
    using multiple files, some of which do not contain any of the specified times.
    Note: can only use one of times, time_range, lsts, lst_range

    Arguments:
        hd: HERAData object intialized with (usually multiple) uvh5 files
        times: list of times in JD to load
        time_range: length-2 array-like of range of JDs to load
        lsts: list of lsts in radians to load
        lst_range: length-2 array-like of range of lsts in radians to load.
            If the 0th element is greater than the 1st, the range will wrap around 2pi
        kwargs: other partial i/o kwargs (see io.HERAData.read)

    Returns:
        data: DataContainer mapping baseline keys to complex visibility waterfalls
        flags: DataContainer mapping baseline keys to boolean flag waterfalls
        nsamples: DataContainer mapping baseline keys to interger Nsamples waterfalls
    '''
    assert hd.filetype == 'uvh5', 'This function only works for uvh5-based HERAData objects.'
    if np.sum([times is not None, time_range is not None, lsts is not None, lst_range is not None]) > 1:
        raise ValueError('Only one of times, time_range, lsts, and lsts_range can be not None.')

    combined_hd = None
    for f in hd.filepaths:
        hd_here = HERAData(f, upsample=hd.upsample, downsample=hd.downsample)

        # check if any of the selected times are in this particular file
        if times is not None:
            times_here = [time for time in times if time in hd_here.times]
            if len(times_here) == 0:
                continue  # skip this file
        else:
            times_here = None

        # check if any of the selected lsts are in this particular file
        if lsts is not None:
            lsts_here = [lst for lst in lsts if lst in hd_here.lsts]
            if len(lsts_here) == 0:
                continue  # skip this file
        else:
            lsts_here = None

        # attempt to read this file's data
        try:
            hd_here.read(times=times_here, time_range=time_range,
                         lsts=lsts_here, lst_range=lst_range,
                         return_data=False, **kwargs)
        except ValueError as err:
            # check to see if the read failed because of the time range or lst range
            if 'No elements in time range between ' in str(err):
                continue  # no matching times, skip this file
            elif 'No elements in LST range between ' in str(err):
                continue  # no matchings lsts, skip this file
            else:
                raise

        if combined_hd is None:
            combined_hd = hd_here
        else:
            combined_hd += hd_here
    if combined_hd is None:
        raise ValueError('No times or lsts matched any of the files in hd.')
    combined_hd = to_HERAData(combined_hd)  # re-runs the slicing and indexing
    return combined_hd.build_datacontainers()


def save_redcal_meta(meta_filename, fc_meta, omni_meta, freqs, times, lsts, antpos, history, clobber=True):
    '''Saves redcal metadata to a hdf5 file. See also read_redcal_meta.

    Arguments:
        meta_filename: path to hdf5 file to save
        fc_meta: firstcal metadata dictionary, such as that produced by redcal.redcal_iteration()
        omni_meta: omnical metadata dictionary, such as that produced by redcal.redcal_iteration()
        freqs: 1D numpy array of frequencies in the data
        times: 1D numpy array of times in the data
        lsts: 1D numpy array of LSTs in the data
        antpos: dictionary of antenna positions in the form {ant_index: np.array([x,y,z])}
        history: string describing the creation of this file
        clobber: If False and meta_filename exists, raise OSError.
    '''
    if os.path.exists(meta_filename) and not clobber:
        raise OSError(f'{meta_filename} already exists but clobber=False.')

    with h5py.File(meta_filename, "w") as outfile:
        # save the metadata of the metadata
        header = outfile.create_group('header')
        header['freqs'] = freqs
        header['times'] = times
        header['lsts'] = lsts
        antnums = np.array(sorted(list(antpos.keys())))
        header['antpos'] = np.array([antpos[antnum] for antnum in antnums])
        header['antpos'].attrs['antnums'] = antnums
        header['history'] = np.string_(history)

        # save firstcal metadata, saving dictionary keys as attrs
        fc_grp = outfile.create_group('fc_meta')
        ant_keys = sorted(list(fc_meta['dlys'].keys()))
        fc_grp['dlys'] = np.array([fc_meta['dlys'][ant] for ant in ant_keys])
        fc_grp['dlys'].attrs['ants'] = np.string_(ant_keys)
        fc_grp['polarity_flips'] = np.array([fc_meta['polarity_flips'][ant] for ant in ant_keys])
        fc_grp['polarity_flips'].attrs['ants'] = np.string_(ant_keys)

        # save the omnical metadata, saving dictionary keys as attrs
        omni_grp = outfile.create_group('omni_meta')
        pols_keys = sorted(list(omni_meta['chisq'].keys()))
        omni_grp['chisq'] = np.array([omni_meta['chisq'][pols] for pols in pols_keys])
        omni_grp['chisq'].attrs['pols'] = pols_keys
        omni_grp['iter'] = np.array([omni_meta['iter'][pols] for pols in pols_keys])
        omni_grp['iter'].attrs['pols'] = pols_keys
        omni_grp['conv_crit'] = np.array([omni_meta['conv_crit'][pols] for pols in pols_keys])
        omni_grp['conv_crit'].attrs['conv_crit'] = np.string_(pols_keys)


def read_redcal_meta(meta_filename):
    '''Reads redcal metadata to a hdf5 file. See also save_redcal_meta.

    Arguments:
        meta_filename: path to hdf5 file to load

    Returns:
        fc_meta: firstcal metadata dictionary, such as that produced by redcal.redcal_iteration()
        omni_meta: omnical metadata dictionary, such as that produced by redcal.redcal_iteration()
        freqs: 1D numpy array of frequencies in the data
        times: 1D numpy array of times in the data
        lsts: 1D numpy array of LSTs in the data
        antpos: dictionary of antenna positions in the form {ant_index: np.array([x,y,z])}
        history: string describing the creation of this file
    '''
    with h5py.File(meta_filename, "r") as infile:
        # decode metadata of metadata
        freqs = infile['header']['freqs'][:]
        times = infile['header']['times'][:]
        lsts = infile['header']['lsts'][:]
        antpos = {ant: pos for ant, pos in zip(infile['header']['antpos'].attrs['antnums'],
                                               infile['header']['antpos'][:, :])}
        history = infile['header']['history'][()].tobytes().decode('utf8')

        # reconstruct firstcal metadata
        fc_meta = {}
        ants = [(int(num.tobytes().decode('utf8')), pol.tobytes().decode('utf8'))
                for num, pol in infile['fc_meta']['dlys'].attrs['ants']]
        fc_meta['dlys'] = {ant: dly for ant, dly in zip(ants, infile['fc_meta']['dlys'][:, :])}
        fc_meta['polarity_flips'] = {ant: flips for ant, flips in zip(ants, infile['fc_meta']['polarity_flips'][:, :])}

        # reconstruct omnical metadata
        omni_meta = {}
        pols_keys = infile['omni_meta']['chisq'].attrs['pols']
        omni_meta['chisq'] = {pols: chisq for pols, chisq in zip(pols_keys, infile['omni_meta']['chisq'][:, :])}
        omni_meta['iter'] = {pols: itr for pols, itr in zip(pols_keys, infile['omni_meta']['iter'][:, :])}
        omni_meta['conv_crit'] = {pols: cc for pols, cc in zip(pols_keys, infile['omni_meta']['conv_crit'][:, :])}

    return fc_meta, omni_meta, freqs, times, lsts, antpos, history


#######################################################################
#                             LEGACY CODE
#######################################################################


def to_HERAData(input_data, filetype='miriad', **read_kwargs):
    '''Converts a string path, UVData, or HERAData object, or a list of any one of those, to a
    single HERAData object without loading any new data.

    Arguments:
        input_data: data file path, or UVData/HERAData instance, or list of either strings of data
            file paths or list of UVData/HERAData instances to combine into a single HERAData object
        filetype: 'miriad', 'uvfits', or 'uvh5'. Ignored if input_data is UVData/HERAData objects
        read_kwargs : kwargs to pass to UVData.read (e.g. run_check, check_extra and
            run_check_acceptability). Only used for uvh5 filetype

    Returns:
        hd: HERAData object. Will not have data loaded if initialized from string(s).
    '''
    if filetype not in ['miriad', 'uvfits', 'uvh5']:
        raise NotImplementedError("Data filetype must be 'miriad', 'uvfits', or 'uvh5'.")
    if isinstance(input_data, (str, Path)):  # single visibility data path
        return HERAData(input_data, filetype=filetype, **read_kwargs)
    elif isinstance(input_data, HERAData):  # already a HERAData object
        return input_data
    elif isinstance(input_data, UVData):  # single UVData object
        hd = input_data
        hd.__class__ = HERAData
        hd._determine_blt_slicing()
        if filetype == 'uvh5':
            hd._attach_metadata()
        hd.filepaths = None
        return hd
    elif isinstance(input_data, Iterable):  # List loading
        if np.all([isinstance(i, (str, Path)) for i in input_data]):  # List of visibility data paths
            return HERAData(input_data, filetype=filetype, **read_kwargs)
        elif np.all([isinstance(i, (UVData, HERAData)) for i in input_data]):  # List of uvdata objects
            hd = reduce(operator.add, input_data)
            hd.__class__ = HERAData
            hd._determine_blt_slicing()
            return hd
        else:
            raise TypeError('If input is a list, it must be only strings or only UVData/HERAData objects.')
    else:
        raise TypeError('Input must be a UVData/HERAData object, a string, or a list of either.')


def load_vis(input_data, return_meta=False, filetype='miriad', pop_autos=False, pick_data_ants=True, nested_dict=False, **read_kwargs):
    '''Load miriad or uvfits files or UVData/HERAData objects into DataContainers, optionally returning
    the most useful metadata. More than one spectral window is not supported. Assumes every baseline
    has the same times present and that the times are in order.
    Arguments:
        input_data: data file path, or UVData/HERAData instance, or list of either strings of data
            file paths or list of UVData/HERAData instances to concatenate into a single dictionary
        return_meta:  boolean, if True: also return antpos, ants, freqs, times, lsts, and pols
        filetype: 'miriad', 'uvfits', or 'uvh5'. Ignored if input_data is UVData/HERAData objects
        pop_autos: boolean, if True: remove autocorrelations
        pick_data_ants: boolean, if True and return_meta=True, return only antennas in data
        nested_dict: boolean, if True replace DataContainers with the legacy nested dictionary filetype
            where visibilities and flags are accessed as data[(0,1)]['nn']
        read_kwargs : keyword arguments to pass to HERAData.read()
    Returns:
        if return_meta is True:
            (data, flags, antpos, ants, freqs, times, lsts, pols)
        else:
            (data, flags)
        data: DataContainer containing baseline-pol complex visibility data with keys
            like (0,1,'nn') and with shape=(Ntimes,Nfreqs)
        flags: DataContainer containing data flags
        antpos: dictionary containing antennas numbers as keys and position vectors
        ants: ndarray containing unique antenna indices
        freqs: ndarray containing frequency channels (Hz)
        times: ndarray containing julian date bins of data
        lsts: ndarray containing LST bins of data (radians)
        pol: ndarray containing list of polarization strings
    '''
    hd = to_HERAData(input_data, filetype=filetype)
    if hd.data_array is not None:
        d, f, n = hd.build_datacontainers()
    else:
        d, f, n = hd.read(**read_kwargs)

    # remove autos if requested
    if pop_autos:
        for k in list(d.keys()):
            if k[0] == k[1]:
                del d[k], f[k], n[k]

    # convert into nested dict if necessary
    if nested_dict:
        data, flags = odict(), odict()
        antpairs = [key[0:2] for key in d.keys()]
        for ap in antpairs:
            data[ap] = d[ap]
            flags[ap] = f[ap]
    else:
        data, flags = d, f

    # get meta
    if return_meta:
        antpos, ants = hd.get_ENU_antpos(center=True, pick_data_ants=pick_data_ants)
        antpos = odict(zip(ants, antpos))
        return data, flags, antpos, ants, d.freqs, d.times, d.lsts, d.pols()
    else:
        return data, flags


def write_vis(fname, data, lst_array, freq_array, antpos, time_array=None, flags=None, nsamples=None,
              filetype='miriad', write_file=True, outdir="./", overwrite=False, verbose=True, history=" ",
              return_uvd=False, start_jd=None, lst_branch_cut=0.0, x_orientation="north", instrument="HERA",
              telescope_name="HERA", object_name='EOR', vis_units='uncalib', dec=-30.72152,
              telescope_location=HERA_TELESCOPE_LOCATION, integration_time=None,
              **kwargs):
    """
    Take DataContainer dictionary, export to UVData object and write to file. See pyuvdata.UVdata
    documentation for more info on these attributes.

    Parameters:
    -----------
    fname : type=str, output filename of visibliity data

    data : type=DataContainer, holds complex visibility data.

    lst_array : type=float ndarray, contains unique LST time bins [radians] of data (center of integration).

    freq_array : type=ndarray, contains frequency bins of data [Hz].

    antpos : type=dictionary, antenna position dictionary. keys are antenna integers and values
             are position vectors in meters in ENU (TOPO) frame.

    time_array : type=ndarray, contains unique Julian Date time bins of data (center of integration).

    flags : type=DataContainer or array, holds data flags, matching data in shape.

    nsamples : type=DataContainer or array, holds number of points averaged into each bin in data
               (if applicable).

    filetype : type=str, filetype to write-out, options=['miriad'].

    write_file : type=boolean, write UVData to file if True.

    outdir : type=str, output directory for output file.

    overwrite : type=boolean, if True, overwrite output files.

    verbose : type=boolean, if True, report feedback to stdout.

    history : type=str, history string for UVData object

    return_uvd : type=boolean, if True return UVData instance.

    start_jd : type=float, starting integer Julian Date of time_array if time_array is None.

    lst_branch_cut : type=float, LST of data start, ensures that LSTs lower than this are wrapped around
                     and correspond to higher JDs in time_array, but only if time_array is None [radians]

    x_orientation : type=str, orientation of X dipole, options=['east', 'north']

    instrument : type=str, instrument name.

    telescope_name : type=str, telescope name.

    object_name : type=str, observing object name.

    vis_unit : type=str, visibility units.

    dec : type=float, declination of observer in degrees North.

    telescope_location : type=ndarray, telescope location in xyz in ITRF (earth-centered frame).

    integration_time : type=float or ndarray, integration duration in seconds for data_array.
        This does not necessarily have to be equal to the diff(time_array): for the case of
        LST-binning, this is not the duration of the LST-bin but the integration time of the
        pre-binned data. Default is median(diff(time_array)) in seconds. Note: the _total_
        integration time in a visibility is integration_time * nsamples.

    kwargs : type=dictionary, additional parameters to set in UVData object.

    Output:
    -------
    if return_uvd: return UVData instance
    """
    # configure UVData parameters
    # get pols
    pols = np.unique([k[-1] for k in data.keys()])
    Npols = len(pols)
    polarization_array = np.array([polstr2num(p, x_orientation=x_orientation) for p in pols])

    # get telescope ants
    antenna_numbers = np.unique(list(antpos.keys()))
    Nants_telescope = len(antenna_numbers)
    antenna_names = [f"HH{a}" for a in antenna_numbers]

    # get antenna positions in ITRF frame
    tel_lat_lon_alt = uvutils.LatLonAlt_from_XYZ(telescope_location)
    antenna_positions = np.array([antpos[k] for k in antenna_numbers])
    antenna_positions = uvutils.ECEF_from_ENU(antenna_positions, *tel_lat_lon_alt) - telescope_location

    # get times
    if time_array is None:
        if start_jd is None:
            raise AttributeError("if time_array is not fed, start_jd must be fed")
        time_array = LST2JD(lst_array, start_jd, allow_other_jd=True, lst_branch_cut=lst_branch_cut,
                            latitude=(tel_lat_lon_alt[0] * 180 / np.pi),
                            longitude=(tel_lat_lon_alt[1] * 180 / np.pi),
                            altitude=tel_lat_lon_alt[2])
    Ntimes = len(time_array)

    # get freqs
    Nfreqs = len(freq_array)
    channel_width = np.median(np.diff(freq_array))
    freq_array = freq_array.reshape(1, -1)
    spw_array = np.array([0])
    Nspws = 1

    # get baselines keys
    antpairs = sorted(data.antpairs())
    Nbls = len(antpairs)
    Nblts = Nbls * Ntimes

    # reconfigure time_array and lst_array
    time_array = np.repeat(time_array[np.newaxis], Nbls, axis=0).ravel()
    lst_array = np.repeat(lst_array[np.newaxis], Nbls, axis=0).ravel()

    # configure integration time, converting from days (the unit of time_array)
    # to seconds (the unit of integration_time)
    if integration_time is None:
        integration_time = np.ones_like(time_array, dtype=np.float64) * np.median(np.diff(np.unique(time_array))) * 24 * 3600.

    # get data array
    data_array = np.zeros((Nbls, Ntimes, Nfreqs, Npols), dtype=complex)
    for i, antpair in enumerate(antpairs):
        for j, pol in enumerate(pols):
            data_array[i, :, :, j] = data[antpair + (str(pol),)]

    # resort time and baseline axes
    data_array = data_array.reshape(Nblts, 1, Nfreqs, Npols)

    if nsamples is None:
        nsample_array = np.ones_like(data_array, float)
    else:
        nsample_array = np.zeros((Nbls, Ntimes, Nfreqs, Npols), dtype=float)
        for i, antpair in enumerate(antpairs):
            for j, pol in enumerate(pols):
                nsample_array[i, :, :, j] = nsamples[antpair + (str(pol),)]
        nsample_array = nsample_array.reshape(Nblts, 1, Nfreqs, Npols)

    # flags
    if flags is None:
        flag_array = np.zeros_like(data_array, float).astype(bool)
    else:
        flag_array = np.zeros((Nbls, Ntimes, Nfreqs, Npols), dtype=bool)
        for i, antpair in enumerate(antpairs):
            for j, pol in enumerate(pols):
                flag_array[i, :, :, j] = flags[antpair + (str(pol),)]
        flag_array = flag_array.reshape(Nblts, 1, Nfreqs, Npols)

    # configure baselines
    antpairs = np.repeat(np.array(antpairs), Ntimes, axis=0)

    # get ant_1_array, ant_2_array
    ant_1_array = antpairs[:, 0]
    ant_2_array = antpairs[:, 1]

    # get baseline array
    baseline_array = 2048 * (ant_1_array + 1) + (ant_2_array + 1) + 2**16

    # get antennas in data
    data_ants = np.unique(np.concatenate([ant_1_array, ant_2_array]))
    Nants_data = len(data_ants)

    # set uvw assuming drift phase i.e. phase center is zenith
    uvw_array = np.array([antpos[k[1]] - antpos[k[0]] for k in zip(ant_1_array, ant_2_array)])

    # get zenith location: can only write drift phase
    phase_type = 'drift'

    # instantiate object
    uvd = UVData()

    # assign parameters
    params = ['Nants_data', 'Nants_telescope', 'Nbls', 'Nblts', 'Nfreqs', 'Npols', 'Nspws', 'Ntimes',
              'ant_1_array', 'ant_2_array', 'antenna_names', 'antenna_numbers', 'baseline_array',
              'channel_width', 'data_array', 'flag_array', 'freq_array', 'history', 'x_orientation',
              'instrument', 'integration_time', 'lst_array', 'nsample_array', 'object_name', 'phase_type',
              'polarization_array', 'spw_array', 'telescope_location', 'telescope_name', 'time_array',
              'uvw_array', 'vis_units', 'antenna_positions']
    local_params = locals()

    # overwrite paramters by kwargs
    local_params.update(kwargs)

    # set parameters in uvd
    for p in params:
        uvd.__setattr__(p, local_params[p])

    # write to file
    if write_file:
        # check output
        fname = os.path.join(outdir, fname)
        if os.path.exists(fname) and overwrite is False:
            if verbose:
                print("{} exists, not overwriting".format(fname))
        else:
            if verbose:
                print("saving {}".format(fname))

        if filetype == 'miriad':
            uvd.write_miriad(fname, clobber=True)
        elif filetype == 'uvh5':
            uvd.write_uvh5(fname, clobber=True)
        else:
            raise AttributeError("didn't recognize filetype: {}".format(filetype))

    if return_uvd:
        return uvd





def update_uvdata(uvd, data=None, flags=None, nsamples=None, add_to_history='', **kwargs):
    '''Updates a UVData/HERAData object with data or parameters. Cannot modify the shape of
    data arrays. More than one spectral window is not supported. Assumes every baseline
    has the same times present and that the times are in order.

    Arguments:
        uv: UVData/HERAData object to be updated
        data: dictionary or DataContainer of complex visibility data to update. Keys
            like (0,1,'nn') and shape=(Ntimes,Nfreqs). Default (None) does not update.
        flags: dictionary or DataContainer of data flags to update.
            Default (None) does not update.
        nsamples: dictionary or DataContainer of nsamples to update.
            Default (None) does not update.
        add_to_history: appends a string to the history of the UVData/HERAData object
        kwargs: dictionary mapping updated attributs to their new values.
            See pyuvdata.UVData documentation for more info.
    '''

    # perform update
    original_class = uvd.__class__
    uvd = to_HERAData(uvd)
    uvd.update(data=data, flags=flags, nsamples=nsamples)
    uvd.__class__ = original_class

    # set additional attributes
    uvd.history += add_to_history
    for attribute, value in kwargs.items():
        uvd.__setattr__(attribute, value)
    uvd.check()


def _write_HERAData_to_filetype(hd, outfilename, filetype_out='miriad', clobber=False):
    '''Helper function for update_vis().'''
    if filetype_out == 'miriad':
        hd.write_miriad(outfilename, clobber=clobber)
    elif filetype_out == 'uvfits':
        hd.write_uvfits(outfilename, force_phase=True)
    elif filetype_out == 'uvh5':
        hd.write_uvh5(outfilename, clobber=clobber)
    else:
        raise TypeError("Input filetype must be either 'miriad', 'uvfits', or 'uvh5'.")


def update_vis(infilename, outfilename, filetype_in='miriad', filetype_out='miriad',
               data=None, flags=None, nsamples=None, add_to_history='', clobber=False, **kwargs):
    '''Loads an existing file with pyuvdata, modifies some subset of of its parameters, and
    then writes a new file to disk. Cannot modify the shape of data arrays. More than one
    spectral window is not supported. Assumes every baseline has the same times present
    and that the times are in order.

    Arguments:
        infilename: filename of the base visibility file to be updated, or UVData/HERAData object
        outfilename: filename of the new visibility file
        filetype_in: either 'miriad' or 'uvfits' (ignored if infile is a UVData/HERAData object)
        filetype_out: either 'miriad' or 'uvfits'
        data: dictionary or DataContainer of complex visibility data to update. Keys
            like (0,1,'nn') and shape=(Ntimes,Nfreqs). Default (None) does not update.
        flags: dictionary or DataContainer of data flags to update.
            Default (None) does not update.
        nsamples: dictionary or DataContainer of nsamples to update.
            Default (None) does not update.
        add_to_history: appends a string to the history of the output file
        clobber: if True, overwrites existing file at outfilename. Always True for uvfits.
        kwargs: dictionary mapping updated attributs to their new values.
            See pyuvdata.UVData documentation for more info.
    '''

    # Load infile
    if isinstance(infilename, (UVData, HERAData)):
        hd = copy.deepcopy(infilename)
    else:
        hd = HERAData(infilename, filetype=filetype_in)
        hd.read()
    update_uvdata(hd, data=data, flags=flags, nsamples=nsamples, add_to_history=add_to_history, **kwargs)

    # write out results
    _write_HERAData_to_filetype(hd, outfilename, filetype_out=filetype_out, clobber=clobber)


def to_HERACal(input_cal):
    '''Converts a string path, UVCal, or HERACal object, or a list of any one of those, to a
    single HERACal object without loading any new calibration solutions.

    Arguments:
        input_cal: path to calfits file, UVCal/HERACal object, or a list of either to combine
            into a single HERACal object

    Returns:
        hc: HERACal object. Will not have calibration loaded if initialized from string(s).
    '''
    if isinstance(input_cal, (str, Path)):  # single calfits path
        return HERACal(input_cal)
    if isinstance(input_cal, HERACal):  # single HERACal
        return input_cal
    elif isinstance(input_cal, UVCal):  # single UVCal object
        input_cal.__class__ = HERACal
        input_cal.filepaths = None
        input_cal._extract_metadata()  # initialize metadata vars.
        return input_cal
    elif isinstance(input_cal, Iterable):  # List loading
        if np.all([isinstance(ic, (str, Path)) for ic in input_cal]):  # List of calfits paths
            return HERACal(input_cal)
        elif np.all([isinstance(ic, (UVCal, HERACal)) for ic in input_cal]):  # List of UVCal/HERACal objects
            hc = reduce(operator.add, input_cal)
            hc.__class__ = HERACal
            return hc
        else:
            raise TypeError('If input is a list, it must be only strings or only UVCal/HERACal objects.')
    else:
        raise TypeError('Input must be a UVCal/HERACal object, a string, or a list of either.')


def load_cal(input_cal, return_meta=False):
    '''Load calfits files or UVCal/HERACal objects into dictionaries, optionally
    returning the most useful metadata. More than one spectral window is not supported.

    Arguments:
        input_cal: path to calfits file, UVCal/HERACal object, or a list of either
        return_meta: if True, returns additional information (see below)

    Returns:
        if return_meta is True:
            (gains, flags, quals, total_qual, ants, freqs, times, pols)
        else:
            (gains, flags)

        gains: Dictionary of complex calibration gains as a function of time
            and frequency with keys in the (1,'x') format
        flags: Dictionary of flags in the same format as the gains
        quals: Dictionary of of qualities of calibration solutions in the same
            format as the gains (e.g. omnical chi^2 per antenna)
        total_qual: ndarray of total calibration quality for the whole array
            (e.g. omnical overall chi^2)
        ants: ndarray containing unique antenna indices
        freqs: ndarray containing frequency channels (Hz)
        times: ndarray containing julian date bins of data
        pols: list of antenna polarization strings
    '''
    # load HERACal object and extract gains, data, etc.
    hc = to_HERACal(input_cal)
    if hc.gain_array is not None:
        gains, flags, quals, total_qual = hc.build_calcontainers()
    else:
        gains, flags, quals, total_qual = hc.read()

    # return quantities
    if return_meta:
        return gains, flags, quals, total_qual, np.array([ant[0] for ant in hc.ants]), hc.freqs, hc.times, hc.pols
    else:
        return gains, flags


def write_cal(fname, gains, freqs, times, lsts=None, flags=None, quality=None, total_qual=None, antnums2antnames=None,
              write_file=True, return_uvc=True, outdir='./', overwrite=False, gain_convention='divide',
              history=' ', x_orientation="north", telescope_name='HERA', cal_style='redundant',
              zero_check=True, **kwargs):
    '''Format gain solution dictionary into pyuvdata.UVCal and write to file

    Arguments:
        fname : type=str, output file basename
        gains : type=dictionary, holds complex gain solutions. keys are antenna + pol
            tuple pairs, e.g. (2, 'x'), and keys are 2D complex ndarrays with time
            along [0] axis and freq along [1] axis.
        freqs : type=ndarray, holds unique frequencies channels in Hz
        times : type=ndarray, holds unique times of integration centers in Julian Date
        lsts : type=ndarray, holds unique lsts corresponding to the times. If None, converts
            times to lsts using the default telescope coordinates given telescope_name.
        flags : type=dictionary, holds boolean flags (True if flagged) for gains.
            Must match shape of gains.
        quality : type=dictionary, holds "quality" of calibration solution. Must match
            shape of gains. See pyuvdata.UVCal doc for more details.
        total_qual : type=dictionary, holds total_quality_array. Key(s) are polarization
            string(s) and values are 2D (Ntimes, Nfreqs) ndarrays.
        antnums2antnames : dict, keys antenna numbers (int), values antenna names (str)
            Default is "ant{}".format(ant_num) for antenna names.
        write_file : type=bool, if True, write UVCal to calfits file
        return_uvc : type=bool, if True, return UVCal object
        outdir : type=str, output file directory
        overwrite : type=bool, if True overwrite output files
        gain_convention : type=str, gain solutions formatted such that they 'multiply' into data
            to get model, or 'divide' into data to get model
            options=['multiply', 'divide']
        history : type=str, history string for UVCal object.
        x_orientation : type=str, orientation of X dipole, options=['east', 'north']
        telescope_name : type=str, name of telescope
        cal_style : type=str, style of calibration solutions, options=['redundant', 'sky']. If
            cal_style == sky, additional params are required. See pyuvdata.UVCal doc.
        zero_check : type=bool, if True, for gain values near zero, set to one and flag them.
        kwargs : additional atrributes to set in pyuvdata.UVCal
    Returns:
        if return_uvc: returns UVCal object
        else: returns None
    '''
    # get antenna info
    ant_array = np.unique([k[0] for k in gains]).astype(int)
    antenna_numbers = copy.copy(ant_array)
    if antnums2antnames is None:
        antenna_names = np.array(["ant{}".format(ant_num) for ant_num in antenna_numbers])
    else:
        antenna_names = np.array([antnums2antnames[ant_num] for ant_num in antenna_numbers])
    Nants_data = len(ant_array)
    Nants_telescope = len(antenna_numbers)

    # get polarization info: ordering must be monotonic in Jones number
    jones_array = np.array(list(set([jstr2num(k[1], x_orientation=x_orientation) for k in gains.keys()])))
    jones_array = jones_array[np.argsort(np.abs(jones_array))]
    pol_array = np.array([jnum2str(j, x_orientation=x_orientation) for j in jones_array])
    Njones = len(jones_array)

    # get time info
    time_array = np.array(times, float)
    Ntimes = len(time_array)
    time_range = np.array([time_array.min(), time_array.max()], float)
    if len(time_array) > 1:
        integration_time = np.median(np.diff(time_array)) * 24. * 3600.
    else:
        integration_time = 0.0
    lst_array = np.array(lsts, float)
    if lsts is None:
        tel = KNOWN_TELESCOPES[telescope_name]
        lst_array = utils.JD2LST(times, latitude=(tel['latitude'] * 180 / np.pi),
                                 longitude=(tel['longitude'] * 180 / np.pi), altitude=tel['altitude'])

    # get frequency info
    freq_array = np.array(freqs, float)
    Nfreqs = len(freq_array)
    Nspws = 1
    freq_array = freq_array[None, :]
    spw_array = np.arange(Nspws)
    channel_width = np.median(np.diff(freq_array))

    # form gain, flags and qualities
    gain_array = np.empty((Nants_data, Nspws, Nfreqs, Ntimes, Njones), complex)
    flag_array = np.empty((Nants_data, Nspws, Nfreqs, Ntimes, Njones), bool)
    quality_array = np.empty((Nants_data, Nspws, Nfreqs, Ntimes, Njones), float)
    total_quality_array = np.empty((Nspws, Nfreqs, Ntimes, Njones), float)
    for i, p in enumerate(pol_array):
        if total_qual is not None:
            total_quality_array[0, :, :, i] = total_qual[p].T[None, :, :]
        for j, a in enumerate(ant_array):
            # ensure (a, p) is in gains
            if (a, p) in gains:
                gain_array[j, :, :, :, i] = gains[(a, p)].T[None, :, :]
                if flags is not None:
                    flag_array[j, :, :, :, i] = flags[(a, p)].T[None, :, :]
                else:
                    flag_array[j, :, :, :, i] = np.zeros((Nspws, Nfreqs, Ntimes), bool)
                if quality is not None:
                    quality_array[j, :, :, :, i] = quality[(a, p)].T[None, :, :]
                else:
                    quality_array[j, :, :, :, i] = np.ones((Nspws, Nfreqs, Ntimes), float)
            else:
                gain_array[j, :, :, :, i] = np.ones((Nspws, Nfreqs, Ntimes), complex)
                flag_array[j, :, :, :, i] = np.ones((Nspws, Nfreqs, Ntimes), bool)
                quality_array[j, :, :, :, i] = np.ones((Nspws, Nfreqs, Ntimes), float)

    if total_qual is None:
        total_quality_array = None

    if zero_check:
        # Check gain_array for values close to zero, if so, set to 1
        zero_check_arr = np.isclose(gain_array, 0, rtol=1e-10, atol=1e-10)
        # copy arrays b/c they are still references to the input gain dictionaries
        gain_array = gain_array.copy()
        flag_array = flag_array.copy()
        gain_array[zero_check_arr] = 1.0 + 0j
        flag_array[zero_check_arr] += True
        if zero_check_arr.max() is True:
            warnings.warn("Some of values in self.gain_array were zero and are flagged and set to 1.")

    # instantiate UVCal
    uvc = UVCal()

    # enforce 'gain' cal_type
    uvc.cal_type = "gain"

    # create parameter list
    params = ["Nants_data", "Nants_telescope", "Nfreqs", "Ntimes", "Nspws", "Njones",
              "ant_array", "antenna_numbers", "antenna_names", "cal_style", "history",
              "channel_width", "flag_array", "gain_array", "quality_array", "jones_array",
              "time_array", "lst_array", "spw_array", "freq_array", "history", "integration_time",
              "time_range", "x_orientation", "telescope_name", "gain_convention", "total_quality_array"]

    # create local parameter dict
    local_params = locals()

    # overwrite with kwarg parameters
    local_params.update(kwargs)

    # set parameters
    for p in params:
        uvc.__setattr__(p, local_params[p])

    # set missing but required parameters to the default for the telescope name
    uvc.set_telescope_params()

    # run check
    uvc.check()

    # write to file
    if write_file:
        # check output
        fname = os.path.join(outdir, fname)
        if os.path.exists(fname) and overwrite is False:
            print("{} exists, not overwriting...".format(fname))
        else:
            uvc.write_calfits(fname, clobber=True)

    # return object
    if return_uvc:
        return uvc


def update_uvcal(cal, gains=None, flags=None, quals=None, add_to_history='', **kwargs):
    '''LEGACY CODE TO BE DEPRECATED!
    Update UVCal object with gains, flags, quals, history, and/or other parameters
    Cannot modify the shape of gain arrays. More than one spectral window is not supported.

    Arguments:
        cal: UVCal/HERACal object to be updated
        gains: Dictionary of complex calibration gains with shape=(Ntimes,Nfreqs)
            with keys in the (1,'x') format. Default (None) leaves unchanged.
        flags: Dictionary like gains but of flags. Default (None) leaves unchanged.
        quals: Dictionary like gains but of per-antenna quality. Default (None) leaves unchanged.
        add_to_history: appends a string to the history of the output file
        overwrite: if True, overwrites existing file at outfilename
        kwargs: dictionary mapping updated attributs to their new values.
            See pyuvdata.UVCal documentation for more info.
    '''
    original_class = cal.__class__
    cal.__class__ = HERACal
    cal._extract_metadata()
    cal.update(gains=gains, flags=flags, quals=quals)

    # Check gain_array for values close to zero, if so, set to 1
    zero_check = np.isclose(cal.gain_array, 0, rtol=1e-10, atol=1e-10)
    cal.gain_array[zero_check] = 1.0 + 0j
    cal.flag_array[zero_check] += True
    if zero_check.max() is True:
        warnings.warn("Some of values in self.gain_array were zero and are flagged and set to 1.")

    # Set additional attributes
    cal.history += add_to_history
    for attribute, value in kwargs.items():
        cal.__setattr__(attribute, value)
    cal.check()
    cal.__class__ = original_class


def update_cal(infilename, outfilename, gains=None, flags=None, quals=None, add_to_history='', clobber=False, **kwargs):
    '''Loads an existing calfits file with pyuvdata, modifies some subset of of its parameters,
    and then writes a new calfits file to disk. Cannot modify the shape of gain arrays.
    More than one spectral window is not supported.

    Arguments:
        infilename: filename of the base calfits file to be updated, or UVCal object
        outfilename: filename of the new calfits file
        gains: Dictionary of complex calibration gains with shape=(Ntimes,Nfreqs)
            with keys in the (1,'x') format. Default (None) leaves unchanged.
        flags: Dictionary like gains but of flags. Default (None) leaves unchanged.
        quals: Dictionary like gains but of per-antenna quality. Default (None) leaves unchanged.
        add_to_history: appends a string to the history of the output file
        clobber: if True, overwrites existing file at outfilename
        kwargs: dictionary mapping updated attributs to their new values.
            See pyuvdata.UVCal documentation for more info.
    '''
    # Load infile
    if isinstance(infilename, (UVCal, HERACal)):
        cal = copy.deepcopy(infilename)
    else:
        cal = HERACal(infilename)
        cal.read()

    update_uvcal(cal, gains=gains, flags=flags, quals=quals, add_to_history=add_to_history, **kwargs)

    # Write to calfits file
    cal.write_calfits(outfilename, clobber=clobber)


def baselines_from_filelist_position(filename, filelist):
    """Determine indices of baselines to process.


    This function determines antpairs to process given the position of a filename
    in a list of files.


    Parameters
    ----------
    filename : string
        name of the file being processed.
    filelist : list of strings
        name of all files over which computations are being parallelized.
    Returns
    -------
    list
        list of antpairs to process based on the position of the filename in the list of files.
    """
    # The reason this function is not in utils is that it needs to use HERAData
    hd = HERAData(filename)
    bls = list(set([bl[:2] for bl in hd.bls]))
    file_index = filelist.index(filename)
    nfiles = len(filelist)
    # Determine chunk size
    nbls = len(bls)
    chunk_size = nbls // nfiles + 1
    lower_index = file_index * chunk_size
    upper_index = np.min([(file_index + 1) * chunk_size, nbls])
    output = bls[lower_index:upper_index]
    return output


def throw_away_flagged_ants(infilename, outfilename, yaml_file=None, throw_away_fully_flagged_data_baselines=False, clobber=False):
    """Throw away completely flagged data.

    Parameters
    ----------
        infilename: str
            path to a UVData file in uvh5 format.
        outfilename: str
            path to file to output trimmed data file.
        yaml_file: str
            path to a yaml flagging file with a list of antennas to flag.
            Default is None.
        throw_away_flagged_ants: bool, optional
            if True, also throw away baselines where all data is flagged.
            Warning: Don't use this for files with a small number of time integrations.
                     since this can easily happen by chance in files like this.
            Default is False
        clobber: bool, optional
            overwrite output file if it already exists.
            Default is False.
    Returns
    -------
        hd: HERAData object
            HERAData object containing data from infilename with baselines thrown out.

    """
    hd = HERAData(infilename)
    hd.read()

    # throw away flagged antennas in yaml file.
    if yaml_file is not None:
        from hera_qm import utils as qm_utils
        qm_utils.apply_yaml_flags(uv=hd, a_priori_flag_yaml=yaml_file,
                                  ant_indices_only=True, flag_ants=True, flag_freqs=False,
                                  flag_times=False, throw_away_flagged_ants=True)

    # Write data
    if throw_away_fully_flagged_data_baselines:
        antpairs_to_keep = []
        antpairs_not_to_keep = []
        for antpair in hd.get_antpairs():
            fully_flagged = True
            for pol in hd.pols:
                fully_flagged = fully_flagged & np.all(hd.get_flags(antpair + (pol, )))
            if not fully_flagged:
                antpairs_to_keep.append(antpair)
            else:
                antpairs_not_to_keep.append(antpair)
        hd.select(bls=antpairs_to_keep)
    else:
        antpairs_not_to_keep = None
    # wite to history.
    history_string = f"Threw away flagged antennas from yaml_file={yaml_file} using throw_away_flagged_ants.\n"
    history_string += f"Also threw out {antpairs_not_to_keep} because data was fully flagged.\n"
    hd.history += utils.history_string(notes=history_string)
    hd.write_uvh5(outfilename, clobber=clobber)
    return hd


def throw_away_flagged_ants_parser():
    # Parse arguments
    ap = argparse.ArgumentParser(description="Throw away baselines whose antennas are flagged in a yaml file or which have all integrations/chans flagged.")
    ap.add_argument("infilename", type=str, help="path to visibility data throw out flagged baselines..")
    ap.add_argument("outfilename", type=str, help="path to new visibility file to write data with thrown out baselines..")
    ap.add_argument("--yaml_file", default=None, type=str, help='yaml file with list of antennas to throw away.')
    ap.add_argument("--throw_away_fully_flagged_data_baselines", default=False, action="store_true",
                    help="Also throw away baselines that have all channels and integrations flagged.")
    ap.add_argument("--clobber", default=False, action="store_true", help='overwrites existing file at outfile')
    return ap

def uvdata_from_fastuvh5(
    meta: FastUVH5Meta,
    antpairs: list[tuple[int, int]] | None = None,
    times: np.ndarray | None = None,
    lsts: np.ndarray | None = None,
    start_jd: float | None = None,
    lst_branch_cut: float = 0.0,
    **kwargs) -> UVData:
    """Convert a FastUVH5Meta object to a UVData object.

    This is a convenience function to convert a FastUVH5Meta object to a UVData
    object, and update some of the metadata.

    Parameters
    ----------
    meta : FastUVH5Meta
        The metadata object to convert.

    Returns
    -------
    UVData
        The UVData object.
    """
    uvd = meta.to_uvdata()

    if not meta.blts_are_rectangular:
        raise NotImplementedError("Cannot convert non-rectangular blts to UVData.")

    if times is None and lsts is None:
        times = meta.times
        lsts = meta.lsts
    elif times is None:
        # DO STUFF
        if start_jd is None:
            raise AttributeError("if times is not given, start_jd must be given")
        times = LST2JD(
            lsts, start_jd=start_jd, allow_other_jd=True, lst_branch_cut=lst_branch_cut,
            latitude=meta.telescope_location_lat_lon_alt_degrees[0],
            longitude=meta.telescope_location_lat_lon_alt_degrees[1],
            altitude=meta.telescope_location_lat_lon_alt_degrees[2],

        )
    elif lsts is None:
        lsts = JD2LST(times, *meta.telescope_location_lat_lon_alt_degrees)
    else:
        assert len(times) == len(lsts)

    if antpairs is None:
        antpairs = meta.antpairs

    if len(times) > 1:
        timefirst = kwargs.get(
            "time_axis_faster_than_bls", meta.time_axis_faster_than_bls
        )
    else:
        timefirst = False

    if not timefirst:
        uvd.time_array = np.repeat(times, len(antpairs))
        uvd.lst_array = np.repeat(lsts, len(antpairs))
        uvd.ant_1_array = np.tile(np.array([antpair[0] for antpair in antpairs]), len(times))
        uvd.ant_2_array = np.tile(np.array([antpair[1] for antpair in antpairs]), len(times))
    else:
        uvd.time_array = np.tile(times, len(antpairs))
        uvd.lst_array = np.tile(lsts, len(antpairs))
        uvd.ant_1_array = np.repeat(np.array([antpair[0] for antpair in antpairs]), len(times))
        uvd.ant_2_array = np.repeat(np.array([antpair[1] for antpair in antpairs]), len(times))

    uvd.Nblts = len(uvd.time_array)
    uvd.Nbls = len(antpairs)
    uvd.Ntimes = len(times)

    uvd.integration_time = np.median(meta.integration_time) * np.ones(uvd.Nblts)
    uvd.baseline_array = uvutils.antnums_to_baseline(
        uvd.ant_1_array, uvd.ant_2_array, Nants_telescope=uvd.Nants_telescope
    )
    uvd.phase_center_id_array = np.zeros(uvd.Nblts, dtype=int)

    uvd._set_app_coords_helper()
    uvd.extra_keywords = meta.extra_keywords

    uvd.set_uvws_from_antenna_positions()
    # Overwrite some of the metadata.
    for key, value in kwargs.items():
        setattr(uvd, key, value)

    # For dependent metadata, reset it to be consistent with the new metadata.
    uvd.Nfreqs = uvd.freq_array.size
    uvd.Npols = len(uvd.polarization_array)
    uvd.spw_array = np.unique(uvd.flex_spw_id_array)
    uvd.Nspws = len(uvd.spw_array)
    uvd.Nants_data = len(np.unique(np.concatenate((uvd.ant_1_array, uvd.ant_2_array))))
    uvd.Nants_telescope = len(uvd.antenna_numbers)
    uvd.blts_are_rectangular = True
    uvd.time_axis_faster_than_bls = timefirst
    return uvd<|MERGE_RESOLUTION|>--- conflicted
+++ resolved
@@ -125,16 +125,9 @@
             i, ip = self._antnum_indices[ant], self._jnum_indices[jstr2num(pol, x_orientation=self.x_orientation)]
             gains[(ant, pol)] = np.array(self.gain_array[i, :, :, ip].T)
             flags[(ant, pol)] = np.array(self.flag_array[i, :, :, ip].T)
-<<<<<<< HEAD
             if quals is not None:
                 quals[(ant, pol)] = np.array(self.quality_array[i, :, :, ip].T)
 
-=======
-            if self.quality_array is not None:
-                quals[(ant, pol)] = np.array(self.quality_array[i, :, :, ip].T)
-            else:
-                quals = None
->>>>>>> f5f463ca
         # build dict of total_qual if available
         if total_qual is not None:
             for pol in self.pols:
