--- conflicted
+++ resolved
@@ -485,10 +485,7 @@
     a.add_argument("--Nbls_to_load", default=None, type=int, help="Number of baselines to load and bin simultaneously. Default is all.")
     a.add_argument("--average_redundant_baselines", action="store_true", default=False, help="Redundantly average baselines within and between nights.")
     a.add_argument("--flag_thresh", default=0.7, type=float, help="fraction of flags over all nights in an LST bin on a baseline to flag that baseline.")
-<<<<<<< HEAD
     a.add_argument("--ex_ant_yaml_files", default=None, type=str, nargs='+', help="list of paths to yamls with lists of antennas from each night to exclude lstbinned data files.")
-=======
->>>>>>> 5a55a768
     return a
 
 
@@ -594,11 +591,7 @@
                   file_ext="{type}.{time:7.5f}.uvh5", outdir=None, overwrite=False, history='', lst_start=None,
                   lst_stop=None, fixed_lst_start=False, atol=1e-6, sig_clip=True, sigma=5.0, min_N=5, rephase=False,
                   output_file_select=None, Nbls_to_load=None, ignore_flags=False, average_redundant_baselines=False,
-<<<<<<< HEAD
                   bl_error_tol=1.0, include_autos=True, ex_ant_yaml_files=None,
-=======
-                  bl_error_tol=1.0, include_autos=True,
->>>>>>> 5a55a768
                   **kwargs):
     """
     LST bin a series of UVH5 files with identical frequency bins, but varying
@@ -649,11 +642,8 @@
                     default is True.
     bl_error_tol : float, tolerance within which baselines are considered redundant
                    between nights for purposes of average_redundant_baselines.
-<<<<<<< HEAD
     ex_ant_yaml_files : list of strings, optional
         list of paths of yaml files specifying antennas to flag and remove from data on each night.
-=======
->>>>>>> 5a55a768
     kwargs : type=dictionary, keyword arguments to pass to io.write_vis()
 
     Result:
@@ -706,12 +696,8 @@
                 antpos[a] = hd.antpos[a]
     # generate a list of dictionaries which contain the nights occupied by each unique baseline
     # (or unique baseline group if average_redundant_baselines is true)
-<<<<<<< HEAD
     bl_nightly_dicts = gen_bl_nightly_dicts([io.HERAData(dlists[-1]) for dlists in data_files], bl_error_tol=bl_error_tol,
                                             include_autos=include_autos, redundant=average_redundant_baselines, ex_ant_yaml_files=ex_ant_yaml_files)
-=======
-    bl_nightly_dicts = gen_bl_nightly_dicts([io.HERAData(dlists[-1]) for dlists in data_files], bl_error_tol=bl_error_tol, include_autos=include_autos, redundant=average_redundant_baselines)
->>>>>>> 5a55a768
     # iterate over output LST files
     if Nbls_to_load in [None, 'None', 'none']:
         Nbls_to_load = len(bl_nightly_dicts) + 1
@@ -778,15 +764,12 @@
                                 for bl in bl_nightly_dict[j]:
                                     bls_to_load.append(bl)
                         data, flags, nsamps = hd.read(bls=bls_to_load, times=tarr[tinds])
-<<<<<<< HEAD
                         # if we want to throw away data associated with flagged antennas, throw it away.
                         if ex_ant_yaml_files is not None:
                             from hera_qm.utils import apply_yaml_flags
                             hd = apply_yaml_flags(hd, a_priori_flag_yaml=ex_ant_yaml_files[j], ant_indices_only=True, flag_ants=True,
                                                   flag_freqs=False, flag_times=False, throw_away_flagged_ants=True)
                             data, flags, nsamps = hd.build_datacontainers()
-=======
->>>>>>> 5a55a768
                         data.phase_type = 'drift'
                     except ValueError:
                         # if no baselines in the file, skip this file
@@ -1015,11 +998,7 @@
     return clip_flags
 
 
-<<<<<<< HEAD
 def gen_bl_nightly_dicts(hds, bl_error_tol=1.0, include_autos=True, redundant=False, ex_ant_yaml_files=None):
-=======
-def gen_bl_nightly_dicts(hds, bl_error_tol=1.0, include_autos=True, redundant=False):
->>>>>>> 5a55a768
     """
     Helper function to generate baseline dicts to keep track of reds between nights.
 
@@ -1034,12 +1013,9 @@
     redundant : optional, if True, each bl_nightly_dict stores redundant group. If False, each bl_nightly_dict will contain a length-1 group for each baseline
                 over all the nights.
                 default is False.
-<<<<<<< HEAD
     ex_ant_yaml_files : list of strings, optional
                 list of paths to yaml files with antennas to throw out on each night.
                 default is None (dont throw out any flagged antennas)
-=======
->>>>>>> 5a55a768
     Outputs:
     ---------
     If redundant:
@@ -1061,15 +1037,12 @@
         reds = redcal.get_reds(hd.antpos, bl_error_tol=bl_error_tol, pols=hd.pols[0], include_autos=include_autos)
         # read to get baselines in data
         d, _, _ = hd.read()
-<<<<<<< HEAD
         # if we are throwing away data with flagged ants, do it here.
         if ex_ant_yaml_files is not None:
             from hera_qm.utils import apply_yaml_flags
             hd = apply_yaml_flags(hd, a_priori_flag_yaml=ex_ant_yaml_files[night], ant_indices_only=True, flag_ants=True,
                                   flag_freqs=False, flag_times=False, throw_away_flagged_ants=True)
             d, _, _ = hd.build_datacontainers()
-=======
->>>>>>> 5a55a768
         data_bls = d.antpairs()
         reds = [[bl for bl in grp if bl[:2] in data_bls or bl[:2][::-1] in data_bls] for grp in reds]
         reds = [grp for grp in reds if len(grp) > 0]
