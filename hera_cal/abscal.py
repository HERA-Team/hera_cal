# -*- coding: utf-8 -*-
# Copyright 2020 the HERA Project
# Licensed under the MIT License
"""
abscal.py
---------

Calibrate measured visibility
data to a visibility model using
linearizations of the (complex)
antenna-based calibration equation:

V_ij,xy^data = g_i_x * conj(g_j_y) * V_ij,xy^model.

Complex-valued parameters are broken into amplitudes and phases as:

V_ij,xy^model = exp(eta_ij,xy^model + i * phi_ij,xy^model)
g_i_x = exp(eta_i_x + i * phi_i_x)
g_j_y = exp(eta_j_y + i * phi_j_y)
V_ij,xy^data = exp(eta_ij,xy^data + i * phi_ij,xy^data)

where {i,j} index antennas and {x,y} are the polarization of
the i-th and j-th antenna respectively.
"""
import os
from collections import OrderedDict as odict
import copy
import argparse
import numpy as np
import operator
from functools import reduce
from scipy import signal, interpolate, spatial
from scipy.optimize import brute, minimize
from pyuvdata import UVCal, UVData
import linsolve
import warnings

from . import version
from .apply_cal import calibrate_in_place
from .smooth_cal import pick_reference_antenna, rephase_to_refant
from .flag_utils import synthesize_ant_flags
from .noise import predict_noise_variance_from_autos
from . import utils
from . import redcal
from . import io
from . import apply_cal
from .datacontainer import DataContainer
from .utils import echo, polnum2str, polstr2num, reverse_bl, split_pol, split_bl, join_bl

PHASE_SLOPE_SOLVERS = ['linfit', 'dft']  # list of valid solvers for global_phase_slope_logcal
IDEALIZED_BL_TOL = 1e-8  # bl_error_tol for redcal.get_reds when using antenna positions calculated from reds


def abs_amp_logcal(model, data, wgts=None, verbose=True):
    """
    calculate absolute (array-wide) gain amplitude scalar
    with a linear solver using the logarithmically linearized equation:

    ln|V_ij,xy^data / V_ij,xy^model| = eta_x + eta_y

    where {i,j} index antenna numbers and {x,y} index polarizations
    of the i-th and j-th antennas respectively.

    Parameters:
    -----------
    model : visibility data of refence model, type=DataContainer
            keys are antenna-pair + polarization tuples, Ex. (1, 2, 'nn').
            values are complex ndarray visibilities.
            these must be 2D arrays, with [0] axis indexing time
            and [1] axis indexing frequency.

    data : visibility data of measurements, type=DataContainer
           keys are antenna pair + pol tuples (must match model), values are
           complex ndarray visibilities matching shape of model

    wgts : weights of data, type=DataContainer, [default=None]
           keys are antenna pair + pol tuples (must match model), values are real floats
           matching shape of model and data

    verbose : print output, type=boolean, [default=False]

    Output:
    -------
    fit : dictionary with 'eta_{}' key for amplitude scalar for {} polarization,
            which has the same shape as the ndarrays in the model
    """
    echo("...configuring linsolve data for abs_amp_logcal", verbose=verbose)

    # get keys from model and data dictionary
    keys = sorted(set(model.keys()) & set(data.keys()))

    # abs of amplitude ratio is ydata independent variable
    ydata = odict([(k, np.log(np.abs(data[k] / model[k]))) for k in keys])

    # make weights if None
    if wgts is None:
        wgts = odict()
        for i, k in enumerate(keys):
            wgts[k] = np.ones_like(ydata[k], dtype=np.float)

    # fill nans and infs
    fill_dict_nans(ydata, wgts=wgts, nan_fill=0.0, inf_fill=0.0)

    # setup linsolve equations
    # a{} is a dummy variable to prevent linsolve from overwriting repeated measurements
    eqns = odict([(k, "a{}*eta_{}+a{}*eta_{}".format(i, split_pol(k[-1])[0],
                                                     i, split_pol(k[-1])[1])) for i, k in enumerate(keys)])
    ls_design_matrix = odict([("a{}".format(i), 1.0) for i, k in enumerate(keys)])

    # setup linsolve dictionaries
    ls_data = odict([(eqns[k], ydata[k]) for i, k in enumerate(keys)])
    ls_wgts = odict([(eqns[k], wgts[k]) for i, k in enumerate(keys)])

    # setup linsolve and run
    sol = linsolve.LinearSolver(ls_data, wgts=ls_wgts, **ls_design_matrix)
    echo("...running linsolve", verbose=verbose)
    fit = sol.solve()
    echo("...finished linsolve", verbose=verbose)

    return fit


def TT_phs_logcal(model, data, antpos, wgts=None, refant=None, verbose=True, zero_psi=True,
                  four_pol=False):
    """
    calculate overall gain phase and gain phase Tip-Tilt slopes (East-West and North-South)
    with a linear solver applied to the logarithmically linearized equation:

    angle(V_ij,xy^data / V_ij,xy^model) = angle(g_i_x * conj(g_j_y))
                                        = psi_x - psi_y + PHI^ew_x*r_i^ew + PHI^ns_x*r_i^ns
                                          - PHI^ew_y*r_j^ew - PHI^ns_y*r_j^ns

    where psi is the overall gain phase across the array [radians] for x and y polarizations,
    and PHI^ew, PHI^ns are the gain phase slopes across the east-west and north-south axes
    of the array in units of [radians / meter], where x and y denote the pol of the i-th and j-th
    antenna respectively. The phase slopes are polarization independent by default (1pol & 2pol cal),
    but can be merged with the four_pol parameter (4pol cal). r_i is the antenna position vector
    of the i^th antenna.

    Parameters:
    -----------
    model : visibility data of refence model, type=DataContainer
            keys are antenna-pair + polarization tuples, Ex. (1, 2, 'nn').
            values are complex ndarray visibilities.
            these must 2D arrays, with [0] axis indexing time
            and [1] axis indexing frequency.

    data : visibility data of measurements, type=DataContainer
           keys are antenna pair + pol tuples (must match model), values are
           complex ndarray visibilities matching shape of model

    wgts : weights of data, type=DataContainer, [default=None]
           keys are antenna pair + pol tuples (must match model), values are real floats
           matching shape of model and data

    refant : antenna number integer to use as a reference,
        The antenna position coordaintes are centered at the reference, such that its phase
        is identically zero across all frequencies. If None, use the first key in data as refant.

    antpos : antenna position vectors, type=dictionary
          keys are antenna integers, values are 2D
          antenna vectors in meters (preferably centered at center of array),
          with [0] index containing east-west separation and [1] index north-south separation

    zero_psi : set psi to be identically zero in linsolve eqns, type=boolean, [default=False]

    four_pol : type=boolean, even if multiple polarizations are present in data, make free
                variables polarization un-aware: i.e. one solution across all polarizations.
                This is the same assumption as 4-polarization calibration in omnical.

    verbose : print output, type=boolean, [default=False]

    Output:
    -------
    fit : dictionary with psi key for overall gain phase and Phi_ew and Phi_ns array containing
            phase slopes across the EW and NS directions of the array. There is a set of each
            of these variables per polarization.
    """
    echo("...configuring linsolve data for TT_phs_logcal", verbose=verbose)

    # get keys from model dictionary
    keys = sorted(set(model.keys()) & set(data.keys()))
    ants = np.unique(list(antpos.keys()))

    # angle of phs ratio is ydata independent variable
    # angle after divide
    ydata = odict([(k, np.angle(data[k] / model[k])) for k in keys])

    # make weights if None
    if wgts is None:
        wgts = odict()
        for i, k in enumerate(keys):
            wgts[k] = np.ones_like(ydata[k], dtype=np.float)

    # fill nans and infs
    fill_dict_nans(ydata, wgts=wgts, nan_fill=0.0, inf_fill=0.0)

    # center antenna positions about the reference antenna
    if refant is None:
        refant = keys[0][0]
    assert refant in ants, "reference antenna {} not found in antenna list".format(refant)
    antpos = odict(list(map(lambda k: (k, antpos[k] - antpos[refant]), antpos.keys())))

    # setup antenna position terms
    r_ew = odict(list(map(lambda a: (a, "r_ew_{}".format(a)), ants)))
    r_ns = odict(list(map(lambda a: (a, "r_ns_{}".format(a)), ants)))

    # setup linsolve equations
    if four_pol:
        eqns = odict([((ant1, ant2, pol), 
                       "psi_{}*a1 - psi_{}*a2 + Phi_ew*{} + Phi_ns*{} - Phi_ew*{} - Phi_ns*{}"
                       "".format(split_pol(pol)[0], split_pol(pol)[1], r_ew[ant1],
                                 r_ns[ant1], r_ew[ant2], r_ns[ant2])) 
                      for i, (ant1, ant2, pol) in enumerate(keys)])
    else:
        eqns = odict([((ant1, ant2, pol), 
                       "psi_{}*a1 - psi_{}*a2 + Phi_ew_{}*{} + Phi_ns_{}*{} - Phi_ew_{}*{} - Phi_ns_{}*{}"
                       "".format(split_pol(pol)[0], split_pol(pol)[1], split_pol(pol)[0],
                                 r_ew[ant1], split_pol(pol)[0], r_ns[ant1], split_pol(pol)[1],
                                 r_ew[ant2], split_pol(pol)[1], r_ns[ant2]))
                      for i, (ant1, ant2, pol) in enumerate(keys)])

    # set design matrix entries
    ls_design_matrix = odict(list(map(lambda a: ("r_ew_{}".format(a), antpos[a][0]), ants)))
    ls_design_matrix.update(odict(list(map(lambda a: ("r_ns_{}".format(a), antpos[a][1]), ants))))

    if zero_psi:
        ls_design_matrix.update({"a1": 0.0, "a2": 0.0})
    else:
        ls_design_matrix.update({"a1": 1.0, "a2": 1.0})

    # setup linsolve dictionaries
    ls_data = odict([(eqns[k], ydata[k]) for i, k in enumerate(keys)])
    ls_wgts = odict([(eqns[k], wgts[k]) for i, k in enumerate(keys)])

    # setup linsolve and run
    sol = linsolve.LinearSolver(ls_data, wgts=ls_wgts, **ls_design_matrix)
    echo("...running linsolve", verbose=verbose)
    fit = sol.solve()
    echo("...finished linsolve", verbose=verbose)

    return fit


def amp_logcal(model, data, wgts=None, verbose=True):
    """
    calculate per-antenna gain amplitude via the
    logarithmically linearized equation

    ln|V_ij,xy^data / V_ij,xy^model| = ln|g_i_x| + ln|g_j_y|
                                     = eta_i_x + eta_j_y

    where {x,y} represent the polarization of the i-th and j-th antenna
    respectively.

    Parameters:
    -----------
    model : visibility data of refence model, type=DataContainer
            keys are antenna-pair + polarization tuples, Ex. (1, 2, 'nn').
            values are complex ndarray visibilities.
            these must 2D arrays, with [0] axis indexing time
            and [1] axis indexing frequency.

    data : visibility data of measurements, type=DataContainer
           keys are antenna pair + pol tuples (must match model), values are
           complex ndarray visibilities matching shape of model

    wgts : weights of data, type=DataContainer, [default=None]
           keys are antenna pair + pol tuples (must match model), values are real floats
           matching shape of model and data

    Output:
    -------
    fit : dictionary containing eta_i = ln|g_i| for each antenna
    """
    echo("...configuring linsolve data for amp_logcal", verbose=verbose)

    # get keys from model dictionary
    keys = sorted(set(model.keys()) & set(data.keys()))

    # difference of log-amplitudes is ydata independent variable
    ydata = odict([(k, np.log(np.abs(data[k] / model[k]))) for k in keys])

    # make weights if None
    if wgts is None:
        wgts = odict()
        for i, k in enumerate(keys):
            wgts[k] = np.ones_like(ydata[k], dtype=np.float)

    # fill nans and infs
    fill_dict_nans(ydata, wgts=wgts, nan_fill=0.0, inf_fill=0.0)

    # setup linsolve equations
    eqns = odict([(k, "eta_{}_{} + eta_{}_{}".format(k[0], split_pol(k[-1])[0],
                                                     k[1], split_pol(k[-1])[1])) for i, k in enumerate(keys)])
    ls_design_matrix = odict()

    # setup linsolve dictionaries
    ls_data = odict([(eqns[k], ydata[k]) for i, k in enumerate(keys)])
    ls_wgts = odict([(eqns[k], wgts[k]) for i, k in enumerate(keys)])

    # setup linsolve and run
    sol = linsolve.LinearSolver(ls_data, wgts=ls_wgts, **ls_design_matrix)
    echo("...running linsolve", verbose=verbose)
    fit = sol.solve()
    echo("...finished linsolve", verbose=verbose)

    return fit


def phs_logcal(model, data, wgts=None, refant=None, verbose=True):
    """
    calculate per-antenna gain phase via the
    logarithmically linearized equation

    angle(V_ij,xy^data / V_ij,xy^model) = angle(g_i_x) - angle(g_j_y)
                                        = phi_i_x - phi_j_y

    where {x,y} represent the pol of the i-th and j-th antenna respectively.

    Parameters:
    -----------
    model : visibility data of refence model, type=DataContainer
            keys are antenna-pair + polarization tuples, Ex. (1, 2, 'nn').
            values are complex ndarray visibilities.
            these must 2D arrays, with [0] axis indexing time
            and [1] axis indexing frequency.

    data : visibility data of measurements, type=DataContainer
           keys are antenna pair + pol tuples (must match model), values are
           complex ndarray visibilities matching shape of model

    wgts : weights of data, type=DataContainer, [default=None]
           keys are antenna pair + pol tuples (must match model), values are real floats
           matching shape of model and data

    refant : integer antenna number of reference antenna, defult=None
        The refant phase will be set to identically zero in the linear equations.
        By default this takes the first antenna in data.

    Output:
    -------
    fit : dictionary containing phi_i = angle(g_i) for each antenna
    """
    echo("...configuring linsolve data for phs_logcal", verbose=verbose)

    # get keys from match between data and model dictionary
    keys = sorted(set(model.keys()) & set(data.keys()))

    # angle of visibility ratio is ydata independent variable
    ydata = odict([(k, np.angle(data[k] / model[k])) for k in keys])

    # make weights if None
    if wgts is None:
        wgts = odict()
        for i, k in enumerate(keys):
            wgts[k] = np.ones_like(ydata[k], dtype=np.float)

    # fill nans and infs
    fill_dict_nans(ydata, wgts=wgts, nan_fill=0.0, inf_fill=0.0)

    # setup linsolve equations
    eqns = odict([(k, "phi_{}_{} - phi_{}_{}".format(k[0], split_pol(k[2])[0],
                                                     k[1], split_pol(k[2])[1])) for i, k in enumerate(keys)])
    ls_design_matrix = odict()

    # setup linsolve dictionaries
    ls_data = odict([(eqns[k], ydata[k]) for i, k in enumerate(keys)])
    ls_wgts = odict([(eqns[k], wgts[k]) for i, k in enumerate(keys)])

    # get unique gain polarizations
    gain_pols = np.unique(list(map(lambda k: list(split_pol(k[2])), keys)))

    # set reference antenna phase to zero
    if refant is None:
        refant = keys[0][0]
    assert np.array(list(map(lambda k: refant in k, keys))).any(), "refant {} not found in data and model".format(refant)

    for p in gain_pols:
        ls_data['phi_{}_{}'.format(refant, p)] = np.zeros_like(list(ydata.values())[0])
        ls_wgts['phi_{}_{}'.format(refant, p)] = np.ones_like(list(wgts.values())[0])

    # setup linsolve and run
    sol = linsolve.LinearSolver(ls_data, wgts=ls_wgts, **ls_design_matrix)
    echo("...running linsolve", verbose=verbose)
    fit = sol.solve()
    echo("...finished linsolve", verbose=verbose)

    return fit


def delay_lincal(model, data, wgts=None, refant=None, df=9.765625e4, f0=0., solve_offsets=True, medfilt=True,
                 kernel=(1, 5), verbose=True, antpos=None, four_pol=False, edge_cut=0):
    """
    Solve for per-antenna delays according to the equation

    delay(V_ij,xy^data / V_ij,xy^model) = delay(g_i_x) - delay(g_j_y)

    Can also solve for per-antenna phase offsets with the solve_offsets kwarg.

    Parameters:
    -----------
    model : visibility data of refence model, type=DataContainer
            keys are antenna-pair + polarization tuples, Ex. (1, 2, 'nn').
            values are complex ndarray visibilities.
            these must 2D arrays, with [0] axis indexing time
            and [1] axis indexing frequency.

    data : visibility data of measurements, type=DataContainer
           keys are antenna pair + pol tuples (must match model), values are
           complex ndarray visibilities matching shape of model

    wgts : weights of data, type=DataContainer, [default=None]
           keys are antenna pair + pol tuples (must match model), values are real floats
           matching shape of model and data. These are only used to find delays from
           itegrations that are unflagged for at least two frequency bins. In this case,
           the delays are assumed to have equal weight, otherwise the delays take zero weight.

    refant : antenna number integer to use as reference
        Set the reference antenna to have zero delay, such that its phase is set to identically
        zero across all freqs. By default use the first key in data.

    df : type=float, frequency spacing between channels in Hz

    f0 : type=float, frequency of the first channel in the data (used for offsets)

    medfilt : type=boolean, median filter visiblity ratio before taking fft

    kernel : type=tuple, dtype=int, kernel for multi-dimensional median filter

    antpos : type=dictionary, antpos dictionary. antenna num as key, position vector as value.

    four_pol : type=boolean, if True, fit multiple polarizations together

    edge_cut : int, number of channels to exclude at each band edge in FFT window

    Output:
    -------
    fit : dictionary containing delay (tau_i_x) for each antenna and optionally
            offset (phi_i_x) for each antenna.
    """
    echo("...configuring linsolve data for delay_lincal", verbose=verbose)

    # get shared keys
    keys = sorted(set(model.keys()) & set(data.keys()))

    # make wgts
    if wgts is None:
        wgts = odict()
        for i, k in enumerate(keys):
            wgts[k] = np.ones_like(data[k], dtype=np.float)

    # median filter and FFT to get delays
    ratio_delays = []
    ratio_offsets = []
    ratio_wgts = []
    for i, k in enumerate(keys):
        ratio = data[k] / model[k]

        # replace nans
        nan_select = np.isnan(ratio)
        ratio[nan_select] = 0.0
        wgts[k][nan_select] = 0.0

        # replace infs
        inf_select = np.isinf(ratio)
        ratio[inf_select] = 0.0
        wgts[k][inf_select] = 0.0

        # get delays
        dly, offset = utils.fft_dly(ratio, df, f0=f0, wgts=wgts[k], medfilt=medfilt, kernel=kernel, edge_cut=edge_cut)

        # set nans to zero
        rwgts = np.nanmean(wgts[k], axis=1, keepdims=True)
        isnan = np.isnan(dly)
        dly[isnan] = 0.0
        rwgts[isnan] = 0.0
        offset[isnan] = 0.0

        ratio_delays.append(dly)
        ratio_offsets.append(offset)
        ratio_wgts.append(rwgts)

    ratio_delays = np.array(ratio_delays)
    ratio_offsets = np.array(ratio_offsets)
    ratio_wgts = np.array(ratio_wgts)

    # form ydata
    ydata = odict(zip(keys, ratio_delays))

    # form wgts
    ywgts = odict(zip(keys, ratio_wgts))

    # setup linsolve equation dictionary
    eqns = odict([(k, 'tau_{}_{} - tau_{}_{}'.format(k[0], split_pol(k[2])[0],
                                                     k[1], split_pol(k[2])[1])) for i, k in enumerate(keys)])

    # setup design matrix dictionary
    ls_design_matrix = odict()

    # setup linsolve data dictionary
    ls_data = odict([(eqns[k], ydata[k]) for i, k in enumerate(keys)])
    ls_wgts = odict([(eqns[k], ywgts[k]) for i, k in enumerate(keys)])

    # get unique gain polarizations
    gain_pols = np.unique(list(map(lambda k: [split_pol(k[2])[0], split_pol(k[2])[1]], keys)))

    # set reference antenna phase to zero
    if refant is None:
        refant = keys[0][0]
    assert np.array(list(map(lambda k: refant in k, keys))).any(), "refant {} not found in data and model".format(refant)

    for p in gain_pols:
        ls_data['tau_{}_{}'.format(refant, p)] = np.zeros_like(list(ydata.values())[0])
        ls_wgts['tau_{}_{}'.format(refant, p)] = np.ones_like(list(ywgts.values())[0])

    # setup linsolve and run
    sol = linsolve.LinearSolver(ls_data, wgts=ls_wgts, **ls_design_matrix)
    echo("...running linsolve", verbose=verbose)
    fit = sol.solve()
    echo("...finished linsolve", verbose=verbose)

    # setup linsolve parameters
    ydata = odict(zip(keys, ratio_offsets))
    eqns = odict([(k, 'phi_{}_{} - phi_{}_{}'.format(k[0], split_pol(k[2])[0],
                                                     k[1], split_pol(k[2])[1])) for i, k in enumerate(keys)])
    ls_data = odict([(eqns[k], ydata[k]) for i, k in enumerate(keys)])
    ls_wgts = odict([(eqns[k], ywgts[k]) for i, k in enumerate(keys)])
    ls_design_matrix = odict()
    for p in gain_pols:
        ls_data['phi_{}_{}'.format(refant, p)] = np.zeros_like(list(ydata.values())[0])
        ls_wgts['phi_{}_{}'.format(refant, p)] = np.ones_like(list(ywgts.values())[0])
    sol = linsolve.LinearSolver(ls_data, wgts=ls_wgts, **ls_design_matrix)
    echo("...running linsolve", verbose=verbose)
    offset_fit = sol.solve()
    echo("...finished linsolve", verbose=verbose)
    fit.update(offset_fit)

    return fit


def delay_slope_lincal(model, data, antpos, wgts=None, refant=None, df=9.765625e4, medfilt=True,
                       kernel=(1, 5), verbose=True, four_pol=False, edge_cut=0):
    """
    Solve for an array-wide delay slope according to the equation

    delay(V_ij,xy^data / V_ij,xy^model) = dot(T_x, r_i) - dot(T_y, r_j)

    This does not solve for per-antenna delays, but rather a delay slope across the array.

    Parameters:
    -----------
    model : visibility data of refence model, type=DataContainer
            keys are antenna-pair + polarization tuples, Ex. (1, 2, 'nn').
            values are complex ndarray visibilities.
            these must 2D arrays, with [0] axis indexing time
            and [1] axis indexing frequency.

    data : visibility data of measurements, type=DataContainer
           keys are antenna pair + pol tuples (must match model), values are
           complex ndarray visibilities matching shape of model

    antpos : type=dictionary, antpos dictionary. antenna num as key, position vector as value.

    wgts : weights of data, type=DataContainer, [default=None]
           keys are antenna pair + pol tuples (must match model), values are real floats
           matching shape of model and data. These are only used to find delays from
           itegrations that are unflagged for at least two frequency bins. In this case,
           the delays are assumed to have equal weight, otherwise the delays take zero weight.

    refant : antenna number integer to use as a reference,
        The antenna position coordaintes are centered at the reference, such that its phase
        is identically zero across all frequencies. If None, use the first key in data as refant.

    df : type=float, frequency spacing between channels in Hz

    medfilt : type=boolean, median filter visiblity ratio before taking fft

    kernel : type=tuple, dtype=int, kernel for multi-dimensional median filter

    four_pol : type=boolean, if True, fit multiple polarizations together

    edge_cut : int, number of channels to exclude at each band edge of vis in FFT window

    Output:
    -------
    fit : dictionary containing delay slope (T_x) for each pol [seconds / meter].
    """
    echo("...configuring linsolve data for delay_slope_lincal", verbose=verbose)

    # get shared keys
    keys = sorted(set(model.keys()) & set(data.keys()))
    ants = np.unique(list(antpos.keys()))

    # make wgts
    if wgts is None:
        wgts = odict()
        for i, k in enumerate(keys):
            wgts[k] = np.ones_like(data[k], dtype=np.float)

    # center antenna positions about the reference antenna
    if refant is None:
        refant = keys[0][0]
    assert refant in ants, "reference antenna {} not found in antenna list".format(refant)
    antpos = odict(list(map(lambda k: (k, antpos[k] - antpos[refant]), antpos.keys())))

    # median filter and FFT to get delays
    ratio_delays = []
    ratio_offsets = []
    ratio_wgts = []
    for i, k in enumerate(keys):
        ratio = data[k] / model[k]

        # replace nans
        nan_select = np.isnan(ratio)
        ratio[nan_select] = 0.0
        wgts[k][nan_select] = 0.0

        # replace infs
        inf_select = np.isinf(ratio)
        ratio[inf_select] = 0.0
        wgts[k][inf_select] = 0.0

        # get delays
        dly, _ = utils.fft_dly(ratio, df, wgts=wgts[k], medfilt=medfilt, kernel=kernel, edge_cut=edge_cut)

        # set nans to zero
        rwgts = np.nanmean(wgts[k], axis=1, keepdims=True)
        isnan = np.isnan(dly)
        dly[isnan] = 0.0
        rwgts[isnan] = 0.0

        ratio_delays.append(dly)
        ratio_wgts.append(rwgts)

    ratio_delays = np.array(ratio_delays)
    ratio_wgts = np.array(ratio_wgts)

    # form ydata
    ydata = odict(zip(keys, ratio_delays))

    # form wgts
    ywgts = odict(zip(keys, ratio_wgts))

    # setup antenna position terms
    r_ew = odict(list(map(lambda a: (a, "r_ew_{}".format(a)), ants)))
    r_ns = odict(list(map(lambda a: (a, "r_ns_{}".format(a)), ants)))

    # setup linsolve equations
    if four_pol:
        eqns = odict([(k, "T_ew*{} + T_ns*{} - T_ew*{} - T_ns*{}"
                       "".format(r_ew[k[0]], r_ns[k[0]], r_ew[k[1]], r_ns[k[1]])) for i, k in enumerate(keys)])
    else:
        eqns = odict([(k, "T_ew_{}*{} + T_ns_{}*{} - T_ew_{}*{} - T_ns_{}*{}"
                       "".format(split_pol(k[2])[0], r_ew[k[0]], split_pol(k[2])[0], r_ns[k[0]],
                                 split_pol(k[2])[1], r_ew[k[1]], split_pol(k[2])[1], r_ns[k[1]]))
                      for i, k in enumerate(keys)])

    # set design matrix entries
    ls_design_matrix = odict(list(map(lambda a: ("r_ew_{}".format(a), antpos[a][0]), ants)))
    ls_design_matrix.update(odict(list(map(lambda a: ("r_ns_{}".format(a), antpos[a][1]), ants))))

    # setup linsolve data dictionary
    ls_data = odict([(eqns[k], ydata[k]) for i, k in enumerate(keys)])
    ls_wgts = odict([(eqns[k], ywgts[k]) for i, k in enumerate(keys)])

    # setup linsolve and run
    sol = linsolve.LinearSolver(ls_data, wgts=ls_wgts, **ls_design_matrix)
    echo("...running linsolve", verbose=verbose)
    fit = sol.solve()
    echo("...finished linsolve", verbose=verbose)

    return fit


def dft_phase_slope_solver(xs, ys, data, flags=None):
    '''Solve for spatial phase slopes across an array by looking for the peak in the DFT.
    This is analogous to the method in utils.fft_dly(), except its in 2D and does not 
    assume a regular grid for xs and ys.

    Arguments:
        xs: 1D array of x positions (e.g. of antennas or baselines)
        ys: 1D array of y positions (must be same length as xs)
        data: ndarray of complex numbers to fit with a phase slope. The first dimension must match 
            xs and ys, but subsequent dimensions will be preserved and solved independently. 
            Any np.nan in data is interpreted as a flag.
        flags: optional array of flags of data not to include in the phase slope solver.

    Returns:
        slope_x, slope_y: phase slopes in units of 1/[xs] where the best fit phase slope plane
            is np.exp(2.0j * np.pi * (xs * slope_x + ys * slope_y)). Both have the same shape 
            the data after collapsing along the first dimension.
    '''

    # use the minimum and maximum difference between positions to define the search range and sampling in Fourier space
    deltas = [((xi - xj)**2 + (yi - yj)**2)**.5 for i, (xi, yi) in enumerate(zip(xs, ys)) 
              for (xj, yj) in zip(xs[i + 1:], ys[i + 1:])]
    search_slice = slice(-1.0 / np.min(deltas), 1.0 / np.min(deltas), 1.0 / np.max(deltas))

    # define cost function
    def dft_abs(k, x, y, z):
        return -np.abs(np.dot(z, np.exp(-2.0j * np.pi * (x * k[0] + y * k[1]))))

    # set up flags, treating nans as flags
    if flags is None:
        flags = np.zeros_like(data, dtype=bool)
    flags = flags | np.isnan(data)

    # loop over data, minimizing the cost function
    dflat = data.reshape((len(xs), -1))
    fflat = flags.reshape((len(xs), -1))
    slope_x = np.zeros_like(dflat[0, :].real)
    slope_y = np.zeros_like(dflat[0, :].real)
    for i in range(dflat.shape[1]):
        if not np.all(np.isnan(dflat[:, i])):
            dft_peak = brute(dft_abs, (search_slice, search_slice), 
                             (xs[~fflat[:, i]], ys[~fflat[:, i]], 
                              dflat[:, i][~fflat[:, i]]), finish=minimize)
            slope_x[i] = dft_peak[0]
            slope_y[i] = dft_peak[1]
    return slope_x.reshape(data.shape[1:]), slope_y.reshape(data.shape[1:])


def global_phase_slope_logcal(model, data, antpos, solver='linfit', wgts=None, 
                              refant=None, verbose=True, tol=1.0, edge_cut=0):
    """
    Solve for a frequency-independent spatial phase slope using the equation

    median_over_freq(angle(V_ij,xy^data / V_ij,xy^model)) = dot(Phi_x, r_i) - dot(Phi_y, r_j)

    Parameters:
    -----------
    model : visibility data of refence model, type=DataContainer
            keys are antenna-pair + polarization tuples, Ex. (1, 2, 'nn').
            values are complex ndarray visibilities.
            these must 2D arrays, with [0] axis indexing time
            and [1] axis indexing frequency.

    data : visibility data of measurements, type=DataContainer
           keys are antenna pair + pol tuples (must match model), values are
           complex ndarray visibilities matching shape of model

    antpos : type=dictionary, antpos dictionary. antenna num as key, position vector as value.

    solver : 'linfit' uses linsolve to fit phase slope across the array,
             'dft' uses a spatial Fourier transform to find a phase slope 

    wgts : weights of data, type=DataContainer, [default=None]
           keys are antenna pair + pol tuples (must match model), values are real floats
           matching shape of model and data. These are only used to find delays from
           itegrations that are unflagged for at least two frequency bins. In this case,
           the delays are assumed to have equal weight, otherwise the delays take zero weight.

    refant : antenna number integer to use as a reference,
        The antenna position coordaintes are centered at the reference, such that its phase
        is identically zero across all frequencies. If None, use the first key in data as refant.

    verbose : print output, type=boolean, [default=False]

    tol : type=float, baseline match tolerance in units of baseline vectors (e.g. meters)

    edge_cut : int, number of channels to exclude at each band edge in phase slope solver

    Output:
    -------
    fit : dictionary containing frequency-indpendent phase slope, e.g. Phi_ns_x
          for each position component and polarization [radians / meter].
    """
    # check solver and edgecut
    assert solver in PHASE_SLOPE_SOLVERS, "Unrecognized solver {}".format(solver)
    echo("...configuring global_phase_slope_logcal for the {} algorithm".format(solver), verbose=verbose)
    assert 2 * edge_cut < list(data.values())[0].shape[1] - 1, "edge_cut cannot be >= Nfreqs/2 - 1"

    # get keys from model and data dictionaries
    keys = sorted(set(model.keys()) & set(data.keys()))
    ants = np.unique(list(antpos.keys()))

    # make weights if None and make flags
    if wgts is None:
        wgts = odict()
        for i, k in enumerate(keys):
            wgts[k] = np.ones_like(data[k], dtype=np.float)
    flags = DataContainer({k: ~wgts[k].astype(np.bool) for k in wgts})

    # center antenna positions about the reference antenna
    if refant is None:
        refant = keys[0][0]
    assert refant in ants, "reference antenna {} not found in antenna list".format(refant)
    antpos = odict(list(map(lambda k: (k, antpos[k] - antpos[refant]), antpos.keys())))

    # average data over baselines
    _reds = redcal.get_pos_reds(antpos, bl_error_tol=tol)
    ap = data.antpairs()
    reds = []
    for _red in _reds:
        red = [bl for bl in _red if bl in ap]
        if len(red) > 0:
            reds.append(red)
    avg_data, avg_flags, _ = utils.red_average(data, reds=reds, flags=flags, inplace=False)
    red_keys = list(avg_data.keys())
    avg_wgts = DataContainer({k: (~avg_flags[k]).astype(np.float) for k in avg_flags})
    avg_model, _, _ = utils.red_average(model, reds=reds, flags=flags, inplace=False)

    ls_data, ls_wgts, bls, pols = {}, {}, {}, {}
    for rk in red_keys:
        # build equation string
        eqn_str = '{}*Phi_ew_{} + {}*Phi_ns_{} - {}*Phi_ew_{} - {}*Phi_ns_{}'
        eqn_str = eqn_str.format(antpos[rk[0]][0], split_pol(rk[2])[0], antpos[rk[0]][1], split_pol(rk[2])[0],
                                 antpos[rk[1]][0], split_pol(rk[2])[1], antpos[rk[1]][1], split_pol(rk[2])[1])
        bls[eqn_str] = antpos[rk[0]] - antpos[rk[1]]
        pols[eqn_str] = rk[2]

        # calculate median of unflagged angle(data/model)
        # ls_weights are sum of non-binary weights
        dm_ratio = avg_data[rk] / avg_model[rk]
        dm_ratio /= np.abs(dm_ratio)  # This gives all channels roughly equal weight, moderating the effect of RFI (as in firstcal)
        binary_flgs = np.isclose(avg_wgts[rk], 0.0) | np.isinf(dm_ratio) | np.isnan(dm_ratio)
        avg_wgts[rk][binary_flgs] = 0.0
        dm_ratio[binary_flgs] *= np.nan
        if solver == 'linfit':  # we want to fit the angles
            ls_data[eqn_str] = np.nanmedian(np.angle(dm_ratio[:, edge_cut:(dm_ratio.shape[1] - edge_cut)]), axis=1, keepdims=True)
        elif solver == 'dft':  # we want the full complex number
            ls_data[eqn_str] = np.nanmedian(dm_ratio[:, edge_cut:(dm_ratio.shape[1] - edge_cut)], axis=1, keepdims=True)
        ls_wgts[eqn_str] = np.sum(avg_wgts[rk][:, edge_cut:(dm_ratio.shape[1] - edge_cut)], axis=1, keepdims=True)

        # set unobserved data to 0 with 0 weight
        ls_wgts[eqn_str][np.isnan(ls_data[eqn_str])] = 0
        ls_data[eqn_str][np.isnan(ls_data[eqn_str])] = 0

    if solver == 'linfit':  # build linear system for phase slopes and solve with linsolve
        # setup linsolve and run
        solver = linsolve.LinearSolver(ls_data, wgts=ls_wgts)
        echo("...running linsolve", verbose=verbose)
        fit = solver.solve()
        echo("...finished linsolve", verbose=verbose)

    elif solver == 'dft':  # look for a peak angle space by 2D DFTing across baselines
        if not np.all([split_pol(pol)[0] == split_pol(pol)[1] for pol in data.pols()]):
            raise NotImplementedError('DFT solving of global phase not implemented for abscal with cross-polarizations.')
        fit = {}
        for pol in data.pols():
            keys = [k for k in bls.keys() if pols[k] == pol]
            blx = np.array([bls[k][0] for k in keys])
            bly = np.array([bls[k][1] for k in keys])
            data_array = np.array([ls_data[k] / (ls_wgts[k] > 0) for k in keys])  # is np.nan if all flagged
            with np.errstate(divide='ignore'):  # is np.nan if all flagged
                data_array = np.array([ls_data[k] / (ls_wgts[k] > 0) for k in keys])
            slope_x, slope_y = dft_phase_slope_solver(blx, bly, data_array)
            fit['Phi_ew_{}'.format(split_pol(pol)[0])] = slope_x * 2.0 * np.pi  # 2pi matches custom_phs_slope_gain
            fit['Phi_ns_{}'.format(split_pol(pol)[0])] = slope_y * 2.0 * np.pi

    return fit


def merge_gains(gains, merge_shared=True):
    """
    Merge a list of gain (or flag) dictionaries.

    If gains has boolean ndarray keys, interpret as flags
    and merge with a logical OR.

    Parameters:
    -----------
    gains : type=list or tuple, series of gain dictionaries with (ant, pol) keys
            and complex ndarrays as values (or boolean ndarrays if flags)
    merge_shared : type=bool, If True merge only shared keys, eliminating the others.
        Otherwise, merge all keys.

    Output:
    -------
    merged_gains : type=dictionary, merged gain (or flag) dictionary with same key-value
                   structure as input dict.
    """
    # get shared keys
    if merge_shared:
        keys = sorted(set(reduce(operator.and_, [set(g.keys()) for g in gains])))
    else:
        keys = sorted(set(reduce(operator.add, [list(g.keys()) for g in gains])))

    # form merged_gains dict
    merged_gains = odict()

    # determine if gains or flags from first entry in gains
    fedflags = False
    if gains[0][list(gains[0].keys())[0]].dtype == np.bool_:
        fedflags = True

    # iterate over keys
    for i, k in enumerate(keys):
        if fedflags:
            merged_gains[k] = reduce(operator.add, [g.get(k, True) for g in gains])
        else:
            merged_gains[k] = reduce(operator.mul, [g.get(k, 1.0) for g in gains])

    return merged_gains


def data_key_to_array_axis(data, key_index, array_index=-1, avg_dict=None):
    """
    move an index of data.keys() into the data axes

    Parameters:
    -----------
    data : type=DataContainer, complex visibility data with
        antenna-pair + pol tuples for keys, in DataContainer dictionary format.

    key_index : integer, index of keys to consolidate into data arrays

    array_index : integer, which axes of data arrays to append to

    avg_dict : DataContainer, a dictionary with same keys as data
        that will have its data arrays averaged along key_index

    Result:
    -------
    new_data : DataContainer, complex visibility data
        with key_index of keys moved into the data arrays

    new_avg_dict : copy of avg_dict. Only returned if avg_dict is not None.

    popped_keys : unique list of keys moved into data array axis
    """
    # instantiate new data object
    new_data = odict()
    new_avg = odict()

    # get keys
    keys = list(data.keys())

    # sort keys across key_index
    key_sort = np.argsort(np.array(keys, dtype=np.object)[:, key_index])
    keys = list(map(lambda i: keys[i], key_sort))
    popped_keys = np.unique(np.array(keys, dtype=np.object)[:, key_index])

    # get new keys
    new_keys = list(map(lambda k: k[:key_index] + k[key_index + 1:], keys))
    new_unique_keys = []

    # iterate over new_keys
    for i, nk in enumerate(new_keys):
        # check for unique keys
        if nk in new_unique_keys:
            continue
        new_unique_keys.append(nk)

        # get all instances of redundant keys
        ravel = list(map(lambda k: k == nk, new_keys))

        # iterate over redundant keys and consolidate into new arrays
        arr = []
        avg_arr = []
        for j, b in enumerate(ravel):
            if b:
                arr.append(data[keys[j]])
                if avg_dict is not None:
                    avg_arr.append(avg_dict[keys[j]])

        # assign to new_data
        new_data[nk] = np.moveaxis(arr, 0, array_index)
        if avg_dict is not None:
            new_avg[nk] = np.nanmean(avg_arr, axis=0)

    if avg_dict is not None:
        return new_data, new_avg, popped_keys
    else:
        return new_data, popped_keys


def array_axis_to_data_key(data, array_index, array_keys, key_index=-1, copy_dict=None):
    """
    move an axes of data arrays in data out of arrays
    and into a unique key index in data.keys()

    Parameters:
    -----------
    data : DataContainer, complex visibility data with
        antenna-pair (+ pol + other) tuples for keys

    array_index : integer, which axes of data arrays
        to extract from arrays and move into keys

    array_keys : list, list of new key from array elements. must have length
        equal to length of data_array along axis array_index

    key_index : integer, index within the new set of keys to insert array_keys

    copy_dict : DataContainer, a dictionary with same keys as data
        that will have its data arrays copied along array_keys

    Output:
    -------
    new_data : DataContainer, complex visibility data
        with array_index of data arrays extracted and moved
        into a unique set of keys

    new_copy : DataContainer, copy of copy_dict
        with array_index of data arrays copied to unique keys
    """
    # instantiate new object
    new_data = odict()
    new_copy = odict()

    # get keys
    keys = sorted(data.keys())
    new_keys = []

    # iterate over keys
    for i, k in enumerate(keys):
        # iterate overy new array keys
        for j, ak in enumerate(array_keys):
            new_key = list(k)
            if key_index == -1:
                new_key.insert(len(new_key), ak)
            else:
                new_key.insert(key_index, ak)
            new_key = tuple(new_key)
            new_data[new_key] = np.take(data[k], j, axis=array_index)
            if copy_dict is not None:
                new_copy[new_key] = copy.copy(copy_dict[k])

    if copy_dict is not None:
        return new_data, new_copy
    else:
        return new_data


def wiener(data, window=(5, 11), noise=None, medfilt=True, medfilt_kernel=(3, 9), array=False):
    """
    wiener filter complex visibility data. this might be used in constructing
    model reference. See scipy.signal.wiener for details on method.

    Parameters:
    -----------
    data : type=DataContainer, ADataContainer dictionary holding complex visibility data
           unelss array is True

    window : type=tuple, wiener-filter window along each axis of data

    noise : type=float, estimate of noise. if None will estimate itself

    medfilt : type=bool, if True, median filter data before wiener filtering

    medfilt_kernel : type=tuple, median filter kernel along each axis of data

    array : type=boolean, if True, feeding a single ndarray, rather than a dictionary

    Output: (new_data)
    -------
    new_data type=DataContainer, DataContainer dictionary holding new visibility data
    """
    # check if data is an array
    if array:
        data = {'arr': data}

    new_data = odict()
    for i, k in enumerate(list(data.keys())):
        real = np.real(data[k])
        imag = np.imag(data[k])
        if medfilt:
            real = signal.medfilt(real, kernel_size=medfilt_kernel)
            imag = signal.medfilt(imag, kernel_size=medfilt_kernel)

        new_data[k] = signal.wiener(real, mysize=window, noise=noise) + \
            1j * signal.wiener(imag, mysize=window, noise=noise)

    if array:
        return new_data['arr']
    else:
        return DataContainer(new_data)


def interp2d_vis(model, model_lsts, model_freqs, data_lsts, data_freqs, flags=None,
                 kind='cubic', flag_extrapolate=True, medfilt_flagged=True, medfilt_window=(3, 7),
                 fill_value=None):
    """
    Interpolate complex visibility model onto the time & frequency basis of
    a data visibility. See below for notes on flag propagation if flags is provided.

    Parameters:
    -----------
    model : type=DataContainer, holds complex visibility for model
        keys are antenna-pair + pol tuples, values are 2d complex visibility
        with shape (Ntimes, Nfreqs).

    model_lsts : 1D array of the model time axis, dtype=float, shape=(Ntimes,)

    model_freqs : 1D array of the model freq axis, dtype=float, shape=(Nfreqs,)

    data_lsts : 1D array of the data time axis, dtype=float, shape=(Ntimes,)

    data_freqs : 1D array of the data freq axis, dtype=float, shape=(Nfreqs,)

    flags : type=DataContainer, dictionary containing model flags. Can also contain model wgts
            as floats and will convert to booleans appropriately.

    kind : type=str, kind of interpolation, options=['linear', 'cubic', 'quintic']

    medfilt_flagged : type=bool, if True, before interpolation, replace flagged pixels with output from
                      a median filter centered on each flagged pixel.

    medfilt_window : type=tuple, extent of window for median filter across the (time, freq) axes.
                     Even numbers are rounded down to odd number.

    flag_extrapolate : type=bool, flag extrapolated data_lsts if True.

    fill_value : type=float, if fill_value is None, extrapolated points are extrapolated
                 else they are filled with fill_value.

    Output: (new_model, new_flags)
    -------
    new_model : interpolated model, type=DataContainer
    new_flags : flags associated with interpolated model, type=DataContainer

    Notes:
    ------
    If the data has flagged pixels, it is recommended to turn medfilt_flagged to True. This runs a median
    filter on the flagged pixels and replaces their values with the results, but they remain flagged.
    This happens *before* interpolation. This means that interpolation near flagged pixels
    aren't significantly biased by their presence.

    In general, if flags are fed, flags are propagated if a flagged pixel is a nearest neighbor
    of an interpolated pixel.
    """
    # make flags
    new_model = odict()
    new_flags = odict()

    # get nearest neighbor points
    freq_nn = np.array(list(map(lambda x: np.argmin(np.abs(model_freqs - x)), data_freqs)))
    time_nn = np.array(list(map(lambda x: np.argmin(np.abs(model_lsts - x)), data_lsts)))
    freq_nn, time_nn = np.meshgrid(freq_nn, time_nn)

    # get model indices meshgrid
    mod_F, mod_L = np.meshgrid(np.arange(len(model_freqs)), np.arange(len(model_lsts)))

    # raise warning on flags
    if flags is not None and medfilt_flagged is False:
        print("Warning: flags are fed, but medfilt_flagged=False. \n"
              "This may cause weird behavior of interpolated points near flagged data.")

    # ensure flags are booleans
    if flags is not None:
        if np.issubdtype(flags[list(flags.keys())[0]].dtype, np.floating):
            flags = DataContainer(odict(list(map(lambda k: (k, ~flags[k].astype(np.bool)), flags.keys()))))

    # loop over keys
    for i, k in enumerate(list(model.keys())):
        # get model array
        m = model[k]

        # get real and imag separately
        real = np.real(m)
        imag = np.imag(m)

        # median filter flagged data if desired
        if medfilt_flagged and flags is not None:
            # get extent of window along freq and time
            f_ext = int((medfilt_window[1] - 1) / 2.)
            t_ext = int((medfilt_window[0] - 1) / 2.)

            # set flagged data to nan
            real[flags[k]] *= np.nan
            imag[flags[k]] *= np.nan

            # get flagged indices
            f_indices = mod_F[flags[k]]
            l_indices = mod_L[flags[k]]

            # construct fill arrays
            real_fill = np.empty(len(f_indices), np.float)
            imag_fill = np.empty(len(f_indices), np.float)

            # iterate over flagged data and replace w/ medfilt
            for j, (find, tind) in enumerate(zip(f_indices, l_indices)):
                tlow, thi = tind - t_ext, tind + t_ext + 1
                flow, fhi = find - f_ext, find + f_ext + 1
                ll = 0
                while True:
                    # iterate until window has non-flagged data in it
                    # with a max of 10 iterations
                    if tlow < 0:
                        tlow = 0
                    if flow < 0:
                        flow = 0
                    r_med = np.nanmedian(real[tlow:thi, flow:fhi])
                    i_med = np.nanmedian(imag[tlow:thi, flow:fhi])
                    tlow -= 2
                    thi += 2
                    flow -= 2
                    fhi += 2
                    ll += 1
                    if not (np.isnan(r_med) or np.isnan(i_med)):
                        break
                    if ll > 10:
                        break
                real_fill[j] = r_med
                imag_fill[j] = i_med

            # fill real and imag
            real[l_indices, f_indices] = real_fill
            imag[l_indices, f_indices] = imag_fill

            # flag residual nans
            resid_nans = np.isnan(real) + np.isnan(imag)
            flags[k] += resid_nans

            # replace residual nans
            real[resid_nans] = 0.0
            imag[resid_nans] = 0.0

        # propagate flags to nearest neighbor
        if flags is not None:
            f = flags[k][time_nn, freq_nn]
            # check f is boolean type
            if np.issubdtype(f.dtype, np.floating):
                f = ~(f.astype(np.bool))
        else:
            f = np.zeros_like(real, bool)

        # interpolate
        interp_real = interpolate.interp2d(model_freqs, model_lsts, real, kind=kind, copy=False, bounds_error=False, fill_value=fill_value)(data_freqs, data_lsts)
        interp_imag = interpolate.interp2d(model_freqs, model_lsts, imag, kind=kind, copy=False, bounds_error=False, fill_value=fill_value)(data_freqs, data_lsts)

        # flag extrapolation if desired
        if flag_extrapolate:
            time_extrap = np.where((data_lsts > model_lsts.max() + 1e-6) | (data_lsts < model_lsts.min() - 1e-6))
            freq_extrap = np.where((data_freqs > model_freqs.max() + 1e-6) | (data_freqs < model_freqs.min() - 1e-6))
            f[time_extrap, :] = True
            f[:, freq_extrap] = True

        # rejoin
        new_model[k] = interp_real + 1j * interp_imag
        new_flags[k] = f

    return DataContainer(new_model), DataContainer(new_flags)


def rephase_vis(model, model_lsts, data_lsts, bls, freqs, inplace=False, flags=None, max_dlst=0.005, latitude=-30.72152):
    """
    Rephase model visibility data onto LST grid of data_lsts.

    Parameters:
    -----------
    model : type=DataContainer, holds complex visibility for model
        keys are antenna-pair + pol tuples, values are 2d complex visibility
        with shape (Ntimes, Nfreqs)

    model_lsts : 1D array of the LST grid in model [radians], dtype=float, shape=(Ntimes,)

    data_lsts : 1D array of the LST grid in data [radians], dtype=float, shape=(Ntimes,)

    bls : type=dictionary, ant-pair keys that holds baseline position vector in ENU frame in meters

    freqs : type=float ndarray, holds frequency channels of model in Hz.

    inplace : type=bool, if True edit data in memory, else make a copy and return

    flags : type=DataContainer, holds model flags

    max_dlst : type=bool, maximum dlst [radians] to allow for rephasing, otherwise flag data.

    latitude : type=float, latitude of array in degrees North

    Return: (new_model, new_flags)
    -------
    new_model : DataContainer with rephased model
    new_flags : DataContainer with new flags
    """
    # unravel LST array if necessary
    data_lsts[data_lsts < data_lsts[0]] += 2 * np.pi

    # get nearest neighbor model points
    lst_nn = np.array(list(map(lambda x: np.argmin(np.abs(model_lsts - x)), data_lsts)))

    # get dlst array
    dlst = data_lsts - model_lsts[lst_nn]

    # flag dlst above threshold
    flag_lst = np.zeros_like(dlst, np.bool)
    flag_lst[np.abs(dlst) > max_dlst] = True

    # make new_model and new_flags
    if inplace:
        new_model = model
    else:
        new_model = odict()
    if inplace and flags is not None:
        new_flags = flags
    else:
        new_flags = odict()

    for k in model.keys():
        m = model[k][lst_nn, :]
        new_model[k] = m
        if flags is None:
            new_flags[k] = np.zeros_like(m, np.bool)
        else:
            new_flags[k] = flags[k][lst_nn, :]
        new_flags[k][flag_lst, :] = True

    # rephase
    if inplace:
        utils.lst_rephase(new_model, bls, freqs, dlst, lat=latitude, inplace=True)
        return new_model, new_flags
    else:
        new_model = utils.lst_rephase(new_model, bls, freqs, dlst, lat=latitude, inplace=False)
        return DataContainer(new_model), DataContainer(new_flags)


def fill_dict_nans(data, wgts=None, nan_fill=None, inf_fill=None, array=False):
    """
    take a dictionary and re-fill nan and inf ndarray values.

    Parameters:
    -----------
    data : type=DataContainer, visibility dictionary in AbsCal dictionary format

    wgts : type=DataContainer, weights dictionary matching shape of data to also fill

    nan_fill : if not None, fill nans with nan_fill

    inf_fill : if not None, fill infs with inf_fill

    array : type=boolean, if True, data is a single ndarray to perform operation on
    """
    if array:
        if nan_fill is not None:
            nan_select = np.isnan(data)
            data[nan_select] = nan_fill
            if wgts is not None:
                wgts[nan_select] = 0.0
        if inf_fill is not None:
            inf_select = np.isinf(data)
            data[inf_select] = inf_fill
            if wgts is not None:
                wgts[inf_select] = 0.0

    else:
        for i, k in enumerate(data.keys()):
            if nan_fill is not None:
                # replace nan
                nan_select = np.isnan(data[k])
                data[k][nan_select] = nan_fill
                if wgts is not None:
                    wgts[k][nan_select] = 0.0

            if inf_fill is not None:
                # replace infs
                inf_select = np.isinf(data[k])
                data[k][inf_select] = inf_fill
                if wgts is not None:
                    wgts[k][inf_select] = 0.0


def flatten(l):
    """ flatten a nested list """
    return [item for sublist in l for item in sublist]


class Baseline(object):
    """
    Baseline object for making antenna-independent, unique baseline labels
    for baselines up to 1km in length to an absolute precison of 10 cm.
    Only __eq__ operator is overloaded.
    """

    def __init__(self, bl, tol=2.0):
        """
        bl : list containing [dx, dy, dz] float separation in meters
        tol : tolerance for baseline length comparison in meters
        """
        self.label = "{:06.1f}:{:06.1f}:{:06.1f}".format(float(bl[0]), float(bl[1]), float(bl[2]))
        self.bl = np.array(bl, dtype=np.float)
        self.tol = tol

    def __repr__(self):
        return self.label

    @property
    def unit(self):
        return self.bl / np.linalg.norm(self.bl)

    @property
    def len(self):
        return np.linalg.norm(self.bl)

    def __eq__(self, B2):
        tol = np.max([self.tol, B2.tol])
        # check same length
        if np.isclose(self.len, B2.len, atol=tol):
            # check x, y, z
            equiv = bool(reduce(operator.mul, list(map(lambda x: np.isclose(*x, atol=tol), zip(self.bl, B2.bl)))))
            dot = np.dot(self.unit, B2.unit)
            if equiv:
                return True
            # check conjugation
            elif np.isclose(np.arccos(dot), np.pi, atol=tol / self.len) or (dot < -1.0):
                return 'conjugated'
            # else return False
            else:
                return False
        else:
            return False


def match_red_baselines(model, model_antpos, data, data_antpos, tol=1.0, verbose=True):
    """
    Match unique model baseline keys to unique data baseline keys based on positional redundancy.

    Ideally, both model and data contain only unique baselines, in which case there is a
    one-to-one mapping. If model contains extra redundant baselines, these are not propagated
    to new_model. If data contains extra redundant baselines, the lowest ant1-ant2 pair is chosen
    as the baseline key to insert into model.

    Parameters:
    -----------
    model : type=DataContainer, model dictionary holding complex visibilities
            must conform to DataContainer dictionary format.

    model_antpos : type=dictionary, dictionary holding antennas positions for model dictionary
            keys are antenna integers, values are ndarrays of position vectors in meters

    data : type=DataContainer, data dictionary holding complex visibilities.
            must conform to DataContainer dictionary format.

    data_antpos : type=dictionary, dictionary holding antennas positions for data dictionary
                same format as model_antpos

    tol : type=float, baseline match tolerance in units of baseline vectors (e.g. meters)

    Output: (data)
    -------
    new_model : type=DataContainer, dictionary holding complex visibilities from model that
        had matching baselines to data
    """

    # create baseline keys for model
    model_keys = list(model.keys())
    model_bls = np.array(list(map(lambda k: Baseline(model_antpos[k[1]] - model_antpos[k[0]], tol=tol), model_keys)))

    # create baseline keys for data
    data_keys = list(data.keys())
    data_bls = np.array(list(map(lambda k: Baseline(data_antpos[k[1]] - data_antpos[k[0]], tol=tol), data_keys)))

    # iterate over data baselines
    new_model = odict()
    for i, bl in enumerate(model_bls):
        # compre bl to all model_bls
        comparison = np.array(list(map(lambda mbl: bl == mbl, data_bls)), np.str)

        # get matches
        matches = np.where((comparison == 'True') | (comparison == 'conjugated'))[0]

        # check for matches
        if len(matches) == 0:
            echo("found zero matches in data for model {}".format(model_keys[i]), verbose=verbose)
            continue
        else:
            if len(matches) > 1:
                echo("found more than 1 match in data to model {}: {}".format(model_keys[i], list(map(lambda j: data_keys[j], matches))), verbose=verbose)
            # assign to new_data
            if comparison[matches[0]] == 'True':
                new_model[data_keys[matches[0]]] = model[model_keys[i]]
            elif comparison[matches[0]] == 'conjugated':
                new_model[data_keys[matches[0]]] = np.conj(model[model_keys[i]])

    return DataContainer(new_model)


def avg_data_across_red_bls(data, antpos, wgts=None, broadcast_wgts=True, tol=1.0,
                            mirror_red_data=False, reds=None):
    """
    Given complex visibility data spanning one or more redundant
    baseline groups, average redundant visibilities and return

    Parameters:
    -----------
    data : type=DataContainer, data dictionary holding complex visibilities.
        must conform to AbsCal dictionary format.

    antpos : type=dictionary, antenna position dictionary

    wgts : type=DataContainer, data weights as float

    broadcast_wgts : type=boolean, if True, take geometric mean of input weights as output weights,
        else use mean. If True, this has the effect of broadcasting a single flag from any particular
        baseline to all baselines in a baseline group.

    tol : type=float, redundant baseline tolerance threshold

    mirror_red_data : type=boolean, if True, mirror average visibility across red bls

    reds : list of list of redundant baselines with polarization strings.
           If None, reds is produced from antpos.

    Output: (red_data, red_wgts, red_keys)
    -------
    """
    warnings.warn("Warning: This function will be deprecated in the next hera_cal release.")

    # get data keys
    keys = list(data.keys())

    # get data, wgts and ants
    pols = np.unique(list(map(lambda k: k[2], data.keys())))
    ants = np.unique(np.concatenate(keys))
    if wgts is None:
        wgts = DataContainer(odict(list(map(lambda k: (k, np.ones_like(data[k]).astype(np.float)), data.keys()))))

    # get redundant baselines if not provided
    if reds is None:
        reds = redcal.get_reds(antpos, bl_error_tol=tol, pols=pols)

    # strip reds of keys not in data
    stripped_reds = []
    for i, bl_group in enumerate(reds):
        group = []
        for k in bl_group:
            if k in data:
                group.append(k)
        if len(group) > 0:
            stripped_reds.append(group)

    # make red_data dictionary
    red_data = odict()
    red_wgts = odict()

    # iterate over reds
    for i, bl_group in enumerate(stripped_reds):
        # average redundant baseline group
        d = np.nansum(list(map(lambda k: data[k] * wgts[k], bl_group)), axis=0)
        d /= np.nansum(list(map(lambda k: wgts[k], bl_group)), axis=0)

        # get wgts
        if broadcast_wgts:
            w = np.array(reduce(operator.mul, list(map(lambda k: wgts[k], bl_group))), np.float) ** (1. / len(bl_group))
        else:
            w = np.array(reduce(operator.add, list(map(lambda k: wgts[k], bl_group))), np.float) / len(bl_group)

        # iterate over bl_group
        for j, key in enumerate(sorted(bl_group)):
            # assign to red_data and wgts
            red_data[key] = d
            red_wgts[key] = w

            # break if no mirror
            if mirror_red_data is False:
                break

    # get red_data keys
    red_keys = list(red_data.keys())

    return DataContainer(red_data), DataContainer(red_wgts), red_keys


def mirror_data_to_red_bls(data, antpos, tol=2.0, weights=False):
    """
    Given unique baseline data (like omnical model visibilities),
    copy the data over to all other baselines in the same redundant group.
    If weights==True, treat data as a wgts dictionary and multiply values
    by their redundant baseline weighting.

    Parameters:
    -----------
    data : data DataContainer in hera_cal.DataContainer form

    antpos : type=dictionary, antenna positions dictionary
                keys are antenna integers, values are ndarray baseline vectors.

    tol : type=float, redundant baseline distance tolerance in units of baseline vectors

    weights : type=bool, if True, treat data as a wgts dictionary and multiply by redundant weighting.

    Output: (red_data)
    -------
    red_data : type=DataContainer, data dictionary in AbsCal form, with unique baseline data
                distributed to redundant baseline groups.
    if weights == True:
        red_data is a real-valued wgts dictionary with redundant baseline weighting muliplied in.
    """
    # get data keys
    keys = list(data.keys())

    # get polarizations in data
    pols = data.pols()

    # get redundant baselines
    reds = redcal.get_reds(antpos, bl_error_tol=tol, pols=pols)

    # make red_data dictionary
    red_data = odict()

    # iterate over data keys
    for i, k in enumerate(keys):

        # find which bl_group this key belongs to
        match = np.array(list(map(lambda r: k in r, reds)))
        conj_match = np.array(list(map(lambda r: reverse_bl(k) in r, reds)))

        # if no match, just copy data over to red_data
        if True not in match and True not in conj_match:
            red_data[k] = copy.copy(data[k])

        else:
            # iterate over matches
            for j, (m, cm) in enumerate(zip(match, conj_match)):
                if weights:
                    # if weight dictionary, add repeated baselines
                    if m:
                        if k not in red_data:
                            red_data[k] = copy.copy(data[k])
                            red_data[k][red_data[k].astype(np.bool)] = red_data[k][red_data[k].astype(np.bool)] + len(reds[j]) - 1
                        else:
                            red_data[k][red_data[k].astype(np.bool)] = red_data[k][red_data[k].astype(np.bool)] + len(reds[j])
                    elif cm:
                        if k not in red_data:
                            red_data[k] = copy.copy(data[k])
                            red_data[k][red_data[k].astype(np.bool)] = red_data[k][red_data[k].astype(np.bool)] + len(reds[j]) - 1
                        else:
                            red_data[k][red_data[k].astype(np.bool)] = red_data[k][red_data[k].astype(np.bool)] + len(reds[j])
                else:
                    # if match, insert all bls in bl_group into red_data
                    if m:
                        for bl in reds[j]:
                            red_data[bl] = copy.copy(data[k])
                    elif cm:
                        for bl in reds[j]:
                            red_data[bl] = np.conj(data[k])

    # re-sort, square if weights to match linsolve
    if weights:
        for i, k in enumerate(red_data):
            red_data[k][red_data[k].astype(np.bool)] = red_data[k][red_data[k].astype(np.bool)]**(2.0)
    else:
        red_data = odict([(k, red_data[k]) for k in sorted(red_data)])

    return DataContainer(red_data)


def match_times(datafile, modelfiles, filetype='uvh5', atol=1e-5):
    """
    Match start and end LST of datafile to modelfiles. Each file in modelfiles needs
    to have the same integration time.

    Args:
        datafile : type=str, path to data file
        modelfiles : type=list of str, list of filepaths to model files ordered according to file start time
        filetype : str, options=['uvh5', 'miriad']

    Returns:
        matched_modelfiles : type=list, list of modelfiles that overlap w/ datafile in LST
    """
    # get lst arrays
    data_dlst, data_dtime, data_lsts, data_times = io.get_file_times(datafile, filetype=filetype)
    model_dlsts, model_dtimes, model_lsts, model_times = io.get_file_times(modelfiles, filetype=filetype)

    # shift model files relative to first file & first index if needed
    for ml in model_lsts:
        if ml[0] < model_lsts[0][0]:
            ml += 2 * np.pi

    # get model start and stop, buffering by dlst / 2
    model_starts = np.asarray([ml[0] - md / 2.0 for ml, md in zip(model_lsts, model_dlsts)])
    model_ends = np.asarray([ml[-1] + md / 2.0 for ml, md in zip(model_lsts, model_dlsts)])

    # shift data relative to model if needed
    if data_lsts[-1] < model_starts[0]:
        data_lsts += 2 * np.pi

    # select model files
    match = np.asarray(modelfiles)[(model_starts < data_lsts[-1] + atol)
                                   & (model_ends > data_lsts[0] - atol)]

    return match


def cut_bls(datacontainer, bls=None, min_bl_cut=None, max_bl_cut=None, inplace=False):
    """
    Cut visibility data based on min and max baseline length.

    Parameters
    ----------
    datacontainer : DataContainer object to perform baseline cut on

    bls : dictionary, holding baseline position vectors.
        keys are antenna-pair tuples and values are baseline vectors in meters.
        If bls is None, will look for antpos attr in datacontainer.

    min_bl_cut : float, minimum baseline separation [meters] to keep in data

    max_bl_cut : float, maximum baseline separation [meters] to keep in data

    inplace : bool, if True edit data in input object, else make a copy.

    Output
    ------
    datacontainer : DataContainer object with bl cut enacted
    """
    if not inplace:
        datacontainer = copy.deepcopy(datacontainer)
    if min_bl_cut is None:
        min_bl_cut = 0.0
    if max_bl_cut is None:
        max_bl_cut = 1e10
    if bls is None:
        # look for antpos in dc
        if not hasattr(datacontainer, 'antpos'):
            raise ValueError("If bls is not fed, datacontainer must have antpos attribute.")
        bls = odict()
        ap = datacontainer.antpos
        for bl in datacontainer.keys():
            if bl[0] not in ap or bl[1] not in ap:
                continue
            bls[bl] = ap[bl[1]] - ap[bl[0]]
    for k in list(datacontainer.keys()):
        bl_len = np.linalg.norm(bls[k])
        if k not in bls:
            continue
        if bl_len > max_bl_cut or bl_len < min_bl_cut:
            del datacontainer[k]

    assert len(datacontainer) > 0, "no baselines were kept after baseline cut..."

    return datacontainer


class AbsCal(object):
    """
    AbsCal object used to for phasing and scaling visibility data to an absolute reference model.
    A few different calibration methods exist. These include:

    1) per-antenna amplitude logarithmic calibration solves the equation:
            ln[abs(V_ij^data / V_ij^model)] = eta_i + eta_j

    2) per-antenna phase logarithmic calibration solves the equation:
           angle(V_ij^data / V_ij^model) = phi_i - phi_j

    3) delay linear calibration solves the equation:
           delay(V_ij^data / V_ij^model) = delay(g_i) - delay(g_j)
                                         = tau_i - tau_j
       where tau is the delay that can be turned
       into a complex gain via: g = exp(i * 2pi * tau * freqs).

    4) delay slope linear calibration solves the equation:
            delay(V_ij^data / V_ij^model) = dot(T_dly, B_ij)
        where T_dly is a delay slope in [ns / meter]
        and B_ij is the baseline vector between ant i and j.

    5) frequency-independent phase slope calibration
        median_over_freq(angle(V_ij^data / V_ij^model)) = dot(Phi, B_ji)
        where Phi is a phase slope in [radians / meter]
        and B_ij is the baseline vector between ant i and j.

    6) Average amplitude linear calibration solves the equation:
            log|V_ij^data / V_ij^model| = log|g_avg_i| + log|g_avg_j|

    7) Tip-Tilt phase logarithmic calibration solves the equation
            angle(V_ij^data /  V_ij^model) = psi + dot(TT_Phi, B_ij)
        where psi is an overall gain phase scalar,
        TT_Phi is the gain phase slope vector [radians / meter]
        and B_ij is the baseline vector between antenna i and j.

    Methods (1), (2) and (3) can be thought of as general bandpass solvers, whereas
    methods (4), (5), (6), and (7) are methods that would be used for data that has already
    been redundantly calibrated.

    Be warned that the linearizations of the phase solvers suffer from phase wrapping
    pathologies, meaning that a delay calibration should generally precede a
    phs_logcal or a TT_phs_logcal bandpass routine.
    """
    def __init__(self, model, data, refant=None, wgts=None, antpos=None, freqs=None,
                 min_bl_cut=None, max_bl_cut=None, bl_taper_fwhm=None, verbose=True,
                 filetype='miriad', input_cal=None):
        """
        AbsCal object used to for phasing and scaling visibility data to an absolute reference model.

        The format of model, data and wgts is in a dictionary format, with the convention that
        keys contain antennas-pairs + polarization, Ex. (1, 2, 'nn'), and values contain 2D complex
        ndarrays with [0] axis indexing time and [1] axis frequency.

        Parameters:
        -----------
        model : Visibility data of refence model, type=dictionary or DataContainer
                keys are antenna-pair + polarization tuples, Ex. (1, 2, 'nn').
                values are complex ndarray visibilities.
                these must be 2D arrays, with [0] axis indexing time
                and [1] axis indexing frequency.

                Optionally, model can be a path to a pyuvdata-supported file, a
                pyuvdata.UVData object or hera_cal.HERAData object,
                or a list of either.

        data :  Visibility data, type=dictionary or DataContainer
                keys are antenna-pair + polarization tuples, Ex. (1, 2, 'nn').
                values are complex ndarray visibilities.
                these must be 2D arrays, with [0] axis indexing time
                and [1] axis indexing frequency.

                Optionally, data can be a path to a pyuvdata-supported file, a
                pyuvdata.UVData object or hera_cal.HERAData object,
                or a list of either. In this case, antpos, freqs
                and wgts are overwritten from arrays in data. 

        refant : antenna number integer for reference antenna
            The refence antenna is used in the phase solvers, where an absolute phase is applied to all
            antennas such that the refant's phase is set to identically zero.

        wgts : weights of the data, type=dictionary or DataContainer, [default=None]
               keys are antenna pair + pol tuples (must match model), values are real floats
               matching shape of model and data

        antpos : type=dictionary, dict of antenna position vectors in ENU (topo) frame in meters.
                 origin of coordinates does not matter, but preferably are centered in the array.
                 keys are antenna integers and values are ndarray position vectors,
                 containing [East, North, Up] coordinates.
                 Can be generated from a pyuvdata.UVData instance via
                 ----
                 #!/usr/bin/env python
                 uvd = pyuvdata.UVData()
                 uvd.read_miriad(<filename>)
                 antenna_pos, ants = uvd.get_ENU_antpos()
                 antpos = dict(zip(ants, antenna_pos))
                 ----
                 This is needed only for Tip Tilt, phase slope, and delay slope calibration.

        freqs : ndarray of frequency array, type=ndarray
                1d array containing visibility frequencies in Hz.
                Needed for delay calibration.

        min_bl_cut : float, eliminate all visibilities with baseline separation lengths
            smaller than min_bl_cut. This is assumed to be in ENU coordinates with units of meters.

        max_bl_cut : float, eliminate all visibilities with baseline separation lengths
            larger than max_bl_cut. This is assumed to be in ENU coordinates with units of meters.

        bl_taper_fwhm : float, impose a gaussian taper on the data weights as a function of
            bl separation length, with a specified fwhm [meters]

        filetype : str, if data and/or model are fed as strings, this is their filetype

        input_cal : filepath to calfits, UVCal or HERACal object with gain solutions to
            apply to data on-the-fly via hera_cal.apply_cal.calibrate_in_place
        """
        # set pols to None
        pols = None

        # load model if necessary
        if isinstance(model, list) or isinstance(model, np.ndarray) or isinstance(model, str) or issubclass(model.__class__, UVData):
            (model, model_flags, model_antpos, model_ants, model_freqs, model_lsts,
             model_times, model_pols) = io.load_vis(model, pop_autos=True, return_meta=True, filetype=filetype)

        # load data if necessary
        if isinstance(data, list) or isinstance(data, np.ndarray) or isinstance(data, str) or issubclass(data.__class__, UVData):
            (data, flags, data_antpos, data_ants, data_freqs, data_lsts,
             data_times, data_pols) = io.load_vis(data, pop_autos=True, return_meta=True, filetype=filetype)
            pols = data_pols
            freqs = data_freqs
            antpos = data_antpos

        # apply calibration
        if input_cal is not None:
            if 'flags' not in locals():
                flags = None
            uvc = io.to_HERACal(input_cal)
            gains, cal_flags, quals, totquals = uvc.read()
            apply_cal.calibrate_in_place(data, gains, data_flags=flags, cal_flags=cal_flags, gain_convention=uvc.gain_convention)

        # get shared keys and and pols
        self.keys = sorted(set(model.keys()) & set(data.keys()))
        assert len(self.keys) > 0, "no shared keys exist between model and data"
        if pols is None:
            pols = np.unique(list(map(lambda k: k[2], self.keys)))
        self.pols = pols
        self.Npols = len(self.pols)
        self.gain_pols = np.unique(list(map(lambda p: list(split_pol(p)), self.pols)))
        self.Ngain_pols = len(self.gain_pols)        

        # append attributes
        self.model = DataContainer(dict([(k, model[k]) for k in self.keys]))
        self.data = DataContainer(dict([(k, data[k]) for k in self.keys]))

        # setup frequencies
        self.freqs = freqs
        if self.freqs is None:
            self.Nfreqs = None
        else:
            self.Nfreqs = len(self.freqs)

        # setup weights
        if wgts is None:
            # use data flags if present
            if 'flags' in locals() and flags is not None:
                wgts = DataContainer(dict([(k, (~flags[k]).astype(np.float)) for k in self.keys]))
            else:
                wgts = DataContainer(dict([(k, np.ones_like(data[k], dtype=np.float)) for k in self.keys]))
            if 'model_flags' in locals():
                for k in self.keys:
                    wgts[k] *= (~model_flags[k]).astype(np.float)
        self.wgts = wgts

        # setup ants
        self.ants = np.unique(np.concatenate(list(map(lambda k: k[:2], self.keys))))
        self.Nants = len(self.ants)
        if refant is None:
            refant = self.keys[0][0]
            print("using {} for reference antenna".format(refant))
        else:
            assert refant in self.ants, "refant {} not found in self.ants".format(refant)
        self.refant = refant

        # setup antenna positions
        self._set_antpos(antpos)

        # setup gain solution keys
        self._gain_keys = [[(a, p) for a in self.ants] for p in self.gain_pols]

        # perform baseline cut
        if min_bl_cut is not None or max_bl_cut is not None:
            assert self.antpos is not None, "can't request a bl_cut if antpos is not fed"

            _model = cut_bls(self.model, self.bls, min_bl_cut, max_bl_cut)
            _data = cut_bls(self.data, self.bls, min_bl_cut, max_bl_cut)
            _wgts = cut_bls(self.wgts, self.bls, min_bl_cut, max_bl_cut)

            # re-init
            self.__init__(_model, _data, refant=self.refant, wgts=_wgts, antpos=self.antpos, freqs=self.freqs, verbose=verbose)

        # enact a baseline weighting taper
        if bl_taper_fwhm is not None:
            assert self.antpos is not None, "can't request a baseline taper if antpos is not fed"

            # make gaussian taper func
            def taper(ratio):
                return np.exp(-0.5 * ratio**2)

            # iterate over baselines
            for k in self.wgts.keys():
                self.wgts[k] *= taper(np.linalg.norm(self.bls[k]) / bl_taper_fwhm)

    def _set_antpos(self, antpos):
        '''Helper function for replacing self.antpos, self.bls, and self.antpos_arr without affecting tapering or baseline cuts.
        Useful for replacing true antenna positions with idealized ones derived from the redundancies.'''
        self.antpos = antpos
        self.antpos_arr = None
        self.bls = None
        if self.antpos is not None:
            # center antpos about reference antenna
            self.antpos = odict([(k, antpos[k] - antpos[self.refant]) for k in self.ants])
            self.bls = odict([(x, self.antpos[x[0]] - self.antpos[x[1]]) for x in self.keys])
            self.antpos_arr = np.array(list(map(lambda x: self.antpos[x], self.ants)))
            self.antpos_arr -= np.median(self.antpos_arr, axis=0)

    def amp_logcal(self, verbose=True):
        """
        Call abscal_funcs.amp_logcal() method. see its docstring for more details.

        Parameters:
        -----------
        verbose : type=boolean, if True print feedback to stdout

        Result:
        -------
        per-antenna amplitude and per-antenna amp gains
        can be accessed via the getter functions
            self.ant_eta
            self.ant_eta_arr
            self.ant_eta_gain
            self.ant_eta_gain_arr
        """
        # set data quantities
        model = self.model
        data = self.data
        wgts = copy.copy(self.wgts)

        # run linsolve
        fit = amp_logcal(model, data, wgts=wgts, verbose=verbose)

        # form result array
        self._ant_eta = odict(list(map(lambda k: (k, copy.copy(fit["eta_{}_{}".format(k[0], k[1])])), flatten(self._gain_keys))))
        self._ant_eta_arr = np.moveaxis(list(map(lambda pk: list(map(lambda k: self._ant_eta[k], pk)), self._gain_keys)), 0, -1)

    def phs_logcal(self, avg=False, verbose=True):
        """
        call abscal_funcs.phs_logcal() method. see its docstring for more details.

        Parameters:
        -----------
        avg : type=boolean, if True, average solution across time and frequency

        verbose : type=boolean, if True print feedback to stdout

        Result:
        -------
        per-antenna phase and per-antenna phase gains
        can be accessed via the methods
            self.ant_phi
            self.ant_phi_arr
            self.ant_phi_gain
            self.ant_phi_gain_arr
        """
        # assign data
        model = self.model
        data = self.data
        wgts = copy.deepcopy(self.wgts)

        # run linsolve
        fit = phs_logcal(model, data, wgts=wgts, refant=self.refant, verbose=verbose)

        # form result array
        self._ant_phi = odict(list(map(lambda k: (k, copy.copy(fit["phi_{}_{}".format(k[0], k[1])])), flatten(self._gain_keys))))
        self._ant_phi_arr = np.moveaxis(list(map(lambda pk: list(map(lambda k: self._ant_phi[k], pk)), self._gain_keys)), 0, -1)

        # take time and freq average
        if avg:
            self._ant_phi = odict(list(map(lambda k: (k, np.ones_like(self._ant_phi[k])
                                                      * np.angle(np.median(np.real(np.exp(1j * self._ant_phi[k])))
                                                                 + 1j * np.median(np.imag(np.exp(1j * self._ant_phi[k]))))), flatten(self._gain_keys))))
            self._ant_phi_arr = np.moveaxis(list(map(lambda pk: list(map(lambda k: self._ant_phi[k], pk)), self._gain_keys)), 0, -1)

    def delay_lincal(self, medfilt=True, kernel=(1, 11), verbose=True, time_avg=False, edge_cut=0):
        """
        Solve for per-antenna delay according to the equation
        by calling abscal_funcs.delay_lincal method.
        See abscal_funcs.delay_lincal for details.

        Parameters:
        -----------
        medfilt : boolean, if True median filter data before fft

        kernel : size of median filter across (time, freq) axes, type=(int, int)

        time_avg : boolean, if True, average resultant antenna delays across time

        edge_cut : int, number of channels to exclude at each band edge in FFT window

        Result:
        -------
        per-antenna delays, per-antenna delay gains, per-antenna phase + phase gains
        can be accessed via the methods
            self.ant_dly
            self.ant_dly_gain
            self.ant_dly_arr
            self.ant_dly_gain_arr
            self.ant_dly_phi
            self.ant_dly_phi_gain
            self.ant_dly_phi_arr
            self.ant_dly_phi_gain_arr
        """
        # check for freq data
        if self.freqs is None:
            raise AttributeError("cannot delay_lincal without self.freqs array")

        # assign data
        model = self.model
        data = self.data
        wgts = self.wgts

        # get freq channel width
        df = np.median(np.diff(self.freqs))

        # run delay_lincal
        fit = delay_lincal(model, data, wgts=wgts, refant=self.refant, medfilt=medfilt, df=df, 
                           f0=self.freqs[0], kernel=kernel, verbose=verbose, edge_cut=edge_cut)

        # time average
        if time_avg:
            k = flatten(self._gain_keys)[0]
            Ntimes = fit["tau_{}_{}".format(k[0], k[1])].shape[0]
            for i, k in enumerate(flatten(self._gain_keys)):
                tau_key = "tau_{}_{}".format(k[0], k[1])
                tau_avg = np.moveaxis(np.median(fit[tau_key], axis=0)[np.newaxis], 0, 0)
                fit[tau_key] = np.repeat(tau_avg, Ntimes, axis=0)
                phi_key = "phi_{}_{}".format(k[0], k[1])
                gain = np.exp(1j * fit[phi_key])
                real_avg = np.median(np.real(gain), axis=0)
                imag_avg = np.median(np.imag(gain), axis=0)
                phi_avg = np.moveaxis(np.angle(real_avg + 1j * imag_avg)[np.newaxis], 0, 0)
                fit[phi_key] = np.repeat(phi_avg, Ntimes, axis=0)

        # form result
        self._ant_dly = odict(list(map(lambda k: (k, copy.copy(fit["tau_{}_{}".format(k[0], k[1])])), flatten(self._gain_keys))))
        self._ant_dly_arr = np.moveaxis(list(map(lambda pk: list(map(lambda k: self._ant_dly[k], pk)), self._gain_keys)), 0, -1)

        self._ant_dly_phi = odict(list(map(lambda k: (k, copy.copy(fit["phi_{}_{}".format(k[0], k[1])])), flatten(self._gain_keys))))
        self._ant_dly_phi_arr = np.moveaxis(list(map(lambda pk: list(map(lambda k: self._ant_dly_phi[k], pk)), self._gain_keys)), 0, -1)

    def delay_slope_lincal(self, medfilt=True, kernel=(1, 15), verbose=True, time_avg=False,
                           four_pol=False, edge_cut=0):
        """
        Solve for an array-wide delay slope (a subset of the omnical degeneracies) by calling
        abscal_funcs.delay_slope_lincal method. See abscal_funcs.delay_slope_lincal for details.

        Parameters:
        -----------
        medfilt : boolean, if True median filter data before fft

        kernel : size of median filter across (time, freq) axes, type=(int, int)

        verbose : type=boolean, if True print feedback to stdout

        time_avg : boolean, if True, average resultant delay slope across time

        four_pol : boolean, if True, form a joint polarization solution

        edge_cut : int, number of channels to exclude at each band edge in FFT window

        Result:
        -------
        delays slopes, per-antenna delay gains, per-antenna phase + phase gains
        can be accessed via the methods
            self.dly_slope
            self.dly_slope_gain
            self.dly_slope_arr
            self.dly_slope_gain_arr
        """
        # check for freq data
        if self.freqs is None:
            raise AttributeError("cannot delay_slope_lincal without self.freqs array")

        # assign data
        model = self.model
        data = self.data
        wgts = self.wgts
        antpos = self.antpos

        # get freq channel width
        df = np.median(np.diff(self.freqs))

        # run delay_slope_lincal
        fit = delay_slope_lincal(model, data, antpos, wgts=wgts, refant=self.refant, medfilt=medfilt, df=df,
                                 kernel=kernel, verbose=verbose, four_pol=four_pol, edge_cut=edge_cut)

        # separate pols if four_pol
        if four_pol:
            for i, gp in enumerate(self.gain_pols):
                fit['T_ew_{}'.format(gp)] = fit["T_ew"]
                fit['T_ns_{}'.format(gp)] = fit["T_ns"]
                fit.pop('T_ew')
                fit.pop('T_ns')

        # time average
        if time_avg:
            k = flatten(self._gain_keys)[0]
            Ntimes = fit["T_ew_{}".format(k[1])].shape[0]
            for i, k in enumerate(flatten(self._gain_keys)):
                ew_key = "T_ew_{}".format(k[1])
                ns_key = "T_ns_{}".format(k[1])
                ew_avg = np.moveaxis(np.median(fit[ew_key], axis=0)[np.newaxis], 0, 0)
                ns_avg = np.moveaxis(np.median(fit[ns_key], axis=0)[np.newaxis], 0, 0)
                fit[ew_key] = np.repeat(ew_avg, Ntimes, axis=0)
                fit[ns_key] = np.repeat(ns_avg, Ntimes, axis=0)

        # form result
        self._dly_slope = odict(list(map(lambda k: (k, copy.copy(np.array([fit["T_ew_{}".format(k[1])], fit["T_ns_{}".format(k[1])]]))), flatten(self._gain_keys))))
        self._dly_slope_arr = np.moveaxis(list(map(lambda pk: list(map(lambda k: np.array([self._dly_slope[k][0], self._dly_slope[k][1]]), pk)), self._gain_keys)), 0, -1)

    def global_phase_slope_logcal(self, solver='linfit', tol=1.0, edge_cut=0, verbose=True):
        """
        Solve for a frequency-independent spatial phase slope (a subset of the omnical degeneracies) by calling
        abscal_funcs.global_phase_slope_logcal method. See abscal_funcs.global_phase_slope_logcal for details.

        Parameters:
        -----------
        solver : 'linfit' uses linsolve to fit phase slope across the array,
                 'dft' uses a spatial Fourier transform to find a phase slope 

        tol : type=float, baseline match tolerance in units of baseline vectors (e.g. meters)

        edge_cut : int, number of channels to exclude at each band edge in phase slope solver

        verbose : type=boolean, if True print feedback to stdout

        Result:
        -------
        per-antenna delays, per-antenna delay gains, per-antenna phase + phase gains
        can be accessed via the methods
            self.phs_slope
            self.phs_slope_gain
            self.phs_slope_arr
            self.phs_slope_gain_arr
        """

        # assign data
        model = self.model
        data = self.data
        wgts = self.wgts
        antpos = self.antpos

        # run global_phase_slope_logcal
        fit = global_phase_slope_logcal(model, data, antpos, solver=solver, wgts=wgts,
                                        refant=self.refant, verbose=verbose, tol=tol, edge_cut=edge_cut)

        # form result
        self._phs_slope = odict(list(map(lambda k: (k, copy.copy(np.array([fit["Phi_ew_{}".format(k[1])], fit["Phi_ns_{}".format(k[1])]]))), flatten(self._gain_keys))))
        self._phs_slope_arr = np.moveaxis(list(map(lambda pk: list(map(lambda k: np.array([self._phs_slope[k][0], self._phs_slope[k][1]]), pk)), self._gain_keys)), 0, -1)

    def abs_amp_logcal(self, verbose=True):
        """
        call abscal_funcs.abs_amp_logcal() method. see its docstring for more details.

        Parameters:
        -----------
        verbose : type=boolean, if True print feedback to stdout

        Result:
        -------
        Absolute amplitude scalar can be accessed via methods
            self.abs_eta
            self.abs_eta_gain
            self.abs_eta_arr
            self.abs_eta_gain_arr
        """
        # set data quantities
        model = self.model
        data = self.data
        wgts = self.wgts

        # run abs_amp_logcal
        fit = abs_amp_logcal(model, data, wgts=wgts, verbose=verbose)

        # form result
        self._abs_eta = odict(list(map(lambda k: (k, copy.copy(fit["eta_{}".format(k[1])])), flatten(self._gain_keys))))
        self._abs_eta_arr = np.moveaxis(list(map(lambda pk: list(map(lambda k: self._abs_eta[k], pk)), self._gain_keys)), 0, -1)

    def TT_phs_logcal(self, verbose=True, zero_psi=True, four_pol=False):
        """
        call abscal_funcs.TT_phs_logcal() method. see its docstring for more details.

        Parameters:
        -----------
        zero_psi : type=boolean, set overall gain phase (psi) to identically zero in linsolve equations.
            This is separate than the reference antenna's absolute phase being set to zero, as it can account
            for absolute phase offsets between polarizations.

        four_pol : type=boolean, even if multiple polarizations are present in data, make free
                    variables polarization un-aware: i.e. one solution across all polarizations.
                    This is the same assumption as 4-polarization calibration in omnical.

        verbose : type=boolean, if True print feedback to stdout

        Result:
        -------
        Tip-Tilt phase slope and overall phase fit can be accessed via methods
            self.abs_psi
            self.abs_psi_gain
            self.TT_Phi
            self.TT_Phi_gain
            self.abs_psi_arr
            self.abs_psi_gain_arr
            self.TT_Phi_arr
            self.TT_Phi_gain_arr
        """
        # set data quantities
        model = self.model
        data = self.data
        wgts = self.wgts
        antpos = self.antpos

        # run TT_phs_logcal
        fit = TT_phs_logcal(model, data, antpos, wgts=wgts, refant=self.refant, verbose=verbose, zero_psi=zero_psi, four_pol=four_pol)

        # manipulate if four_pol
        if four_pol:
            for i, gp in enumerate(self.gain_pols):
                fit['Phi_ew_{}'.format(gp)] = fit["Phi_ew"]
                fit['Phi_ns_{}'.format(gp)] = fit["Phi_ns"]
                fit.pop('Phi_ew')
                fit.pop('Phi_ns')

        # form result
        self._abs_psi = odict(list(map(lambda k: (k, copy.copy(fit["psi_{}".format(k[1])])), flatten(self._gain_keys))))
        self._abs_psi_arr = np.moveaxis(list(map(lambda pk: list(map(lambda k: self._abs_psi[k], pk)), self._gain_keys)), 0, -1)

        self._TT_Phi = odict(list(map(lambda k: (k, copy.copy(np.array([fit["Phi_ew_{}".format(k[1])], fit["Phi_ns_{}".format(k[1])]]))), flatten(self._gain_keys))))
        self._TT_Phi_arr = np.moveaxis(list(map(lambda pk: list(map(lambda k: np.array([self._TT_Phi[k][0], self._TT_Phi[k][1]]), pk)), self._gain_keys)), 0, -1)

    # amp_logcal results
    @property
    def ant_eta(self):
        """ return _ant_eta dict, containing per-antenna amplitude solution """
        if hasattr(self, '_ant_eta'):
            return copy.deepcopy(self._ant_eta)
        else:
            return None

    @property
    def ant_eta_gain(self):
        """ form complex gain from _ant_eta dict """
        if hasattr(self, '_ant_eta'):
            ant_eta = self.ant_eta
            return odict(list(map(lambda k: (k, np.exp(ant_eta[k]).astype(np.complex)), flatten(self._gain_keys))))
        else:
            return None

    @property
    def ant_eta_arr(self):
        """ return _ant_eta in ndarray format """
        if hasattr(self, '_ant_eta_arr'):
            return copy.copy(self._ant_eta_arr)
        else:
            return None

    @property
    def ant_eta_gain_arr(self):
        """ return _ant_eta_gain in ndarray format """
        if hasattr(self, '_ant_eta_arr'):
            return np.exp(self.ant_eta_arr).astype(np.complex)
        else:
            return None

    # phs_logcal results
    @property
    def ant_phi(self):
        """ return _ant_phi dict, containing per-antenna phase solution """
        if hasattr(self, '_ant_phi'):
            return copy.deepcopy(self._ant_phi)
        else:
            return None

    @property
    def ant_phi_gain(self):
        """ form complex gain from _ant_phi dict """
        if hasattr(self, '_ant_phi'):
            ant_phi = self.ant_phi
            return odict(list(map(lambda k: (k, np.exp(1j * ant_phi[k])), flatten(self._gain_keys))))
        else:
            return None

    @property
    def ant_phi_arr(self):
        """ return _ant_phi in ndarray format """
        if hasattr(self, '_ant_phi_arr'):
            return copy.copy(self._ant_phi_arr)
        else:
            return None

    @property
    def ant_phi_gain_arr(self):
        """ return _ant_phi_gain in ndarray format """
        if hasattr(self, '_ant_phi_arr'):
            return np.exp(1j * self.ant_phi_arr)
        else:
            return None

    # delay_lincal results
    @property
    def ant_dly(self):
        """ return _ant_dly dict, containing per-antenna delay solution """
        if hasattr(self, '_ant_dly'):
            return copy.deepcopy(self._ant_dly)
        else:
            return None

    @property
    def ant_dly_gain(self):
        """ form complex gain from _ant_dly dict """
        if hasattr(self, '_ant_dly'):
            ant_dly = self.ant_dly
            return odict(list(map(lambda k: (k, np.exp(2j * np.pi * self.freqs.reshape(1, -1) * ant_dly[k])), flatten(self._gain_keys))))
        else:
            return None

    @property
    def ant_dly_arr(self):
        """ return _ant_dly in ndarray format """
        if hasattr(self, '_ant_dly_arr'):
            return copy.copy(self._ant_dly_arr)
        else:
            return None

    @property
    def ant_dly_gain_arr(self):
        """ return ant_dly_gain in ndarray format """
        if hasattr(self, '_ant_dly_arr'):
            return np.exp(2j * np.pi * self.freqs.reshape(-1, 1) * self.ant_dly_arr)
        else:
            return None

    @property
    def ant_dly_phi(self):
        """ return _ant_dly_phi dict, containing a single phase solution per antenna """
        if hasattr(self, '_ant_dly_phi'):
            return copy.deepcopy(self._ant_dly_phi)
        else:
            return None

    @property
    def ant_dly_phi_gain(self):
        """ form complex gain from _ant_dly_phi dict """
        if hasattr(self, '_ant_dly_phi'):
            ant_dly_phi = self.ant_dly_phi
            return odict(list(map(lambda k: (k, np.exp(1j * np.repeat(ant_dly_phi[k], self.Nfreqs, 1))), flatten(self._gain_keys))))
        else:
            return None

    @property
    def ant_dly_phi_arr(self):
        """ return _ant_dly_phi in ndarray format """
        if hasattr(self, '_ant_dly_phi_arr'):
            return copy.copy(self._ant_dly_phi_arr)
        else:
            return None

    @property
    def ant_dly_phi_gain_arr(self):
        """ return _ant_dly_phi_gain in ndarray format """
        if hasattr(self, '_ant_dly_phi_arr'):
            return np.exp(1j * np.repeat(self.ant_dly_phi_arr, self.Nfreqs, 2))
        else:
            return None

    # delay_slope_lincal results
    @property
    def dly_slope(self):
        """ return _dly_slope dict, containing the delay slope across the array """
        if hasattr(self, '_dly_slope'):
            return copy.deepcopy(self._dly_slope)
        else:
            return None

    @property
    def dly_slope_gain(self):
        """ form a per-antenna complex gain from _dly_slope dict and the antpos dictionary attached to the class"""
        if hasattr(self, '_dly_slope'):
            # get dly_slope dictionary
            dly_slope = self.dly_slope
            # turn delay slope into per-antenna complex gains, while iterating over self._gain_keys
            # einsum sums over antenna position
            return odict(list(map(lambda k: (k, np.exp(2j * np.pi * self.freqs.reshape(1, -1) * np.einsum("i...,i->...", dly_slope[k], self.antpos[k[0]][:2]))),
                                  flatten(self._gain_keys))))
        else:
            return None

    def custom_dly_slope_gain(self, gain_keys, antpos):
        """
        return dly_slope_gain with custom gain keys and antenna positions

        gain_keys : type=list, list of unique (ant, pol). Ex. [(0, 'x'), (1, 'x'), (0, 'y'), (1, 'y')]
        antpos : type=dictionary, contains antenna position vectors. keys are ant integer, values are ant position vectors
        """
        if hasattr(self, '_dly_slope'):
            # form dict of delay slopes for each polarization in self._gain_keys
            # b/c they are identical for all antennas of the same polarization
            dly_slope_dict = {ants[0][1]: self.dly_slope[ants[0]] for ants in self._gain_keys}

            # turn delay slope into per-antenna complex gains, while iterating over input gain_keys
            dly_slope_gain = odict()
            for gk in gain_keys:
                # einsum sums over antenna position
                dly_slope_gain[gk] = np.exp(2j * np.pi * self.freqs.reshape(1, -1) * np.einsum("i...,i->...", dly_slope_dict[gk[1]], antpos[gk[0]][:2]))
            return dly_slope_gain
        else:
            return None

    @property
    def dly_slope_arr(self):
        """ return _dly_slope_arr array """
        if hasattr(self, '_dly_slope_arr'):
            return copy.copy(self._dly_slope_arr)
        else:
            return None

    @property
    def dly_slope_gain_arr(self):
        """ form complex gain from _dly_slope_arr array """
        if hasattr(self, '_dly_slope_arr'):
            # einsum sums over antenna position
            return np.exp(2j * np.pi * self.freqs.reshape(-1, 1) * np.einsum("hi...,hi->h...", self._dly_slope_arr, self.antpos_arr[:, :2]))
        else:
            return None

    @property
    def dly_slope_ant_dly_arr(self):
        """ form antenna delays from _dly_slope_arr array """
        if hasattr(self, '_dly_slope_arr'):
            # einsum sums over antenna position
            return np.einsum("hi...,hi->h...", self._dly_slope_arr, self.antpos_arr[:, :2])
        else:
            return None

    # global_phase_slope_logcal results
    @property
    def phs_slope(self):
        """ return _phs_slope dict, containing the frequency-indpendent phase slope across the array """
        if hasattr(self, '_phs_slope'):
            return copy.deepcopy(self._phs_slope)
        else:
            return None

    @property
    def phs_slope_gain(self):
        """ form a per-antenna complex gain from _phs_slope dict and the antpos dictionary attached to the class"""
        if hasattr(self, '_phs_slope'):
            # get phs_slope dictionary
            phs_slope = self.phs_slope
            # turn phs slope into per-antenna complex gains, while iterating over self._gain_keys
            # einsum sums over antenna position
            return odict(list(map(lambda k: (k, np.exp(1.0j * np.ones_like(self.freqs).reshape(1, -1) * np.einsum("i...,i->...", phs_slope[k], self.antpos[k[0]][:2]))),
                                  flatten(self._gain_keys))))
        else:
            return None

    def custom_phs_slope_gain(self, gain_keys, antpos):
        """
        return phs_slope_gain with custom gain keys and antenna positions

        gain_keys : type=list, list of unique (ant, pol). Ex. [(0, 'x'), (1, 'x'), (0, 'y'), (1, 'y')]
        antpos : type=dictionary, contains antenna position vectors. keys are ant integer, values are ant position vectors
        """
        if hasattr(self, '_phs_slope'):
            # form dict of phs slopes for each polarization in self._gain_keys
            # b/c they are identical for all antennas of the same polarization
            phs_slope_dict = {ants[0][1]: self.phs_slope[ants[0]] for ants in self._gain_keys}

            # turn phs slope into per-antenna complex gains, while iterating over input gain_keys
            phs_slope_gain = odict()
            for gk in gain_keys:
                # einsum sums over antenna position
                phs_slope_gain[gk] = np.exp(1.0j * np.ones_like(self.freqs).reshape(1, -1) * np.einsum("i...,i->...", phs_slope_dict[gk[1]], antpos[gk[0]][:2]))
            return phs_slope_gain

        else:
            return None

    @property
    def phs_slope_arr(self):
        """ return _phs_slope_arr array """
        if hasattr(self, '_phs_slope_arr'):
            return copy.copy(self._phs_slope_arr)
        else:
            return None

    @property
    def phs_slope_gain_arr(self):
        """ form complex gain from _phs_slope_arr array """
        if hasattr(self, '_phs_slope_arr'):
            # einsum sums over antenna position
            return np.exp(1.0j * np.ones_like(self.freqs).reshape(-1, 1) * np.einsum("hi...,hi->h...", self._phs_slope_arr, self.antpos_arr[:, :2]))
        else:
            return None

    @property
    def phs_slope_ant_phs_arr(self):
        """ form antenna delays from _phs_slope_arr array """
        if hasattr(self, '_phs_slope_arr'):
            # einsum sums over antenna position
            return np.einsum("hi...,hi->h...", self._phs_slope_arr, self.antpos_arr[:, :2])
        else:
            return None

    # abs_amp_logcal results
    @property
    def abs_eta(self):
        """return _abs_eta dict"""
        if hasattr(self, '_abs_eta'):
            return copy.deepcopy(self._abs_eta)
        else:
            return None

    @property
    def abs_eta_gain(self):
        """form complex gain from _abs_eta dict"""
        if hasattr(self, '_abs_eta'):
            abs_eta = self.abs_eta
            return odict(list(map(lambda k: (k, np.exp(abs_eta[k]).astype(np.complex)), flatten(self._gain_keys))))
        else:
            return None

    def custom_abs_eta_gain(self, gain_keys):
        """
        return abs_eta_gain with custom gain keys

        gain_keys : type=list, list of unique (ant, pol). Ex. [(0, 'x'), (1, 'x'), (0, 'y'), (1, 'y')]
        """
        if hasattr(self, '_abs_eta'):
            # form dict of abs eta for each polarization in self._gain_keys
            # b/c they are identical for all antennas of the same polarization
            abs_eta_dict = {ants[0][1]: self.abs_eta[ants[0]] for ants in self._gain_keys}

            # turn abs eta into per-antenna complex gains, while iterating over input gain_keys
            abs_eta_gain = odict()
            for gk in gain_keys:
                abs_eta_gain[gk] = np.exp(abs_eta_dict[gk[1]]).astype(np.complex)
            return abs_eta_gain

        else:
            return None

    @property
    def abs_eta_arr(self):
        """return _abs_eta_arr array"""
        if hasattr(self, '_abs_eta_arr'):
            return copy.copy(self._abs_eta_arr)
        else:
            return None

    @property
    def abs_eta_gain_arr(self):
        """form complex gain from _abs_eta_arr array"""
        if hasattr(self, '_abs_eta_arr'):
            return np.exp(self._abs_eta_arr).astype(np.complex)
        else:
            return None

    # TT_phs_logcal results
    @property
    def abs_psi(self):
        """return _abs_psi dict"""
        if hasattr(self, '_abs_psi'):
            return copy.deepcopy(self._abs_psi)
        else:
            return None

    @property
    def abs_psi_gain(self):
        """ form complex gain from _abs_psi array """
        if hasattr(self, '_abs_psi'):
            abs_psi = self.abs_psi
            return odict(list(map(lambda k: (k, np.exp(1j * abs_psi[k])), flatten(self._gain_keys))))
        else:
            return None

    def custom_abs_psi_gain(self, gain_keys):
        """
        return abs_psi_gain with custom gain keys

        gain_keys : type=list, list of unique (ant, pol). Ex. [(0, 'x'), (1, 'x'), (0, 'y'), (1, 'y')]
        """
        if hasattr(self, '_abs_psi'):
            # form dict of abs psi for each polarization in self._gain_keys
            # b/c they are identical for all antennas of the same polarization
            abs_psi_dict = {ants[0][1]: self.abs_psi[ants[0]] for ants in self._gain_keys}

            # turn abs psi into per-antenna complex gains, while iterating over input gain_keys
            abs_psi_gain = odict()
            for gk in gain_keys:
                abs_psi_gain[gk] = np.exp(1j * abs_psi_dict[gk[1]])
            return abs_psi_gain
        else:
            return None

    @property
    def abs_psi_arr(self):
        """return _abs_psi_arr array"""
        if hasattr(self, '_abs_psi_arr'):
            return copy.copy(self._abs_psi_arr)
        else:
            return None

    @property
    def abs_psi_gain_arr(self):
        """ form complex gain from _abs_psi_arr array """
        if hasattr(self, '_abs_psi_arr'):
            return np.exp(1j * self._abs_psi_arr)
        else:
            return None

    @property
    def TT_Phi(self):
        """return _TT_Phi array"""
        if hasattr(self, '_TT_Phi'):
            return copy.deepcopy(self._TT_Phi)
        else:
            return None

    @property
    def TT_Phi_gain(self):
        """ form complex gain from _TT_Phi array """
        if hasattr(self, '_TT_Phi'):
            TT_Phi = self.TT_Phi
            # einsum sums over antenna position
            return odict(list(map(lambda k: (k, np.exp(1j * np.einsum("i...,i->...", TT_Phi[k], self.antpos[k[0]][:2]))), flatten(self._gain_keys))))
        else:
            return None

    def custom_TT_Phi_gain(self, gain_keys, antpos):
        """
        return TT_Phi_gain with custom gain keys and antenna positions

        gain_keys : type=list, list of unique (ant, pol). Ex. [(0, 'x'), (1, 'x'), (0, 'y'), (1, 'y')]
        antpos : type=dictionary, contains antenna position vectors. keys are ant integer, values are ant positions
        """
        if hasattr(self, '_TT_Phi'):
            # form dict of TT_Phi for each polarization in self._gain_keys
            # b/c they are identical for all antennas of the same polarization
            TT_Phi_dict = {ants[0][1]: self.TT_Phi[ants[0]] for ants in self._gain_keys}

            # turn TT_Phi into per-antenna complex gains, while iterating over input gain_keys
            TT_Phi_gain = odict()
            for gk in gain_keys:
                # einsum sums over antenna position
                TT_Phi_gain[gk] = np.exp(1j * np.einsum("i...,i->...", TT_Phi_dict[gk[1]], antpos[gk[0]][:2]))
            return TT_Phi_gain
        else:
            return None

    @property
    def TT_Phi_arr(self):
        """return _TT_Phi_arr array"""
        if hasattr(self, '_TT_Phi_arr'):
            return copy.copy(self._TT_Phi_arr)
        else:
            return None

    @property
    def TT_Phi_gain_arr(self):
        """ form complex gain from _TT_Phi_arr array """
        if hasattr(self, '_TT_Phi_arr'):
            # einsum sums over antenna position
            return np.exp(1j * np.einsum("hi...,hi->h...", self._TT_Phi_arr, self.antpos_arr[:, :2]))
        else:
            return None


def get_all_times_and_lsts(hd, solar_horizon=90.0, unwrap=True):
    '''Extract all times and lsts from a HERAData object

    Arguments:
        hd: HERAData object intialized with one ore more uvh5 file's metadata
        solar_horizon: Solar altitude threshold [degrees]. Times are not returned when the Sun is above this altitude.
        unwrap: increase all LSTs smaller than the first one by 2pi to avoid phase wrapping

    Returns:
        all_times: list of times in JD in the file or files
        all_lsts: LSTs (in radians) corresponding to all_times
    '''
    all_times = hd.times
    all_lsts = hd.lsts
    if len(hd.filepaths) > 1:  # in this case, it's a dictionary
        all_times = np.array([time for f in hd.filepaths for time in all_times[f]])
        all_lsts = np.array([lst for f in hd.filepaths for lst in all_lsts[f]])[np.argsort(all_times)]
    if unwrap:  # avoid phase wraps 
        all_lsts[all_lsts < all_lsts[0]] += 2 * np.pi
        
    # remove times when sun was too high
    if solar_horizon < 90.0:
        lat, lon, alt = hd.telescope_location_lat_lon_alt_degrees
        solar_alts = utils.get_sun_alt(all_times, latitude=lat, longitude=lon)
        solar_flagged = solar_alts > solar_horizon
        return all_times[~solar_flagged], all_lsts[~solar_flagged]
    else:  # skip this step for speed
        return all_times, all_lsts


def get_d2m_time_map(data_times, data_lsts, model_times, model_lsts, unwrap=True):
    '''Generate a dictionary that maps data times to model times via shared LSTs.

    Arguments:
        data_times: list of times in the data (in JD)
        data_lsts: list of corresponding LSTs (in radians)
        model_times: list of times in the mdoel (in JD)
        model_lsts: list of corresponing LSTs (in radians)
        unwrap: increase all LSTs smaller than the first one by 2pi to avoid phase wrapping

    Returns:
        d2m_time_map: dictionary uniqely mapping times in the data to times in the model 
            that are closest in LST. Each model time maps to at most one data time and 
            each model time maps to at most one data time. Data times without corresponding
            model times map to None.
    '''
    if unwrap:  # avoid phase wraps
        data_lsts[data_lsts < data_lsts[0]] += 2 * np.pi
        model_lsts[model_lsts < model_lsts[0]] += 2 * np.pi

    # first produce a map of indices using the LSTs
    m2d_ind_map = {}  
    for dind, dlst in enumerate(data_lsts):
        nearest_mind = np.argmin(np.abs(model_lsts - dlst))
        if nearest_mind in m2d_ind_map:
            if np.abs(model_lsts[nearest_mind] < data_lsts[m2d_ind_map[nearest_mind]]):
                m2d_ind_map[nearest_mind] = dind
        else:
            m2d_ind_map[nearest_mind] = dind

    # now use those indicies to produce a map of times
    d2m_time_map = {time: None for time in data_times}
    for mind, dind in m2d_ind_map.items():
        d2m_time_map[data_times[dind]] = model_times[mind]
    return d2m_time_map


def match_baselines(data_bls, model_bls, data_antpos, model_antpos=None, pols=[], data_is_redsol=False, 
                    model_is_redundant=False, tol=1.0, min_bl_cut=None, max_bl_cut=None, verbose=False):
    '''Figure out which baselines to use in the data and the model for abscal and their correspondence.

    Arguments:
        data_bls: list of baselines in data file in the form (0, 1, 'ee')
        model_bls: list of baselines in model files in the form (0, 1, 'ee')
        data_antpos: dictionary mapping antenna number to ENU position in meters for antennas in the data
        model_antpos: same as data_antpos, but for the model. If None, assumed to match data_antpos
        pols: list of polarizations to use. If empty, will use all polarizations in the data or model.
        data_is_redsol: if True, the data file only contains one visibility per unique baseline
        model_is_redundant: if True, the model file only contains one visibility per unique baseline
        tol: float distance for baseline match tolerance in units of baseline vectors (e.g. meters)
        min_bl_cut : float, eliminate all visibilities with baseline separation lengths
            smaller than min_bl_cut. This is assumed to be in ENU coordinates with units of meters.
        max_bl_cut : float, eliminate all visibilities with baseline separation lengths
            larger than max_bl_cut. This is assumed to be in ENU coordinates with units of meters.

    Returns:
        data_bl_to_load: list of baseline tuples in the form (0, 1, 'ee') to load from the data file
        model_bl_to_load: list of baseline tuples in the form (0, 1, 'ee') to load from the model file(s)
        data_to_model_bl_map: dictionary mapping data baselines to the corresponding model baseline
    '''
    if data_is_redsol and not model_is_redundant:
        raise NotImplementedError('If the data is just unique baselines, the model must also be just unique baselines.')
    if model_antpos is None:
        model_antpos = copy.deepcopy(data_antpos)
    
    # Perform cut on baseline length and polarization
    if len(pols) == 0:
        pols = list(set([bl[2] for bl_list in [data_bls, model_bls] for bl in bl_list]))
    
    def _cut_bl_and_pol(bls, antpos):
        bls_to_load = []
        for bl in bls:
            if bl[2] in pols:
                ant1, ant2 = split_bl(bl)
                bl_length = np.linalg.norm(antpos[ant2[0]] - antpos[ant1[0]])
                if (min_bl_cut is None) or (bl_length >= min_bl_cut):
                    if (max_bl_cut is None) or (bl_length <= max_bl_cut):
                        bls_to_load.append(bl)
        return bls_to_load
    data_bl_to_load = _cut_bl_and_pol(data_bls, data_antpos)
    model_bl_to_load = _cut_bl_and_pol(model_bls, model_antpos)

    # If we're working with full data sets, only pick out matching keys (or ones that work reversably)
    if not data_is_redsol and not model_is_redundant:
        data_bl_to_load = [bl for bl in data_bl_to_load if (bl in model_bl_to_load) or (reverse_bl(bl) in model_bl_to_load)]
        model_bl_to_load = [bl for bl in model_bl_to_load if bl in data_bl_to_load]
        model_bl_to_load += [reverse_bl(bl) for bl in model_bl_to_load if reverse_bl(bl) in data_bl_to_load]
        data_to_model_bl_map = {bl: bl for bl in data_bl_to_load if bl in model_bl_to_load}  # i.e. all baselines
        data_to_model_bl_map.update({bl: reverse_bl(bl) for bl in data_bl_to_load if reverse_bl(bl) in model_bl_to_load})

    # Either the model is just unique baselines, or both the data and the model are just unique baselines
    else:
        # build reds using both sets of antpos to find matching baselines
        ant_offset = np.max(list(hd.antpos.keys())) + 1  # increase all antenna indices by this amount
        joint_antpos = {**hd.antpos, **{ant + ant_offset: pos for ant, pos in model_antpos.items()}}
        joint_reds = redcal.get_reds(joint_antpos, pols=pols, bl_error_tol=tol)

        # filter out baselines not in data or model or between data and model
        joint_reds = [[bl for bl in red if not ((bl[0] < ant_offset) ^ (bl[1] < ant_offset))] for red in joint_reds]
        joint_reds = [[bl for bl in red if (bl in data_bl_to_load)
                       or ((bl[0] - ant_offset, bl[1] - ant_offset, bl[2]) in model_bl_to_load)] for red in joint_reds]
        joint_reds = [red for red in joint_reds if len(red) > 0]

        # map baselines in data to unique baselines in model
        data_to_model_bl_map = {}
        for red in joint_reds:
            model_bl_candidates = [(bl[0] - ant_offset, bl[1] - ant_offset, bl[2]) for bl in red if bl[0] >= ant_offset]
            assert len(model_bl_candidates) < 2, ('model_is_redundant is True, but the following model baselines are '
                                                  'redundant and in the model file: {}'.format(model_bl_candidates))
            if len(model_bl_candidates) == 1:
                for bl in red:
                    if bl[0] < ant_offset:
                        data_to_model_bl_map[bl] = model_bl_candidates[0]
            assert ((len(red) - len(model_bl_candidates) < 2)
                    or (not data_is_redsol)), ('data_is_redsol is True, but the following data baselines are redundant in the ',
                                               'data file: {}'.format([bl for bl in red if bl not in model_bl_candidates]))
        # only load baselines in map
        data_bl_to_load = [bl for bl in data_bl_to_load if bl in data_to_model_bl_map.keys()]
        model_bl_to_load = [bl for bl in model_bl_to_load if (bl in data_to_model_bl_map.values()) or (reverse_bl(bl) in data_to_model_bl_map.values())]

    echo("Selected {} data baselines and {} model baselines to load.".format(len(data_bl_to_load), len(model_bl_to_load)), verbose=verbose)
    return data_bl_to_load, model_bl_to_load, data_to_model_bl_map


def build_data_wgts(data_flags, data_nsamples, model_flags, autocorrs, times_by_bl=None, df=None):
    '''Build linear weights for data in abscal (or calculating chisq) defined as
    wgts = (noise variance * nsamples)^-1 * (0 if data or model is flagged).
    
    Arguments:
        data_flags: DataContainer containing flags on data to be abscaled
        data_nsamples: DataContainer containing the number of samples in each data point
        model_flags: DataContainer with model flags. Assumed to have all the same keys as the data_flags.
        autocorrs: DataContainer with autocorrelation visibilities
        times_by_bl: dictionary mapping antenna pairs like (0,1) to float Julian Date. Optional if
            inferable from data_flags and all times have length > 1. 
        df: If None, inferred from data_flags.freqs

    Returns:
        wgts: Datacontainer mapping data_flags baseline to weights
    '''
    # infer times and df if necessary
    if times_by_bl is None:
        times_by_bl = data_flags.times_by_bl
    if df is None:
        df = np.median(np.ediff1d(data_flags.freqs))

    # build weights dict using (noise variance * nsamples)^-1 * (0 if data or model is flagged)
    wgts = {}
    for bl in data_flags:
        dt = (np.median(np.ediff1d(times_by_bl[bl[:2]])) * 86400.)
        noise_var = predict_noise_variance_from_autos(bl, autocorrs, dt=dt, df=df)
        wgts[bl] = (noise_var * data_nsamples[bl])**-1 * (~data_flags[bl]) * (~model_flags[bl])
        wgts[bl][~np.isfinite(wgts[bl])] = 0.0

    return DataContainer(wgts)


def abscal_step(data, gains_to_update, fit, cal_step_name, antpos=None, gain_convention='divide'):
    '''Generalized function for taking a particular abscal step fit and updating the abscal solution accordingly.

    Arguments:
        data: DataContainer containing redundantly but not absolutely calibrated visibilities. This gets modified.
        gains_to_update: dictionary of gains produced by abscal up until this step. Updated in place.
        fit: dictionary result of one of the above fitting functions, see cal_step_name
        cal_step_name: string name of function used to produce fit. Acceptable options are:
            'abs_amp_logcal', 'delay_slope_lincal', 'global_phase_slope_logcal', 'TT_phs_logcal'.
        antpos: antenna position dictionary mapping antenna number to length 3 numpy array. Needed for all 
            steps involved delay of phase slopes. 
        gain_convention: either 'divide' if raw data is calibrated by dividing it by the gains
            otherwise, 'multiply'.

    Returns:
        gains_here: gain dictionary derived at this step. The gains_to_update will be updated by this.
    '''
    # Convert fit dictionary to gains, depending on the calibrations step
    ants = list(gains_to_update.keys())
    if cal_step_name == 'abs_amp_logcal':
        gains_here = {ant: np.exp(fit['eta_{}'.format(ant[1])]).astype(np.complex) for ant in ants}
    elif cal_step_name == 'delay_slope_lincal':
        gains_here = {ant: np.exp(np.einsum('i,ijk,k->jk', antpos[ant[0]][:2], 
                                            [fit['T_ew_{}'.format(ant[1])], fit['T_ns_{}'.format(ant[1])]], 
                                            data.freqs) * 2j * np.pi) for ant in ants}
    elif cal_step_name == 'global_phase_slope_logcal':
        gains_here = {ant: np.exp(np.einsum('i,ijk,k->jk', antpos[ant[0]][:2], 
                                            [fit['Phi_ew_{}'.format(ant[1])], fit['Phi_ns_{}'.format(ant[1])]],
                                            np.ones_like(data.freqs)) * 1j) for ant in ants}
    elif cal_step_name == 'TT_phs_logcal':
        gains_here = {ant: np.exp(1.0j * (np.einsum('i,ijk->jk', antpos[ant[0]][:2], 
                                                    [fit['Phi_ew_{}'.format(ant[1])], fit['Phi_ns_{}'.format(ant[1])]])
                                          + fit['psi_{}'.format(ant[1])])) for ant in ants}
    else:
        raise ValueError('Unrecognized calibration step name {}'.format())

    # Update cumulative gains and re-calibrate data
    for k in gains_to_update.keys():
        gains_to_update[k] *= gains_here[k]
    apply_cal.calibrate_in_place(data, gains_here, gain_convention=gain_convention)
    return gains_here


def post_redcal_abscal(model, data, data_wgts, rc_flags, edge_cut=0, tol=1.0, kernel=(1, 15), 
                       gain_convention='divide', phs_max_iter=100, phs_conv_crit=1e-6, verbose=True):
    '''Performs Abscal for data that has already been redundantly calibrated.

    Arguments:
        model: DataContainer containing externally calibrated visibilities, LST-matched to the data.
            The model keys must match the data keys.
        data: DataContainer containing redundantly but not absolutely calibrated visibilities. This gets modified.
        data_wgts: DataContainer containing same keys as data, determines their relative weight in the abscal
            linear equation solvers.
        rc_flags: dictionary mapping keys like (1, 'Jnn') to flag waterfalls from redundant calibration. 
        edge_cut : integer number of channels to exclude at each band edge in delay and global phase solvers
        tol: float distance for baseline match tolerance in units of baseline vectors (e.g. meters)
        kernel: tuple of integers, size of medfilt kernel used in the first step of delay slope calibration.
        gain_convention: either 'divide' if raw data is calibrated by dividing it by the gains
            otherwise, 'multiply'.
        phs_max_iter: maximum number of iterations of phase_slope_cal or TT_phs_cal allowed
        phs_conv_crit: convergence criterion for updates to iterative phase calibration that compares
            the updates to all 1.0s.

    Returns:
        abscal_delta_gains: gain dictionary mapping keys like (1, 'Jnn') to waterfalls containing 
            the updates to the gains between redcal and abscal. Uses keys from rc_flags
    '''
    
<<<<<<< HEAD
    # setup: initialize gains, get idealized antenna positions
    abscal_delta_gains = {ant: np.ones_like(g, dtype=complex) for ant, g in rc_flags.items()}
    idealized_antpos = redcal.reds_to_antpos(redcal.get_reds(data.antpos, bl_error_tol=tol), tol=IDEALIZED_BL_TOL)
    # the array is not redundant (i.e. extra degeneracies), lop off extra dimensions and warn user
    if np.max([len(pos) for pos in idealized_antpos.values()]) > 2:  
=======
    # use idealized antpos derived from the reds that results in perfect redundancy, then use tol ~ 0 subsequently
    idealized_antpos = redcal.reds_to_antpos(redcal.get_reds(data.antpos, bl_error_tol=tol), tol=IDEALIZED_BL_TOL)
    if np.max([len(pos) for pos in idealized_antpos.values()]) > 2:  # the array is not redundant (i.e. extra degeneracies)
>>>>>>> 49b84687
        suspected_off_grid = [ant for ant, pos in idealized_antpos.items() if np.any(np.abs(pos[2:]) > IDEALIZED_BL_TOL)]
        not_flagged = [ant for ant in suspected_off_grid if not np.all([np.all(f) for a, f in rc_flags.items() if ant in a])]
        warnings.warn(('WARNING: The following antennas appear not to be redundant with the main array:\n         {}\n'
                       '         Of them, {} is not flagged.\n').format(suspected_off_grid, not_flagged))
        idealized_antpos = {ant: pos[:2] for ant, pos in idealized_antpos.items()}
<<<<<<< HEAD

    # Abscal Step 1: Per-Channel Absolute Amplitude Calibration
    fit = abs_amp_logcal(model, data, wgts=data_wgts, verbose=verbose)
    abscal_step(data, abscal_delta_gains, fit, 'abs_amp_logcal', gain_convention=gain_convention)

    # Abscal Step 2: Global Delay Slope Calibration
    df = np.median(np.diff(data.freqs))
=======
    AC._set_antpos(idealized_antpos)

    # Per-Channel Absolute Amplitude Calibration
    abscal_step(abscal_delta_gains, AC, AC.abs_amp_logcal, {'verbose': verbose}, [AC.custom_abs_eta_gain], 
                [(rc_flags.keys(),)], rc_flags, gain_convention=gain_convention, verbose=verbose)

    # Global Delay Slope Calibration
>>>>>>> 49b84687
    for time_avg in [True, False]:
        fit = delay_slope_lincal(model, data, idealized_antpos, wgts=data_wgts, df=df, medfilt=True,
                                 kernel=kernel, verbose=verbose, edge_cut=edge_cut)
        if time_avg:
            fit = {key: np.ones_like(val) * np.median(val, axis=0, keepdims=True) for key, val in fit.items()}
        abscal_step(data, abscal_delta_gains, fit, 'delay_slope_lincal',
                    antpos=idealized_antpos, gain_convention=gain_convention)

    # Abscal Step 3: Global Phase Slope Calibration (first using dft, then using linfit)
    fit = global_phase_slope_logcal(model, data, idealized_antpos, solver='dft', wgts=data_wgts, 
                                    verbose=verbose, tol=IDEALIZED_BL_TOL, edge_cut=edge_cut)
    abscal_step(data, abscal_delta_gains, fit, 'global_phase_slope_logcal',
                antpos=idealized_antpos, gain_convention=gain_convention)
    for i in range(phs_max_iter):
        fit = global_phase_slope_logcal(model, data, idealized_antpos, solver='linfit', wgts=data_wgts, 
                                        verbose=verbose, tol=IDEALIZED_BL_TOL, edge_cut=edge_cut)
        gains_here = abscal_step(data, abscal_delta_gains, fit, 'global_phase_slope_logcal', 
                                 antpos=idealized_antpos, gain_convention=gain_convention)
        crit = np.median(np.linalg.norm([gains_here[k] - 1.0 for k in gains_here.keys()], axis=(0, 1)))
        echo("global_phase_slope_logcal convergence criterion: " + str(crit), verbose=verbose)
        if crit < phs_conv_crit:
            break

    # Abscal Step 4: Per-Channel Tip-Tilt Phase Calibration
    for i in range(phs_max_iter):
        fit = TT_phs_logcal(model, data, idealized_antpos, wgts=data_wgts, verbose=verbose)
        gains_here = abscal_step(data, abscal_delta_gains, fit, 'TT_phs_logcal',
                                 antpos=idealized_antpos, gain_convention=gain_convention)
        crit = np.median(np.linalg.norm([gains_here[k] - 1.0 for k in gains_here.keys()], axis=(0, 1)))
        echo("TT_phs_logcal convergence criterion: " + str(crit), verbose=verbose)
        if crit < phs_conv_crit:
            break

    return abscal_delta_gains


def post_redcal_abscal_run(data_file, redcal_file, model_files, raw_auto_file=None, data_is_redsol=False, model_is_redundant=False, output_file=None,
                           nInt_to_load=None, data_solar_horizon=90, model_solar_horizon=90, min_bl_cut=1.0, max_bl_cut=None, edge_cut=0,
                           tol=1.0, phs_max_iter=100, phs_conv_crit=1e-6, refant=None, clobber=True, add_to_history='', verbose=True):
    '''Perform abscal on entire data files, picking relevant model_files from a list and doing partial data loading.
    Does not work on data (or models) with baseline-dependant averaging.
    
    Arguments:
        data_file: string path to raw uvh5 visibility file or omnical_visibility solution 
            (in the later case, one must also set data_is_redsol to True).
        redcal_file: string path to redcal calfits file. This forms the basis of the resultant abscal calfits file.
            If data_is_redsol is False, this will also be used to calibrate the data_file and raw_auto_file
        model_files: list of string paths to externally calibrated data or a reference simulation. 
            Strings must be sortable to produce a chronological list in LST (wrapping over 2*pi is OK).
        raw_auto_file: path to data file that contains raw autocorrelations for all antennas in redcal_file. 
            These are used for weighting and calculating chi^2. If data_is_redsol, this must be provided. 
            If this is None and data_file will be used.
        data_is_redsol: If True, data_file only contains unique visibilities for each baseline group. This means it has been 
            redundantly calibrated by the gains in redcal_file already. If this is True, model_is_redundant must also be True
            and raw_auto_file must be provided. If both this and model_is_redundant are False, then only exact baseline
            matches are used in absolute calibration.
        model_is_redundant: If True, then model_files only containe unique visibilities. In this case, data and model
            antenna numbering do not need to agree, as redundant baselines will be found automatically.
        output_file: string path to output abscal calfits file. If None, will be redcal_file.replace('.omni.', '.abs.')
        nInt_to_load: number of integrations to load and calibrate simultaneously. Default None loads all integrations.
        data_solar_horizon: Solar altitude threshold [degrees]. When the sun is too high in the data, flag the integration.
        model_solar_horizon: Solar altitude threshold [degrees]. When the sun is too high in the model, flag the integration.
        min_bl_cut: minimum baseline separation [meters] to keep in data when calibrating. None or 0 means no mininum,
            which will include autocorrelations in the absolute calibration. Usually this is not desired, so the default is 1.0.
        max_bl_cut: maximum baseline separation [meters] to keep in data when calibrating. None (default) means no maximum.
        edge_cut: integer number of channels to exclude at each band edge in delay and global phase solvers
        tol: baseline match tolerance in units of baseline vectors (e.g. meters)
        phs_max_iter: integer maximum number of iterations of phase_slope_cal or TT_phs_cal allowed
        phs_conv_crit: convergence criterion for updates to iterative phase calibration that compares them to all 1.0s.
        refant: tuple of the form (0, 'Jnn') indicating the antenna defined to have 0 phase. If None, refant will be automatically chosen.
        clobber: if True, overwrites existing abscal calfits file at the output path
        add_to_history: string to add to history of output abscal file

    Returns:
        hc: HERACal object which was written to disk. Matches the input redcal_file with an updated history.
            This HERACal object has been updated with the following properties accessible on hc.build_calcontainers():
                * gains: abscal gains for times that could be calibrated, redcal gains otherwise (but flagged)
                * flags: redcal flags, with additional flagging if the data is flagged (see flag_utils.synthesize_ant_flags) or if 
                    if the model is completely flagged for a given freq/channel when reduced to a single flagging waterfall
                * quals: abscal chi^2 per antenna based on calibrated data minus model (Normalized by noise/nObs, but not with proper DoF)
                * total_qual: abscal chi^2 based on calibrated data minus model (Normalized by noise/nObs, but not with proper DoF)
    '''
    # Raise error if output calfile already exists and clobber is False
    if output_file is None:
        output_file = redcal_file.replace('.omni.', '.abs.')
    if os.path.exists(output_file) and not clobber:
        raise IOError("{} exists, not overwriting.".format(output_file))

    # Make raw_auto_file the data_file if None when appropriate, otherwise raise an error
    if raw_auto_file is None:
        if not data_is_redsol:
            raw_auto_file = data_file
        else:
            raise ValueError('If the data is a redundant visibility solution, raw_auto_file must be specified.')

    # Load redcal calibration
    hc = io.HERACal(redcal_file)
    rc_gains, rc_flags, rc_quals, rc_tot_qual = hc.read()
    auto_bls = [join_bl(ant, ant) for ant in rc_gains]

    # Initialize full-size, totally-flagged abscal gain/flag/etc. dictionaries
    abscal_gains = copy.deepcopy(rc_gains)
    abscal_flags = {ant: np.ones_like(rf) for ant, rf in rc_flags.items()}
    abscal_chisq_per_ant = {ant: np.zeros_like(rq) for ant, rq in rc_quals.items()}
    abscal_chisq = {pol: np.zeros_like(rtq) for pol, rtq in rc_tot_qual.items()}

    # match times to narrow down model_files
    matched_model_files = sorted(set(match_times(data_file, model_files, filetype='uvh5')))
    if len(matched_model_files) == 0:
        echo("No model files overlap with data files in LST. Result will be fully flagged.", verbose=verbose)
    else:
        echo("The following model files overlap with data files in LST:\n" + "\n".join(matched_model_files), verbose=verbose)
        hd = io.HERAData(data_file)
        hdm = io.HERAData(matched_model_files)
        assert hdm.x_orientation == hd.x_orientation, 'Data x_orientation, {}, does not match model x_orientation, {}'.format(hd.x_orientation, hdm.x_orientation)
        assert hc.x_orientation == hd.x_orientation, 'Data x_orientation, {}, does not match redcal x_orientation, {}'.format(hd.x_orientation, hc.x_orientation)
        pol_load_list = [pol for pol in hd.pols if split_pol(pol)[0] == split_pol(pol)[1]]

        # get model bls and antpos to use later in baseline matching
        model_bls = hdm.bls
        model_antpos = hdm.antpos
        if len(matched_model_files) > 1:  # in this case, it's a dictionary
            model_bls = list(set([bl for bls in list(hdm.bls.values()) for bl in bls]))
            model_antpos = {ant: pos for antpos in hdm.antpos.values() for ant, pos in antpos.items()}

        # match integrations in model to integrations in data
        all_data_times, all_data_lsts = get_all_times_and_lsts(hd, solar_horizon=data_solar_horizon, unwrap=True)
        all_model_times, all_model_lsts = get_all_times_and_lsts(hdm, solar_horizon=model_solar_horizon, unwrap=True)
        d2m_time_map = get_d2m_time_map(all_data_times, all_data_lsts, all_model_times, all_model_lsts)
        
        # group matched time indices for partial I/O
        matched_tinds = [tind for tind, time in enumerate(hd.times) if time in d2m_time_map and d2m_time_map[time] is not None]
        if (len(matched_tinds) > 0):
            tind_groups = np.array([matched_tinds])  # just load a single group
            if nInt_to_load is not None:  # split up the integrations to load nInt_to_load at a time
                tind_groups = np.split(matched_tinds, np.arange(nInt_to_load, len(matched_tinds), nInt_to_load))

            # loop over polarizations
            for pol in pol_load_list:
                echo('\n\nNow calibrating ' + pol + '-polarization...', verbose=verbose)

                # figure out whic 
                (data_bl_to_load,
                 model_bl_to_load,
                 data_to_model_bl_map) = match_baselines(hd.bls, model_bls, hd.antpos, model_antpos=model_antpos, pols=[pol],
                                                         data_is_redsol=data_is_redsol, model_is_redundant=model_is_redundant,
                                                         tol=tol, min_bl_cut=min_bl_cut, max_bl_cut=max_bl_cut, verbose=verbose)
                if (len(data_bl_to_load) == 0) or (len(model_bl_to_load) == 0):
                    echo("No baselines in the data match baselines in the model. Results for this polarization will be fully flagged.", verbose=verbose)
                else:
                    # loop over groups of time indices
                    for tinds in tind_groups:
                        echo('\n    Now calibrating times ' + str(hd.times[tinds[0]])
                             + ' through ' + str(hd.times[tinds[-1]]) + '...', verbose=verbose)
                        
                        # load data and apply calibration (unless data_is_redsol, so it's already redcal'ed)
                        data, flags, nsamples = hd.read(times=hd.times[tinds], bls=data_bl_to_load)
                        data_ants = set([ant for bl in data.keys() for ant in split_bl(bl)])
                        rc_gains_subset = {k: rc_gains[k][tinds, :] for k in data_ants}
                        rc_flags_subset = {k: rc_flags[k][tinds, :] for k in data_ants}
                        if not data_is_redsol:
                            calibrate_in_place(data, rc_gains_subset, data_flags=flags, 
                                               cal_flags=rc_flags_subset, gain_convention=hc.gain_convention)

                        if not np.all(list(flags.values())):
                            # load model and rephase
                            model_times_to_load = [d2m_time_map[time] for time in hd.times[tinds]]
                            model, model_flags, _ = io.partial_time_io(hdm, model_times_to_load, bls=model_bl_to_load)
                            model_blvecs = {bl: model.antpos[bl[0]] - model.antpos[bl[1]] for bl in model.keys()}
                            utils.lst_rephase(model, model_blvecs, model.freqs, data.lsts - model.lsts,
                                              lat=hdm.telescope_location_lat_lon_alt_degrees[0], inplace=True)

                            # Flag frequencies and times in the data that are entirely flagged in the model
                            model_flag_waterfall = np.all([f for f in model_flags.values()], axis=0)
                            for k in flags.keys():
                                flags[k] += model_flag_waterfall

                            # get the relative wgts for each piece of data
                            hd_autos = io.HERAData(raw_auto_file)
                            autocorrs, _, _ = hd_autos.read(times=hd.times[tinds], bls=auto_bls)
                            calibrate_in_place(autocorrs, rc_gains_subset, gain_convention=hc.gain_convention)

                            # use data_to_model_bl_map to rekey model. Does not copy to save memory.
                            model = DataContainer({bl: model[data_to_model_bl_map[bl]] for bl in data})
                            model_flags = DataContainer({bl: model_flags[data_to_model_bl_map[bl]] for bl in data})

                            # build data weights based on inverse noise variance and nsamples and flags
                            data_wgts = build_data_wgts(flags, nsamples, model_flags, autocorrs, times_by_bl=hd.times_by_bl, 
                                                        df=np.median(np.ediff1d(data.freqs)))

                            # run absolute calibration to get the gain updates
                            delta_gains = post_redcal_abscal(model, data, data_wgts, rc_flags_subset, edge_cut=edge_cut, tol=tol,
                                                             gain_convention=hc.gain_convention, phs_max_iter=phs_max_iter, 
                                                             phs_conv_crit=phs_conv_crit, verbose=verbose)

                            # abscal autos, rebuild weights, and generate abscal Chi^2
                            calibrate_in_place(autocorrs, delta_gains, gain_convention=hc.gain_convention)
                            chisq_wgts = build_data_wgts(flags, nsamples, model_flags, autocorrs, times_by_bl=hd.times_by_bl, 
                                                         df=np.median(np.ediff1d(data.freqs)))
                            total_qual, nObs, quals, nObs_per_ant = utils.chisq(data, model, chisq_wgts,
                                                                                gain_flags=rc_flags_subset, split_by_antpol=True)
                        
                            # update results
                            delta_flags = synthesize_ant_flags(flags)
                            for ant in data_ants:
                                abscal_gains[ant][tinds, :] = rc_gains_subset[ant] * delta_gains[ant]
                                abscal_flags[ant][tinds, :] = rc_flags_subset[ant] + delta_flags[ant]
                                if not np.all(abscal_flags[ant][tinds, :]):
                                    abscal_chisq_per_ant[ant][tinds, :] = quals[ant] / nObs_per_ant[ant]  # Note, not normalized for DoF
                            for antpol in total_qual.keys():
                                abscal_chisq[antpol][tinds, :] = total_qual[antpol] / nObs[antpol]  # Note, not normalized for DoF
                            
        # impose a single reference antenna on the final antenna solution
        if refant is None:
            refant = pick_reference_antenna(abscal_gains, abscal_flags, hc.freqs, per_pol=True)
        rephase_to_refant(abscal_gains, refant, flags=abscal_flags)

    # Save results to disk
    hc.update(gains=abscal_gains, flags=abscal_flags, quals=abscal_chisq_per_ant, total_qual=abscal_chisq)
    hc.quality_array[np.isnan(hc.quality_array)] = 0
    hc.total_quality_array[np.isnan(hc.total_quality_array)] = 0
    hc.history += version.history_string(add_to_history)
    hc.write_calfits(output_file, clobber=clobber)
    return hc


def post_redcal_abscal_argparser():
    ''' Argparser for commandline operation of hera_cal.abscal.post_redcal_abscal_run() '''
    a = argparse.ArgumentParser(description="Command-line drive script for post-redcal absolute calibration using hera_cal.abscal module")
    a.add_argument("data_file", type=str, help="string path to raw uvh5 visibility file or omnical_visibility solution")
    a.add_argument("redcal_file", type=str, help="string path to calfits file that serves as the starting point of abscal")
    a.add_argument("model_files", type=str, nargs='+', help="list of string paths to externally calibrated data or reference solution. Strings \
                                                             must be sortable to produce a chronological list in LST (wrapping over 2*pi is OK)")
    a.add_argument("--raw_auto_file", default=None, type=str, help="path to data file that contains raw autocorrelations for all antennas in redcal_file. \
                                                                  If not provided, data_file is used instead. Required if data_is_redsol is True.")
    a.add_argument("--data_is_redsol", default=False, action="store_true", help="If True, data_file only contains unique, redcal'ed visibilities.")
    a.add_argument("--model_is_redundant", default=False, action="store_true", help="If True, then model_files only containe unique visibilities.")
    a.add_argument("--output_file", default=None, type=str, help="string path to output abscal calfits file. If None, will be redcal_file.replace('.omni.', '.abs.'")
    a.add_argument("--nInt_to_load", default=None, type=int, help="number of integrations to load and calibrate simultaneously. Default None loads all integrations.")
    a.add_argument("--data_solar_horizon", default=90.0, type=float, help="Solar altitude threshold [degrees]. When the sun is too high in the data, flag the integration.")
    a.add_argument("--model_solar_horizon", default=90.0, type=float, help="Solar altitude threshold [degrees]. When the sun is too high in the model, flag the integration.")
    a.add_argument("--min_bl_cut", default=1.0, type=float, help="minimum baseline separation [meters] to keep in data when calibrating. None or 0 means no mininum, which will \
                                                                  include autocorrelations in the absolute calibration. Usually this is not desired, so the default is 1.0.")
    a.add_argument("--max_bl_cut", default=None, type=float, help="maximum baseline separation [meters] to keep in data when calibrating. None (default) means no maximum.")
    a.add_argument("--edge_cut", default=0, type=int, help="integer number of channels to exclude at each band edge in delay and global phase solvers")
    a.add_argument("--tol", default=1.0, type=float, help="baseline match tolerance in units of baseline vectors (e.g. meters)")
    a.add_argument("--phs_max_iter", default=100, type=int, help="integer maximum number of iterations of phase_slope_cal or TT_phs_cal allowed")
    a.add_argument("--phs_conv_crit", default=1e-6, type=float, help="convergence criterion for updates to iterative phase calibration that compares them to all 1.0s.")
    a.add_argument("--clobber", default=False, action="store_true", help="overwrites existing abscal calfits file at the output path")
    a.add_argument("--verbose", default=False, action="store_true", help="print calibration progress updates")
    args = a.parse_args()
    return args<|MERGE_RESOLUTION|>--- conflicted
+++ resolved
@@ -2966,24 +2966,17 @@
         abscal_delta_gains: gain dictionary mapping keys like (1, 'Jnn') to waterfalls containing 
             the updates to the gains between redcal and abscal. Uses keys from rc_flags
     '''
-    
-<<<<<<< HEAD
+
     # setup: initialize gains, get idealized antenna positions
     abscal_delta_gains = {ant: np.ones_like(g, dtype=complex) for ant, g in rc_flags.items()}
     idealized_antpos = redcal.reds_to_antpos(redcal.get_reds(data.antpos, bl_error_tol=tol), tol=IDEALIZED_BL_TOL)
     # the array is not redundant (i.e. extra degeneracies), lop off extra dimensions and warn user
     if np.max([len(pos) for pos in idealized_antpos.values()]) > 2:  
-=======
-    # use idealized antpos derived from the reds that results in perfect redundancy, then use tol ~ 0 subsequently
-    idealized_antpos = redcal.reds_to_antpos(redcal.get_reds(data.antpos, bl_error_tol=tol), tol=IDEALIZED_BL_TOL)
-    if np.max([len(pos) for pos in idealized_antpos.values()]) > 2:  # the array is not redundant (i.e. extra degeneracies)
->>>>>>> 49b84687
         suspected_off_grid = [ant for ant, pos in idealized_antpos.items() if np.any(np.abs(pos[2:]) > IDEALIZED_BL_TOL)]
         not_flagged = [ant for ant in suspected_off_grid if not np.all([np.all(f) for a, f in rc_flags.items() if ant in a])]
         warnings.warn(('WARNING: The following antennas appear not to be redundant with the main array:\n         {}\n'
                        '         Of them, {} is not flagged.\n').format(suspected_off_grid, not_flagged))
         idealized_antpos = {ant: pos[:2] for ant, pos in idealized_antpos.items()}
-<<<<<<< HEAD
 
     # Abscal Step 1: Per-Channel Absolute Amplitude Calibration
     fit = abs_amp_logcal(model, data, wgts=data_wgts, verbose=verbose)
@@ -2991,15 +2984,6 @@
 
     # Abscal Step 2: Global Delay Slope Calibration
     df = np.median(np.diff(data.freqs))
-=======
-    AC._set_antpos(idealized_antpos)
-
-    # Per-Channel Absolute Amplitude Calibration
-    abscal_step(abscal_delta_gains, AC, AC.abs_amp_logcal, {'verbose': verbose}, [AC.custom_abs_eta_gain], 
-                [(rc_flags.keys(),)], rc_flags, gain_convention=gain_convention, verbose=verbose)
-
-    # Global Delay Slope Calibration
->>>>>>> 49b84687
     for time_avg in [True, False]:
         fit = delay_slope_lincal(model, data, idealized_antpos, wgts=data_wgts, df=df, medfilt=True,
                                  kernel=kernel, verbose=verbose, edge_cut=edge_cut)
