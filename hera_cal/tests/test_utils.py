import nose.tools as nt
import numpy as np
import sys
import os
import shutil
from pyuvdata import UVData
from hera_cal import utils
from hera_cal.calibrations import CAL_PATH
from hera_cal.data import DATA_PATH
from pyuvdata import UVCal
<<<<<<< HEAD
import glob
=======
>>>>>>> e5479e1f


class TestAAFromCalfile(object):
    def setUp(self):
        # define frequencies
        self.freqs = np.array([0.15])

        # add directory with calfile
        if CAL_PATH not in sys.path:
            sys.path.append(CAL_PATH)
        self.calfile = "hera_test_calfile"

    def test_get_aa_from_calfile(self):
        aa = utils.get_aa_from_calfile(self.freqs, self.calfile)
        nt.assert_equal(len(aa), 128)

class TestAAFromUV(object):
    def setUp(self):
        # define test file that is compatible with get_aa_from_uv
        self.test_file = "zen.2457999.76839.xx.HH.uvA"

    def test_get_aa_from_uv(self):
        fn = os.path.join(DATA_PATH, self.test_file)
        uvd = UVData()
        uvd.read_miriad(fn)
        aa = utils.get_aa_from_uv(uvd)
        # like miriad, aipy will pad the aa with non-existent antennas,
        #   because there is no concept of antenna names
        nt.assert_equal(len(aa), 88)

class TestAA(object):
    def setUp(self):
        # define test file that is compatible with get_aa_from_uv
        self.test_file = "zen.2457999.76839.xx.HH.uvA"

    def test_aa_get_params(self):
        # generate aa from file
        fn = os.path.join(DATA_PATH, self.test_file)
        uvd = UVData()
        uvd.read_miriad(fn)
        aa = utils.get_aa_from_uv(uvd)

        # change one antenna position, and read it back in to check it's the same
        antpos = {'x': 0., 'y': 1., 'z': 2.}
        params = aa.get_params()
        for key in antpos.keys():
            params['0'][key] = antpos[key]
        print params['0']
        aa.set_params(params)
        new_params = aa.get_params()
        print new_params['0']
        new_top = [new_params['0'][key] for key in antpos.keys()]
        old_top = [antpos[key] for key in antpos.keys()]
        nt.assert_true(np.allclose(old_top, new_top))


def test_JD2LST():
    nt.assert_almost_equal(utils.JD2LST(2458042., 21.), 3.9306523072662745)
    nt.assert_equal(len(utils.JD2LST(np.arange(2458042, 2458046), 21.)), 4)
def test_LST2JD():
    nt.assert_almost_equal(utils.LST2JD(np.pi, 2458042, 21.), 2458042.8720297855)
    nt.assert_almost_equal(len(utils.LST2JD(np.linspace(2, 4, 4), 2458042, 21.)), 4)
def test_JD2RA():
    nt.assert_almost_equal(utils.JD2RA(2458042.0, 21.), 224.9887083968118)
    nt.assert_almost_equal(len(utils.JD2RA(np.arange(2458042, 2458046), 21.)), 4)

def test_combine_calfits():
    test_file1 = os.path.join(DATA_PATH, 'zen.2458043.12552.xx.HH.uvORA.abs.calfits')
    test_file2 = os.path.join(DATA_PATH, 'zen.2458043.12552.xx.HH.uvORA.dly.calfits')
    # test basic execution
    if os.path.exists('ex.calfits'):
        os.remove('ex.calfits')
    utils.combine_calfits([test_file1, test_file2], 'ex.calfits', outdir='./', overwrite=True, broadcast_flags=True)
    # test it exists
    nt.assert_true(os.path.exists('ex.calfits'))
    # test antenna number
    uvc = UVCal()
    uvc.read_calfits('ex.calfits')
    nt.assert_equal(len(uvc.antenna_numbers), 7)
    # test time number
    nt.assert_equal(uvc.Ntimes, 60)
    # test gain value got properly multiplied
    uvc_dly = UVCal()
    uvc_dly.read_calfits(test_file1)
    uvc_abs = UVCal()
    uvc_abs.read_calfits(test_file2)
    nt.assert_almost_equal(uvc_dly.gain_array[0,0,10,10,0] * uvc_abs.gain_array[0,0,10,10,0], uvc.gain_array[0,0,10,10,0])
    if os.path.exists('ex.calfits'):
        os.remove('ex.calfits')
    utils.combine_calfits([test_file1, test_file2], 'ex.calfits', outdir='./', overwrite=True, broadcast_flags=False)
    nt.assert_true(os.path.exists('ex.calfits'))
    if os.path.exists('ex.calfits'):
        os.remove('ex.calfits')


def test_get_miriad_times():
    filepaths = sorted(glob.glob(DATA_PATH+"/zen.245804?.4*uvA"))
    # test execution
    starts, stops, ints = utils.get_miriad_times(filepaths, add_int_buffer=False)
    nt.assert_almost_equal(starts[0], 0.18438445619743923)
    nt.assert_almost_equal(stops[0], 0.23058056901986126)
    nt.assert_almost_equal(ints[0], 0.00078298)
    nt.assert_equal(len(starts), 9)
    nt.assert_equal(len(stops), 9)
    nt.assert_equal(len(ints), 9)
    # test with integration buffer
    _starts, _stops, _ints = utils.get_miriad_times(filepaths, add_int_buffer=True)
    nt.assert_almost_equal(starts[0], _starts[0])
    nt.assert_almost_equal(stops[-1], _stops[-1])
    nt.assert_not_almost_equal(starts[1], _starts[1])
    nt.assert_not_almost_equal(stops[1], _stops[1])
    nt.assert_almost_equal(_starts[1] + _ints[1], starts[1])
    nt.assert_almost_equal(_stops[1] - _ints[1], stops[1])





class Test_combine_calfits:
    def test_combine_calfits(self):
        test_file1 = os.path.join(DATA_PATH, 'zen.2458043.12552.xx.HH.uvORA.abs.calfits')
        test_file2 = os.path.join(DATA_PATH, 'zen.2458043.12552.xx.HH.uvORA.dly.calfits')
        # test basic execution
        if os.path.exists('ex.calfits'):
            os.remove('ex.calfits')
        utils.combine_calfits([test_file1, test_file2], 'ex.calfits', outdir='./', overwrite=True, broadcast_flags=True)
        # test it exists
        nt.assert_true(os.path.exists('ex.calfits'))
        # test antenna number
        uvc = UVCal()
        uvc.read_calfits('ex.calfits')
        nt.assert_equal(len(uvc.antenna_numbers), 7)
        # test time number
        nt.assert_equal(uvc.Ntimes, 60)
        # test gain value got properly multiplied
        uvc_dly = UVCal()
        uvc_dly.read_calfits(test_file1)
        uvc_abs = UVCal()
        uvc_abs.read_calfits(test_file2)
        nt.assert_almost_equal(uvc_dly.gain_array[0,0,10,10,0] * uvc_abs.gain_array[0,0,10,10,0], uvc.gain_array[0,0,10,10,0])
        if os.path.exists('ex.calfits'):
            os.remove('ex.calfits')
        utils.combine_calfits([test_file1, test_file2], 'ex.calfits', outdir='./', overwrite=True, broadcast_flags=False)
        nt.assert_true(os.path.exists('ex.calfits'))
        if os.path.exists('ex.calfits'):
            os.remove('ex.calfits')


            
<|MERGE_RESOLUTION|>--- conflicted
+++ resolved
@@ -8,10 +8,7 @@
 from hera_cal.calibrations import CAL_PATH
 from hera_cal.data import DATA_PATH
 from pyuvdata import UVCal
-<<<<<<< HEAD
 import glob
-=======
->>>>>>> e5479e1f
 
 
 class TestAAFromCalfile(object):
