# -*- coding: utf-8 -*-
# Copyright 2019 the HERA Project
# Licensed under the MIT License

import pytest
import numpy as np
from copy import deepcopy
import os
import glob
import sys
import shutil
from scipy import constants
import warnings
from pyuvdata import UVCal, UVData

from .. import io, smooth_cal, utils
from ..datacontainer import DataContainer
from ..data import DATA_PATH


class Test_Smooth_Cal_Helper_Functions(object):

    def setup_method(self):
        np.random.seed(21)

    def test_time_kernel(self):
        kernel = smooth_cal.time_kernel(100, 10.0, filter_scale=1.0)
        assert np.allclose(np.sum(kernel), 1.0)
        assert np.max(kernel) == kernel[100]
        assert len(kernel) == 201

    def test_smooth_cal_argparser(self):
        sys.argv = [sys.argv[0], 'a', 'b', '--flag_file_list', 'c', '--lst_blacklists', '3-4', '10-12', '23-.5']
        a = smooth_cal.smooth_cal_argparser()
        assert a.calfits_list == ['a', 'b']
        assert a.flag_file_list == ['c']
        assert a.lst_blacklists == [(3, 4), (10, 12), (23, .5)]

    def test_dpss_filters(self):
        times = np.linspace(0, 10 * 10 / 60. / 60. / 24., 40, endpoint=False)
        freqs = np.linspace(100., 200., 50, endpoint=False) * 1e6
        freq_scale = 0.5 / (np.diff(freqs)[0] / 1e6)
        time_scale = 0.5 / (np.diff(times)[0] * 3600 * 24)
        # Show that dpss_filter generates filters for a 2D grid of times and freqs
        design_matrix = smooth_cal.dpss_filters(
<<<<<<< HEAD
            times=times, freqs=freqs, time_scale=1.01 / time_scale,
            freq_scale=1.01 / freq_scale, return_1D_filters=False
=======
            times=times, freqs=freqs, time_scale=1.01 / time_scale, freq_scale=1.01 / freq_scale
>>>>>>> 7c88a3f2
        )
        assert design_matrix.shape[0] == int(freqs.shape[0] * times.shape[0])
        # test that error is thrown when filtering scale is too fine
        assert pytest.raises(ValueError, smooth_cal.dpss_filters, times=times, freqs=freqs,
                             time_scale=0.99 / time_scale, freq_scale=1.01 / freq_scale)
        assert pytest.raises(ValueError, smooth_cal.dpss_filters, times=times, freqs=freqs,
                             time_scale=1.01 / time_scale, freq_scale=0.99 / freq_scale)
<<<<<<< HEAD
        # Show that is returns 1D filters if requested
        design_matrix, freq_filters, time_filters = smooth_cal.dpss_filters(
            times=times, freqs=freqs, time_scale=1.01 / time_scale,
            freq_scale=1.01 / freq_scale, return_1D_filters=True
        )
        assert freq_filters.shape[0] == freqs.shape[0]
        assert time_filters.shape[0] == times.shape[0]
=======
>>>>>>> 7c88a3f2

    def test_fit_solution_matrix(self):
        design_matrix = np.random.uniform(0, 1, size=(100, 10))
        weights = np.random.uniform(0, 1, size=(10, 10))
        sol_matrix = smooth_cal.fit_solution_matrix(weights, design_matrix)

        # test ill-conditioned matrix block
        design_matrix = np.zeros((100, 10))
        design_matrix[:, 0] = np.random.uniform(1, 2, size=100)
        with warnings.catch_warnings():
            warnings.simplefilter("ignore")
            fit = smooth_cal.fit_solution_matrix(weights, design_matrix)

    def test_time_filter(self):
        gains = np.ones((10, 10), dtype=complex)
        gains[3, 5] = 10.0
        wgts = np.ones((10, 10), dtype=float)
        wgts[3, 5] = 0
        times = np.linspace(0, 10 * 10 / 60. / 60. / 24., 10, endpoint=False)
        tf = smooth_cal.time_filter(gains, wgts, times, filter_scale=1800.0, nMirrors=1)
        np.testing.assert_array_almost_equal(tf, np.ones((10, 10), dtype=complex))

    @pytest.mark.filterwarnings("ignore: Mean of empty slice")
    def test_single_iterative_fft_dly(self):
        # try without flags
        gains = np.ones((2, 1000), dtype=complex)
        wgts = np.ones((2, 1000), dtype=float)
        freqs = np.linspace(100., 200., 1000, endpoint=False) * 1e6
        gains *= np.exp(2.0j * np.pi * np.outer(151e-9 * np.ones(2), freqs))
        dly = smooth_cal.single_iterative_fft_dly(gains, wgts, freqs)
        np.testing.assert_array_almost_equal(dly, 151e-9)

        # try with flags
        gains = np.ones((2, 1000), dtype=complex)
        wgts = np.ones((2, 1000), dtype=float)
        wgts[:, 0:40] = 0.0
        wgts[:, 900:] = 0.0
        freqs = np.linspace(100., 200., 1000, endpoint=False) * 1e6
        gains *= np.exp(2.0j * np.pi * np.outer(-151e-9 * np.ones(2), freqs))
        dly = smooth_cal.single_iterative_fft_dly(gains, wgts, freqs)
        np.testing.assert_array_almost_equal(dly, -151e-9)

        # try all flagged
        gains = np.ones((2, 1000), dtype=complex)
        wgts = np.zeros((2, 1000), dtype=float)
        freqs = np.linspace(100., 200., 1000, endpoint=False) * 1e6
        gains *= np.exp(2.0j * np.pi * np.outer(-151e-9 * np.ones(2), freqs))
        assert smooth_cal.single_iterative_fft_dly(gains, wgts, freqs) == 0

    def test_freq_filter(self):
        gains = np.ones((10, 10), dtype=complex)
        gains[3, 5] = 10.0
        wgts = np.ones((10, 10), dtype=float)
        wgts[3, 5] = 0
        freqs = np.linspace(100., 200., 10, endpoint=False) * 1e6
        ff, info = smooth_cal.freq_filter(gains, wgts, freqs)
        np.testing.assert_array_almost_equal(ff, np.ones((10, 10), dtype=complex))

        # test rephasing
        gains = np.ones((2, 1000), dtype=complex)
        wgts = np.ones((2, 1000), dtype=float)
        freqs = np.linspace(100., 200., 1000, endpoint=False) * 1e6
        gains *= np.exp(2.0j * np.pi * np.outer(150e-9 * np.ones(2), freqs))
        ff, info = smooth_cal.freq_filter(gains, wgts, freqs)
        np.testing.assert_array_almost_equal(ff, gains)

        # test skip_wgt
        gains = np.random.randn(10, 10) + 1.0j * np.random.randn(10, 10)
        wgts = np.ones((10, 10), dtype=float)
        wgts[0, 0:8] = 0
        freqs = np.linspace(100., 200., 10, endpoint=False) * 1e6
        ff, info = smooth_cal.freq_filter(gains, wgts, freqs, skip_wgt=.5)
        np.testing.assert_array_almost_equal(ff[0, :], gains[0, :])
        assert info['status']['axis_1'][0] == 'skipped'

        ff, info = smooth_cal.freq_filter(gains, wgts, freqs, skip_wgt=.5, filter_scale=50., mode='dpss_leastsq')
        np.testing.assert_array_almost_equal(ff[0, :], gains[0, :])
        assert info['status']['axis_1'][0] == 'skipped'
        assert info['status']['axis_1'][1] == 'success'

    def test_freq_filter_dpss(self):
        # run freq_filter tests for dpss/dft modes.
        gains = np.ones((10, 100), dtype=complex)
        gains[3, 5] = 10.0
        wgts = np.ones((10, 100), dtype=float)
        wgts[3, 5] = 0
        freqs = np.linspace(100., 200., 100, endpoint=False) * 1e6
        ff, info = smooth_cal.freq_filter(gains, wgts, freqs, mode='dpss_leastsq')
        np.testing.assert_array_almost_equal(ff, np.ones((10, 100), dtype=complex))

        # test rephasing
        gains = np.ones((2, 1000), dtype=complex)
        wgts = np.ones((2, 1000), dtype=float)
        freqs = np.linspace(100., 200., 1000, endpoint=False) * 1e6
        gains *= np.exp(2.0j * np.pi * np.outer(150e-9 * np.ones(2), freqs))
        ff, info = smooth_cal.freq_filter(gains, wgts, freqs, mode='dpss_leastsq')
        np.testing.assert_array_almost_equal(ff, gains)

        # test skip_wgt
        gains = np.random.randn(10, 100) + 1.0j * np.random.randn(10, 100)
        wgts = np.ones((10, 100), dtype=float)
        wgts[0, 0:80] = 0
        freqs = np.linspace(100., 200., 100, endpoint=False) * 1e6
        ff, info = smooth_cal.freq_filter(gains, wgts, freqs, skip_wgt=.5, mode='dpss_leastsq')
        np.testing.assert_array_almost_equal(ff[0, :], gains[0, :])
        info['status']['axis_1'][0] == 'skipped'

        assert pytest.raises(ValueError, smooth_cal.freq_filter, gains=gains, wgts=wgts,
                             freqs=freqs, fitting_options=None, mode='dpss_leastsq')

    def test_time_freq_2D_filter(self):
        gains = np.ones((100, 100), dtype=complex)
        gains[3, 5] = 10.0
        wgts = np.ones((100, 100), dtype=float)
        wgts[3, 5] = 0
        freqs = np.linspace(100., 200., 100, endpoint=False) * 1e6
        times = np.linspace(0, 10 * 10 / 60. / 60. / 24., 100, endpoint=False)
        ff, info = smooth_cal.time_freq_2D_filter(gains, wgts, freqs, times, filter_mode='rect')
        np.testing.assert_array_almost_equal(ff, np.ones((100, 100), dtype=complex))
        ff, info = smooth_cal.time_freq_2D_filter(gains, wgts, freqs, times, filter_mode='plus')
        np.testing.assert_array_almost_equal(ff, np.ones((100, 100), dtype=complex))
<<<<<<< HEAD
        ff, info = smooth_cal.time_freq_2D_filter(gains, wgts, freqs, times, method='DPSS')
=======
        ff, info = smooth_cal.time_freq_2D_filter(gains, wgts, freqs, times, method='DPSS', eigenval_cutoff=1e-12)
        np.testing.assert_array_almost_equal(ff, np.ones((100, 100), dtype=complex))
        ff, info = smooth_cal.time_freq_2D_filter(gains, wgts, freqs, times, method='DPSS', skip_flagged_edges=False,
                                                  eigenval_cutoff=1e-12)
        np.testing.assert_array_almost_equal(ff, np.ones((100, 100), dtype=complex))
>>>>>>> 7c88a3f2

        # test rephasing
        gains = np.ones((100, 100), dtype=complex)
        wgts = np.ones((100, 100), dtype=float)
        gains *= np.exp(2.0j * np.pi * np.outer(-151e-9 * np.ones(100), freqs))
        ff, info = smooth_cal.time_freq_2D_filter(gains, wgts, freqs, times)
        np.testing.assert_array_almost_equal(ff, gains, 4)

        # test errors
        with pytest.raises(ValueError):
            ff, info = smooth_cal.time_freq_2D_filter(gains, wgts, freqs, times, filter_mode='blah')
        with pytest.raises(ValueError):
            ff, info = smooth_cal.time_freq_2D_filter(gains, wgts, freqs, times, method='DPSS', filter_mode='blah')
        with pytest.raises(ValueError):
            ff, info = smooth_cal.time_freq_2D_filter(gains, wgts, freqs, times, method='blah')
        with pytest.raises(NotImplementedError):
            ff, info = smooth_cal.time_freq_2D_filter(gains, wgts, freqs, times, method='DPSS', filter_mode='plus')

    def flag_threshold_and_broadcast(self):
        flags = {(i, 'Jxx'): np.zeros((10, 10), dtype=bool) for i in range(3)}
        for ant in flags.keys():
            flags[ant][4, 0:6] = True
            flags[ant][0:4, 4] = True
        flag_threshold_and_broadcast(flags, freq_threshold=0.35, time_threshold=0.5, ant_threshold=1.0)
        for ant in flags.keys():
            assert np.all(flags[ant][4, :])
            assert np.all(flags[ant][:, 4])

        assert not np.all(flags[(0, 'Jxx')])
        flags[(0, 'Jxx')][0:8, :] = True
        flag_threshold_and_broadcast(flags, freq_threshold=1.0, time_threshold=1.0, ant_threshold=0.5)
        assert np.all(flags[0, 'Jxx'])
        assert not np.all(flags[1, 'Jxx'])

    @pytest.mark.filterwarnings("ignore:Mean of empty slice")
    def test_pick_reference_antenna(self):
        gains = {(n, 'Jxx'): np.ones((10, 10), dtype=complex) for n in range(10)}
        flags = {(n, 'Jxx'): np.zeros((10, 10), dtype=bool) for n in range(10)}
        freqs = np.linspace(100e6, 200e6, 10)
        for n in range(0, 7):  # add flags to disqualify antennas 0, 1, 2, 3, 4, 5, 6
            flags[(n, 'Jxx')][:, 4] = True
        for n in range(6, 9):  # add phase noise to disqualify antennas 6, 7, 8
            gains[(n, 'Jxx')] *= np.exp(.1j * np.pi * np.random.rand(10, 10))  # want this to be << 2pi to avoid phase wraps
        assert smooth_cal.pick_reference_antenna(gains, flags, freqs, per_pol=False) == (9, 'Jxx')
        assert smooth_cal.pick_reference_antenna(gains, flags, freqs) == {'Jxx': (9, 'Jxx')}

    def test_rephase_to_refant(self):
        gains = {(0, 'Jxx'): np.array([1. + 1.0j, 1. - 1.0j]),
                 (1, 'Jxx'): np.array([-1. + 1.0j, -1. - 1.0j])}
        smooth_cal.rephase_to_refant(gains, (0, 'Jxx'))
        np.testing.assert_array_almost_equal(np.imag(gains[(0, 'Jxx')]), np.zeros_like(np.imag(gains[(0, 'Jxx')])))
        flags = {(0, 'Jxx'): np.array([False, True]),
                 (1, 'Jxx'): np.array([True, False])}
        with pytest.raises(ValueError):
            smooth_cal.rephase_to_refant(gains, (0, 'Jxx'), flags=flags)
        smooth_cal.rephase_to_refant(gains, (0, 'Jxx'), flags=flags, propagate_refant_flags=True)
        np.testing.assert_array_equal(flags[0, 'Jxx'], np.array([False, True]))
        np.testing.assert_array_equal(flags[1, 'Jxx'], np.array([True, True]))

    def test_build_time_blacklist(self):
        time_grid = np.array([2458838.30008962, 2458838.30020147, 2458838.30031332, 2458838.30042517, 2458838.30053701, 2458838.30064886])
        lst_grid = np.array([2.56920604, 2.57189775, 2.57458945, 2.57728116, 2.57997286, 2.58266456])

        # test time cuts
        time_blacklist = smooth_cal.build_time_blacklist(time_grid, time_blacklists=[(2458838.3000, 2458838.3004)])
        np.testing.assert_array_equal(time_blacklist, [True, True, True, False, False, False])

        # test LST cuts
        time_blacklist = smooth_cal.build_time_blacklist(time_grid, lst_blacklists=[(2.5692, 2.5746)])
        np.testing.assert_array_equal(time_blacklist, [True, True, True, False, False, False])

        # try shifting hera position so that the time_grd spans the branch cut in LSTs
        hera_lat_lon_alt_degrees = (-30.721526120689507, 21.428303826863015, 1051.690000018105)
        shifted_llad = np.array(hera_lat_lon_alt_degrees) + [0, 321.38115825, 0]
        time_blacklist = smooth_cal.build_time_blacklist(time_grid, lst_blacklists=[(23.995, 0.005)], lat_lon_alt_degrees=shifted_llad)
        np.testing.assert_array_equal(time_blacklist, [False, True, True, True, False, False])

        # test errors
        with pytest.raises(AssertionError):
            time_blacklist = smooth_cal.build_time_blacklist(time_grid, time_blacklists=[(2458838.3000)])
        with pytest.raises(AssertionError):
            time_blacklist = smooth_cal.build_time_blacklist(time_grid, time_blacklists=[(2458838.3004, 2458838.3000)])
        with pytest.raises(AssertionError):
            time_blacklist = smooth_cal.build_time_blacklist(time_grid, lst_blacklists=[(2.5692)])
        with pytest.raises(NotImplementedError):
            time_blacklist = smooth_cal.build_time_blacklist(time_grid, lst_blacklists=[(2.5692, 2.5746)], telescope_name='NOT_A_REAL_TELESCOPE')

    def test_build_freq_blacklist(self):
        freqs = np.array([100e6, 120e6, 140e6, 160e6, 180e6, 200e6])
        freq_blacklist = smooth_cal.build_freq_blacklist(freqs, freq_blacklists=[(0e6, 137e6)])
        np.testing.assert_array_equal(freq_blacklist, [True, True, False, False, False, False])

        freq_blacklist = smooth_cal.build_freq_blacklist(freqs, chan_blacklists=[(4, 5)])
        np.testing.assert_array_equal(freq_blacklist, [False, False, False, False, True, True])

        # test errors
        with pytest.raises(AssertionError):
            time_blacklist = smooth_cal.build_freq_blacklist(freqs, freq_blacklists=[(137e6)])
        with pytest.raises(AssertionError):
            time_blacklist = smooth_cal.build_freq_blacklist(freqs, freq_blacklists=[(137e6, 0e6)])
        with pytest.raises(AssertionError):
            time_blacklist = smooth_cal.build_freq_blacklist(freqs, chan_blacklists=[(1)])
        with pytest.raises(AssertionError):
            time_blacklist = smooth_cal.build_freq_blacklist(freqs, chan_blacklists=[(3, 1)])

    def test_build_wgts_grid(self):
        flag_grid = np.zeros((2, 3))
        flag_grid[0, 0] = True
        wgts_grid = smooth_cal._build_wgts_grid(flag_grid, time_blacklist=[False, True], freq_blacklist=[False, False, True])
        np.testing.assert_array_equal(wgts_grid, [[0, 1, 0], [0, 0, 0]])


class Test_Calibration_Smoother(object):

    def setup_method(self):
        calfits_list = sorted(glob.glob(os.path.join(DATA_PATH, 'test_input/*.abs.calfits_54x_only')))[0::2]
        flag_file_list = sorted(glob.glob(os.path.join(DATA_PATH, 'test_input/*.uvOCR_53x_54x_only.flags.applied.npz')))[0::2]
        self.cs = smooth_cal.CalibrationSmoother(calfits_list, flag_file_list=flag_file_list, flag_filetype='npz',
                                                 time_blacklists=[(2458101.44795386, 2458101.44919662)],
                                                 lst_blacklists=[(6.17226452, 6.17824609)],
                                                 freq_blacklists=[(136e6, 138e6), (149e6, 151e6)], chan_blacklists=[(0, 64)])

    @pytest.mark.filterwarnings("ignore:invalid value encountered in true_divide")
    @pytest.mark.filterwarnings("ignore:overflow encountered in square")
    @pytest.mark.filterwarnings("ignore:invalid value encountered in reduce")
    @pytest.mark.filterwarnings("ignore:Mean of empty slice")
    def test_ref_ant(self):
        calfits_list = sorted(glob.glob(os.path.join(DATA_PATH, 'test_input/*.abs.calfits_54x_only')))[0::2]
        flag_file_list = sorted(glob.glob(os.path.join(DATA_PATH, 'test_input/*.uvOCR_53x_54x_only.flags.applied.npz')))[0::2]
        cs = smooth_cal.CalibrationSmoother(calfits_list, flag_file_list=flag_file_list, flag_filetype='npz', pick_refant=True)
        assert cs.refant['Jee'] == (54, 'Jee')
        cs.time_freq_2D_filter(window='tukey', alpha=.45)
        cs.rephase_to_refant()
        np.testing.assert_array_almost_equal(np.imag(cs.gain_grids[54, 'Jee']),
                                             np.zeros_like(np.imag(cs.gain_grids[54, 'Jee'])))

    def test_check_consistency(self):
        temp_time = self.cs.cal_times[self.cs.cals[0]][0]
        self.cs.cal_times[self.cs.cals[0]][0] = self.cs.cal_times[self.cs.cals[0]][1]
        self.cs.time_indices = {cal: np.searchsorted(self.cs.time_grid, times) for cal, times in self.cs.cal_times.items()}
        with pytest.raises(AssertionError):
            self.cs.check_consistency()
        self.cs.cal_times[self.cs.cals[0]][0] = temp_time
        self.cs.time_indices = {cal: np.searchsorted(self.cs.time_grid, times) for cal, times in self.cs.cal_times.items()}

        self.cs.cal_freqs[self.cs.cals[0]] += 1
        with pytest.raises(AssertionError):
            self.cs.check_consistency()
        self.cs.cal_freqs[self.cs.cals[0]] -= 1

        self.cs.flag_freqs[self.cs.flag_files[0]] += 1
        with pytest.raises(AssertionError):
            self.cs.check_consistency()
        self.cs.flag_freqs[self.cs.flag_files[0]] -= 1

        temp_time = self.cs.flag_times[self.cs.flag_files[0]][0]
        self.cs.flag_times[self.cs.flag_files[0]][0] = self.cs.flag_times[self.cs.flag_files[0]][1]
        self.cs.flag_time_indices = {ff: np.searchsorted(self.cs.time_grid, times) for ff, times in self.cs.flag_times.items()}
        with pytest.raises(AssertionError):
            self.cs.check_consistency()
        self.cs.flag_times[self.cs.flag_files[0]][0] = temp_time
        self.cs.flag_time_indices = {ff: np.searchsorted(self.cs.time_grid, times) for ff, times in self.cs.flag_times.items()}

    def test_load_cal_and_flags(self):
        assert len(self.cs.freqs) == 1024
        assert len(self.cs.time_grid) == 180
        assert np.allclose(self.cs.dt, 10.737419128417969 / 24 / 60 / 60)
        assert (54, 'Jee') in self.cs.gain_grids
        assert (54, 'Jee') in self.cs.flag_grids
        assert self.cs.gain_grids[54, 'Jee'].shape == (180, 1024)
        assert self.cs.flag_grids[54, 'Jee'].shape == (180, 1024)
        np.testing.assert_array_equal(self.cs.flag_grids[54, 'Jee'][60:120, :], True)

    def test_1D_filtering(self):
        g = deepcopy(self.cs.gain_grids[54, 'Jee'])
        with warnings.catch_warnings():
            warnings.simplefilter("ignore")
            self.cs.freq_filter(window='tukey', alpha=.45)
        g2 = deepcopy(self.cs.gain_grids[54, 'Jee'])
        assert not np.all(g == g2)
        assert g2.shape == g.shape

        with warnings.catch_warnings():
            warnings.simplefilter("ignore")
            self.cs.time_filter()
        g3 = deepcopy(self.cs.gain_grids[54, 'Jee'])
        assert not np.all(g == g3)
        assert g3.shape == g.shape

        with warnings.catch_warnings():
            warnings.simplefilter("ignore")
            self.cs.time_filter()
        g4 = deepcopy(self.cs.gain_grids[54, 'Jee'])
        assert not np.all(g3 == g4)
        assert g4.shape == g.shape

        self.setup_method()
        assert not np.all(self.cs.flag_grids[(54, 'Jee')] == np.ones_like(self.cs.flag_grids[(54, 'Jee')]))
        self.cs.flag_grids[(54, 'Jee')] = np.zeros_like(self.cs.flag_grids[(54, 'Jee')])
        self.cs.flag_grids[(54, 'Jee')][:, 0:1000] = True
        with warnings.catch_warnings():
            warnings.simplefilter("ignore")
            self.cs.freq_filter()
            np.testing.assert_array_equal(self.cs.gain_grids[(54, 'Jee')], g)
            self.cs.time_filter()
            np.testing.assert_array_equal(self.cs.gain_grids[(54, 'Jee')], g)
            # test skip_wgt propagation to flags
            np.testing.assert_array_equal(self.cs.flag_grids[(54, 'Jee')],
                                          np.ones_like(self.cs.flag_grids[(54, 'Jee')]))
        self.setup_method()
        self.cs.gain_grids[54, 'Jee'] = g

    def test_2D_filtering(self):
        g = deepcopy(self.cs.gain_grids[54, 'Jee'])
        with warnings.catch_warnings():
            warnings.simplefilter("ignore")
            self.cs.time_freq_2D_filter(window='tukey', alpha=.45)
        g2 = deepcopy(self.cs.gain_grids[54, 'Jee'])
        assert not np.all(g == g2)
        assert g2.shape == g.shape

        # Test DPSS mode
        with warnings.catch_warnings():
            warnings.simplefilter("ignore")
            self.cs.time_freq_2D_filter(method='DPSS')

        g3 = deepcopy(self.cs.gain_grids[54, 'Jee'])
        assert not np.all(g3 == g2)
        assert g2.shape == g3.shape

        # Test DPSS mode w/ skip_flagged_edges
        with warnings.catch_warnings():
            warnings.simplefilter("ignore")
            self.cs.time_freq_2D_filter(method='DPSS', skip_flagged_edges=True)

        g4 = deepcopy(self.cs.gain_grids[54, 'Jee'])
        assert not np.all(g4 == g2)
        assert g2.shape == g4.shape

        # Test case of skip_flagged_edges where all grids aren't the same
        cs2 = deepcopy(self.cs)
        cs2.ants.append((55, 'Jee'))
        cs2.ants.append((56, 'Jee'))
        cs2.flag_grids[cs2.ants[1]] = np.ones_like(cs2.flag_grids[cs2.ants[0]], dtype=bool)
        cs2.flag_grids[cs2.ants[1]][10:-10, 10:-10] = False
        cs2.flag_grids[cs2.ants[2]] = deepcopy(cs2.flag_grids[cs2.ants[0]])
        cs2.gain_grids[cs2.ants[1]] = deepcopy(cs2.gain_grids[cs2.ants[0]])
        cs2.gain_grids[cs2.ants[2]] = deepcopy(cs2.gain_grids[cs2.ants[0]])
        with warnings.catch_warnings():
            warnings.simplefilter("ignore")
            cs2.time_freq_2D_filter(method='DPSS', skip_flagged_edges=True)
        del cs2

    @pytest.mark.filterwarnings("ignore:Mean of empty slice")
    def test_write(self):
        outfilename = os.path.join(DATA_PATH, 'test_output/smooth_test.calfits')
        g = deepcopy(self.cs.gain_grids[54, 'Jee'])
        self.cs.write_smoothed_cal(output_replace=('test_input/', 'test_output/smoothed_'),
                                   add_to_history='hello world', clobber=True, telescope_name='PAPER')
        for cal in self.cs.cals:
            new_cal = io.HERACal(cal.replace('test_input/', 'test_output/smoothed_'))
            gains, flags, qual, total_qual = new_cal.read()
            old_cal = io.HERACal(cal)
            old_gains, _, _, _ = old_cal.read()
            assert 'helloworld' in new_cal.history.replace('\n', '').replace(' ', '')
            assert 'Thisfilewasproducedbythefunction' in new_cal.history.replace('\n', '').replace(' ', '')
            assert new_cal.telescope_name == 'PAPER'
            np.testing.assert_array_equal(gains[54, 'Jee'], g[self.cs.time_indices[cal], :])

            relative_diff, avg_relative_diff = utils.gain_relative_difference(gains, old_gains, flags)
            np.testing.assert_array_equal(qual[54, 'Jee'], relative_diff[54, 'Jee'])
            np.testing.assert_array_equal(total_qual['Jee'], avg_relative_diff['Jee'])
            os.remove(cal.replace('test_input/', 'test_output/smoothed_'))<|MERGE_RESOLUTION|>--- conflicted
+++ resolved
@@ -43,12 +43,7 @@
         time_scale = 0.5 / (np.diff(times)[0] * 3600 * 24)
         # Show that dpss_filter generates filters for a 2D grid of times and freqs
         design_matrix = smooth_cal.dpss_filters(
-<<<<<<< HEAD
-            times=times, freqs=freqs, time_scale=1.01 / time_scale,
-            freq_scale=1.01 / freq_scale, return_1D_filters=False
-=======
             times=times, freqs=freqs, time_scale=1.01 / time_scale, freq_scale=1.01 / freq_scale
->>>>>>> 7c88a3f2
         )
         assert design_matrix.shape[0] == int(freqs.shape[0] * times.shape[0])
         # test that error is thrown when filtering scale is too fine
@@ -56,16 +51,6 @@
                              time_scale=0.99 / time_scale, freq_scale=1.01 / freq_scale)
         assert pytest.raises(ValueError, smooth_cal.dpss_filters, times=times, freqs=freqs,
                              time_scale=1.01 / time_scale, freq_scale=0.99 / freq_scale)
-<<<<<<< HEAD
-        # Show that is returns 1D filters if requested
-        design_matrix, freq_filters, time_filters = smooth_cal.dpss_filters(
-            times=times, freqs=freqs, time_scale=1.01 / time_scale,
-            freq_scale=1.01 / freq_scale, return_1D_filters=True
-        )
-        assert freq_filters.shape[0] == freqs.shape[0]
-        assert time_filters.shape[0] == times.shape[0]
-=======
->>>>>>> 7c88a3f2
 
     def test_fit_solution_matrix(self):
         design_matrix = np.random.uniform(0, 1, size=(100, 10))
@@ -187,15 +172,11 @@
         np.testing.assert_array_almost_equal(ff, np.ones((100, 100), dtype=complex))
         ff, info = smooth_cal.time_freq_2D_filter(gains, wgts, freqs, times, filter_mode='plus')
         np.testing.assert_array_almost_equal(ff, np.ones((100, 100), dtype=complex))
-<<<<<<< HEAD
-        ff, info = smooth_cal.time_freq_2D_filter(gains, wgts, freqs, times, method='DPSS')
-=======
         ff, info = smooth_cal.time_freq_2D_filter(gains, wgts, freqs, times, method='DPSS', eigenval_cutoff=1e-12)
         np.testing.assert_array_almost_equal(ff, np.ones((100, 100), dtype=complex))
         ff, info = smooth_cal.time_freq_2D_filter(gains, wgts, freqs, times, method='DPSS', skip_flagged_edges=False,
                                                   eigenval_cutoff=1e-12)
         np.testing.assert_array_almost_equal(ff, np.ones((100, 100), dtype=complex))
->>>>>>> 7c88a3f2
 
         # test rephasing
         gains = np.ones((100, 100), dtype=complex)
