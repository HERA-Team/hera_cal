# -*- coding: utf-8 -*-
# Copyright 2018 the HERA Project
<<<<<<< HEAD
# Licensed under the 2-clause BSD license (e.g.)

"""Unit tests for the hera_cal.apply_cal module."""

from __future__ import absolute_import, division, print_function
=======
# Licensed under the MIT License

>>>>>>> c6e563e8
from hera_cal import io
from hera_cal import apply_cal as ac
from hera_cal.datacontainer import DataContainer
import numpy as np
import unittest
from copy import deepcopy
from pyuvdata.utils import check_histories
from pyuvdata import UVCal, UVData
from hera_cal.data import DATA_PATH
import os
import sys
import shutil
from scipy import constants
import warnings


class Test_Update_Cal(unittest.TestCase):

    def test_recalibrate_in_place(self):
        np.random.seed(21)
        vis = np.random.randn(10, 10) + 1.0j * np.random.randn(10, 10)
        dc = DataContainer({(0, 1, 'xx'): deepcopy(vis)})
        f = np.random.randn(10, 10) > 0
        flags = DataContainer({(0, 1, 'xx'): deepcopy(f)})
        g0_new = np.random.randn(10, 10) + 1.0j * np.random.randn(10, 10)
        g1_new = np.random.randn(10, 10) + 1.0j * np.random.randn(10, 10)
        g_new = {(0, 'jxx'): g0_new, (1, 'jxx'): g1_new}
        g0_old = np.random.randn(10, 10) + 1.0j * np.random.randn(10, 10)
        g1_old = np.random.randn(10, 10) + 1.0j * np.random.randn(10, 10)
        g_old = {(0, 'jxx'): g0_old, (1, 'jxx'): g1_old}
        cal_flags = {(0, 'jxx'): np.random.randn(10, 10) > 0, (1, 'jxx'): np.random.randn(10, 10) > 0}
        # test standard operation
        ac.recalibrate_in_place(dc, flags, g_new, cal_flags, old_gains=g_old, gain_convention='divide')
        for i in range(10):
            for j in range(10):
                self.assertAlmostEqual(dc[(0, 1, 'xx')][i, j], vis[i, j] * g0_old[i, j] * np.conj(g1_old[i, j]) / g0_new[i, j] / np.conj(g1_new[i, j]))
                if f[i, j] or cal_flags[(0, 'jxx')][i, j] or cal_flags[(1, 'jxx')][i, j]:
                    self.assertTrue(flags[(0, 1, 'xx')][i, j])
                else:
                    self.assertFalse(flags[(0, 1, 'xx')][i, j])

        # test without old cal
        dc = DataContainer({(0, 1, 'xx'): deepcopy(vis)})
        flags = DataContainer({(0, 1, 'xx'): deepcopy(f)})
        ac.recalibrate_in_place(dc, flags, g_new, cal_flags, gain_convention='divide')
        for i in range(10):
            for j in range(10):
                self.assertAlmostEqual(dc[(0, 1, 'xx')][i, j], vis[i, j] / g0_new[i, j] / np.conj(g1_new[i, j]))

        # test multiply
        dc = DataContainer({(0, 1, 'xx'): deepcopy(vis)})
        flags = DataContainer({(0, 1, 'xx'): deepcopy(f)})
        ac.recalibrate_in_place(dc, flags, g_new, cal_flags, old_gains=g_old, gain_convention='multiply')
        for i in range(10):
            for j in range(10):
                self.assertAlmostEqual(dc[(0, 1, 'xx')][i, j], vis[i, j] / g0_old[i, j] / np.conj(g1_old[i, j]) * g0_new[i, j] * np.conj(g1_new[i, j]))

        # test flag propagation when missing antennas in gains
        dc = DataContainer({(0, 1, 'xx'): deepcopy(vis)})
        flags = DataContainer({(0, 1, 'xx'): deepcopy(f)})
        ac.recalibrate_in_place(dc, flags, {}, cal_flags, gain_convention='divide')
        np.testing.assert_array_equal(flags[(0, 1, 'xx')], True)
        dc = DataContainer({(0, 1, 'xx'): deepcopy(vis)})
        flags = DataContainer({(0, 1, 'xx'): deepcopy(f)})
        ac.recalibrate_in_place(dc, flags, g_new, cal_flags, old_gains={}, gain_convention='divide')
        np.testing.assert_array_equal(flags[(0, 1, 'xx')], True)

        # test error
        dc = DataContainer({(0, 1, 'xx'): deepcopy(vis)})
        flags = DataContainer({(0, 1, 'xx'): deepcopy(f)})
        with self.assertRaises(KeyError):
            ac.recalibrate_in_place(dc, flags, g_new, cal_flags, old_gains=g_old, gain_convention='blah')

        # test w/ data weights
        dc = DataContainer({(0, 1, 'xx'): deepcopy(vis)})
        flags = DataContainer({(0, 1, 'xx'): deepcopy(f)})
        wgts = DataContainer(dict(map(lambda k: (k, (~flags[k]).astype(np.float)), flags.keys())))
        del g_new[(0, 'jxx')]
        ac.recalibrate_in_place(dc, wgts, g_new, cal_flags, gain_convention='divide')
        self.assertAlmostEqual(wgts[(0, 1, 'xx')].max(), 0.0)

    def test_apply_cal(self):
        miriad = os.path.join(DATA_PATH, "test_input/zen.2458101.46106.xx.HH.uvOCR_53x_54x_only")
        uvh5 = os.path.join(DATA_PATH, "test_input/zen.2458101.46106.xx.HH.h5OCR_53x_54x_only")
        outname_miriad = os.path.join(DATA_PATH, "test_output/out.uv")
        outname_uvh5 = os.path.join(DATA_PATH, "test_output/out.h5")
        calout = os.path.join(DATA_PATH, "test_output/out.cal")
        old_cal = os.path.join(DATA_PATH, "test_input/zen.2458101.46106.xx.HH.uv.abs.calfits_54x_only")
        new_cal = os.path.join(DATA_PATH, "test_input/zen.2458101.46106.xx.HH.uv.abs.calfits_54x_only")
        flags_npz = os.path.join(DATA_PATH, "test_input/zen.2458101.46106.xx.HH.uvOCR_53x_54x_only.flags.applied.npz")

        hd_old = io.HERAData(miriad, filetype='miriad')
        hd_old.read()
        hd_old.flag_array = np.logical_or(hd_old.flag_array, np.load(flags_npz)['flag_array'])
        data, data_flags, _ = hd_old.build_datacontainers()
        
        new_gains, new_flags = io.load_cal(new_cal)
        uvc_old = UVCal()
        uvc_old.read_calfits(old_cal)
        uvc_old.gain_array *= (3.0 + 4.0j)
        uvc_old.write_calfits(calout, clobber=True)

        ac.apply_cal(miriad, outname_miriad, new_cal, old_calibration=calout, gain_convention='divide',
                     flag_nchan_low=450, flag_nchan_high=400, flags_npz=flags_npz, 
                     filetype_in='miriad', filetype_out='miriad', clobber=True, vis_units='Jy')
        hd = io.HERAData(outname_miriad, filetype='miriad')
        new_data, new_flags, _ = hd.read()
        self.assertEqual(hd.vis_units, 'Jy')
        for k in new_data.keys():
            for i in range(new_data[k].shape[0]):
                for j in range(new_data[k].shape[1]):
                    if not new_flags[k][i, j]:
                        self.assertAlmostEqual(new_data[k][i, j] / 25.0 / data[k][i, j], 1.0, 4)
                    # from flag_nchan_low and flag_nchan_high above with 1024 total channels
                    if j < 450 or j > 623:
                        self.assertTrue(new_flags[k][i, j])

        # test partial load
        ac.apply_cal(uvh5, outname_uvh5, new_cal, old_calibration=calout, gain_convention='divide',
                     flag_nchan_low=450, flag_nchan_high=400, flags_npz=flags_npz, nbl_per_load=1,
                     filetype_in='uvh5', filetype_out='uvh5', clobber=True, vis_units='Jy')
        hd = io.HERAData(outname_uvh5, filetype='uvh5')
        new_data, new_flags, _ = hd.read()
        self.assertEqual(hd.vis_units, 'Jy')
        for k in new_data.keys():
            for i in range(new_data[k].shape[0]):
                for j in range(new_data[k].shape[1]):
                    if not new_flags[k][i, j]:
                        self.assertAlmostEqual(new_data[k][i, j] / 25.0 / data[k][i, j], 1.0, 4)
                    # from flag_nchan_low and flag_nchan_high above with 1024 total channels
                    if j < 450 or j > 623:
                        self.assertTrue(new_flags[k][i, j])
        os.remove(outname_uvh5)

        # test errors
        with self.assertRaises(ValueError):
            ac.apply_cal(miriad, outname_miriad, None)
        with self.assertRaises(NotImplementedError):
            ac.apply_cal(miriad, outname_uvh5, new_cal, filetype_in='miriad', nbl_per_load=1)
        shutil.rmtree(outname_miriad)


    def test_apply_cal_argparser(self):
        sys.argv = [sys.argv[0], 'a', 'b', '--new_cal', 'd']
        a = ac.apply_cal_argparser()
        args = a.parse_args()
        self.assertEqual(args.infilename, 'a')
        self.assertEqual(args.outfilename, 'b')
        self.assertEqual(args.new_cal, ['d'])


if __name__ == '__main__':
    unittest.main()<|MERGE_RESOLUTION|>--- conflicted
+++ resolved
@@ -1,15 +1,10 @@
 # -*- coding: utf-8 -*-
 # Copyright 2018 the HERA Project
-<<<<<<< HEAD
-# Licensed under the 2-clause BSD license (e.g.)
+# Licensed under the MIT License
 
 """Unit tests for the hera_cal.apply_cal module."""
 
 from __future__ import absolute_import, division, print_function
-=======
-# Licensed under the MIT License
-
->>>>>>> c6e563e8
 from hera_cal import io
 from hera_cal import apply_cal as ac
 from hera_cal.datacontainer import DataContainer
