# -*- coding: utf-8 -*-
# Copyright 2019 the HERA Project
# Licensed under the MIT License

'''Tests for io.py'''

import pytest
import numpy as np
import os
import warnings
import shutil
import copy
from collections import OrderedDict as odict
import pyuvdata
from pyuvdata import UVCal, UVData, UVFlag
from pyuvdata.utils import parse_polstr, parse_jpolstr
import glob
import sys

from .. import io
from ..io import HERACal, HERAData
from ..datacontainer import DataContainer
from ..utils import polnum2str, polstr2num, jnum2str, jstr2num
from ..data import DATA_PATH
from hera_qm.data import DATA_PATH as QM_DATA_PATH


class Test_HERACal(object):
    def setup_method(self):
        self.fname_xx = os.path.join(DATA_PATH, "test_input/zen.2457698.40355.xx.HH.uvc.omni.calfits")
        self.fname_yy = os.path.join(DATA_PATH, "test_input/zen.2457698.40355.yy.HH.uvc.omni.calfits")
        self.fname_both = os.path.join(DATA_PATH, "test_input/zen.2457698.40355.HH.uvcA.omni.calfits")
        self.fname_t0 = os.path.join(DATA_PATH, 'test_input/zen.2458101.44615.xx.HH.uv.abs.calfits_54x_only')
        self.fname_t1 = os.path.join(DATA_PATH, 'test_input/zen.2458101.45361.xx.HH.uv.abs.calfits_54x_only')
        self.fname_t2 = os.path.join(DATA_PATH, 'test_input/zen.2458101.46106.xx.HH.uv.abs.calfits_54x_only')

    def test_init(self):
        hc = HERACal(self.fname_xx)
        assert hc.filepaths == [self.fname_xx]
        hc = HERACal([self.fname_xx, self.fname_yy])
        assert hc.filepaths == [self.fname_xx, self.fname_yy]
        hc = HERACal((self.fname_xx, self.fname_yy))
        assert hc.filepaths == [self.fname_xx, self.fname_yy]
        with pytest.raises(TypeError):
            hc = HERACal([0, 1])
        with pytest.raises(ValueError):
            hc = HERACal(None)

    def test_read(self):
        # test one file with both polarizations and a non-None total quality array
        hc = HERACal(self.fname_both)
        gains, flags, quals, total_qual = hc.read()
        uvc = UVCal()
        uvc.read_calfits(self.fname_both)
        np.testing.assert_array_equal(uvc.gain_array[0, 0, :, :, 0].T, gains[9, parse_jpolstr('jxx', x_orientation=hc.x_orientation)])
        np.testing.assert_array_equal(uvc.flag_array[0, 0, :, :, 0].T, flags[9, parse_jpolstr('jxx', x_orientation=hc.x_orientation)])
        np.testing.assert_array_equal(uvc.quality_array[0, 0, :, :, 0].T, quals[9, parse_jpolstr('jxx', x_orientation=hc.x_orientation)])
        np.testing.assert_array_equal(uvc.total_quality_array[0, :, :, 0].T, total_qual[parse_jpolstr('jxx', x_orientation=hc.x_orientation)])
        np.testing.assert_array_equal(np.unique(uvc.freq_array), hc.freqs)
        np.testing.assert_array_equal(np.unique(uvc.time_array), hc.times)
        assert hc.pols == [parse_jpolstr('jxx', x_orientation=hc.x_orientation), parse_jpolstr('jyy', x_orientation=hc.x_orientation)]
        assert set([ant[0] for ant in hc.ants]) == set(uvc.ant_array)

        # test list loading
        hc = HERACal([self.fname_xx, self.fname_yy])
        gains, flags, quals, total_qual = hc.read()
        assert len(gains.keys()) == 36
        assert len(flags.keys()) == 36
        assert len(quals.keys()) == 36
        assert hc.freqs.shape == (1024,)
        assert hc.times.shape == (3,)
        assert sorted(hc.pols) == [parse_jpolstr('jxx', x_orientation=hc.x_orientation), parse_jpolstr('jyy', x_orientation=hc.x_orientation)]

    def test_read_select(self):
        # test read multiple files and select times
        hc = io.HERACal([self.fname_t0, self.fname_t1, self.fname_t2])
        g, _, _, _ = hc.read()
        g2, _, _, _ = hc.read(times=hc.times[30:90])
        np.testing.assert_array_equal(g2[54, 'Jee'], g[54, 'Jee'][30:90, :])

        # test read multiple files and select freqs/chans
        hc = io.HERACal([self.fname_t0, self.fname_t1, self.fname_t2])
        g, _, _, _ = hc.read()
        g2, _, _, _ = hc.read(frequencies=hc.freqs[0:100])
        g3, _, _, _ = hc.read(freq_chans=np.arange(100))
        np.testing.assert_array_equal(g2[54, 'Jee'], g[54, 'Jee'][:, 0:100])
        np.testing.assert_array_equal(g3[54, 'Jee'], g[54, 'Jee'][:, 0:100])

        # test select on antenna numbers
        hc = io.HERACal([self.fname_xx, self.fname_yy])
        g, _, _, _ = hc.read(antenna_nums=[9, 10])
        hc2 = io.HERACal(self.fname_both)
        g2, _, _, _ = hc.read(antenna_nums=[9, 10])
        for k in g2:
            assert k[0] in [9, 10]
            np.testing.assert_array_equal(g[k], g2[k])

        # test select on pols
        hc = io.HERACal(self.fname_xx)
        g, _, _, _ = hc.read()
        hc2 = io.HERACal(self.fname_both)
        g2, _, _, _ = hc.read(pols=['Jee'])
        for k in g2:
            np.testing.assert_array_equal(g[k], g2[k])

    def test_write(self):
        hc = HERACal(self.fname_both)
        gains, flags, quals, total_qual = hc.read()
        for key in gains.keys():
            gains[key] *= 2.0 + 1.0j
            flags[key] = np.logical_not(flags[key])
            quals[key] *= 2.0
        for key in total_qual.keys():
            total_qual[key] *= 2
        # remove total quality array to test handling absence.
        hc.total_quality_array = None
        hc.update(gains=gains, flags=flags, quals=quals, total_qual=total_qual)
        hc.write_calfits('test.calfits', clobber=True)

        gains_in, flags_in, quals_in, total_qual_in = hc.read()
        hc2 = HERACal('test.calfits')
        gains_out, flags_out, quals_out, total_qual_out = hc2.read()
        for key in gains_in.keys():
            np.testing.assert_array_equal(gains_in[key] * (2.0 + 1.0j), gains_out[key])
            np.testing.assert_array_equal(np.logical_not(flags_in[key]), flags_out[key])
            np.testing.assert_array_equal(quals_in[key] * (2.0), quals_out[key])
        for key in total_qual.keys():
            np.testing.assert_array_equal(total_qual_in[key] * (2.0), total_qual_out[key])

        os.remove('test.calfits')


@pytest.mark.filterwarnings("ignore:It seems that the latitude and longitude are in radians")
@pytest.mark.filterwarnings("ignore:The default for the `center` keyword has changed")
@pytest.mark.filterwarnings("ignore:Mean of empty slice")
@pytest.mark.filterwarnings("ignore:invalid value encountered in double_scalars")
class Test_HERAData(object):
    def setup_method(self):
        self.uvh5_1 = os.path.join(DATA_PATH, "zen.2458116.61019.xx.HH.XRS_downselected.uvh5")
        self.uvh5_2 = os.path.join(DATA_PATH, "zen.2458116.61765.xx.HH.XRS_downselected.uvh5")
        self.uvh5_bda = os.path.join(DATA_PATH, "zen.2459122.30030.sum.bda.downsampled.uvh5")
        self.miriad_1 = os.path.join(DATA_PATH, "zen.2458043.12552.xx.HH.uvORA")
        self.miriad_2 = os.path.join(DATA_PATH, "zen.2458043.13298.xx.HH.uvORA")
        self.uvfits = os.path.join(DATA_PATH, 'zen.2458043.12552.xx.HH.uvA.vis.uvfits')
        self.four_pol = [os.path.join(DATA_PATH, 'zen.2457698.40355.{}.HH.uvcA'.format(pol))
                         for pol in ['xx', 'yy', 'xy', 'yx']]

    def test_init(self):
        # single uvh5 file
        hd = HERAData(self.uvh5_1)
        assert hd.filepaths == [self.uvh5_1]
        assert not hd.upsample
        assert not hd.downsample
        for meta in hd.HERAData_metas:
            assert getattr(hd, meta) is not None
        assert len(hd.freqs) == 1024
        assert len(hd.bls) == 3
        assert len(hd.times) == 60
        assert len(hd.lsts) == 60
        assert hd._writers == {}

        # multiple uvh5 files
        files = [self.uvh5_1, self.uvh5_2]
        hd = HERAData(files)
        individual_hds = {files[0]: HERAData(files[0]), files[1]: HERAData(files[1])}
        assert hd.filepaths == files
        for meta in hd.HERAData_metas:
            assert getattr(hd, meta) is not None
        for f in files:
            assert len(hd.freqs[f]) == 1024
            np.testing.assert_array_equal(hd.freqs[f], individual_hds[f].freqs)
            assert len(hd.bls[f]) == 3
            np.testing.assert_array_equal(hd.bls[f], individual_hds[f].bls)
            assert len(hd.times[f]) == 60
            np.testing.assert_array_equal(hd.times[f], individual_hds[f].times)
            assert len(hd.lsts[f]) == 60
            np.testing.assert_array_equal(hd.lsts[f], individual_hds[f].lsts)
        assert not hasattr(hd, '_writers')

        # miriad
        hd = HERAData(self.miriad_1, filetype='miriad')
        assert hd.filepaths == [self.miriad_1]
        for meta in hd.HERAData_metas:
            assert getattr(hd, meta) is None

        # uvfits
        hd = HERAData(self.uvfits, filetype='uvfits')
        assert hd.filepaths == [self.uvfits]
        for meta in hd.HERAData_metas:
            assert getattr(hd, meta) is not None

        # bda upsample/downsample
        hd = HERAData(self.uvh5_bda, upsample=True)
        assert hd.upsample
        assert not hd.downsample
        assert hd.shortest_integration == pytest.approx(9.66367642)
        hd = HERAData(self.uvh5_bda, downsample=True)
        assert not hd.upsample
        assert hd.downsample
        assert hd.longest_integration == pytest.approx(77.30941133)

        # test errors
        with pytest.raises(TypeError):
            hd = HERAData([1, 2])
        with pytest.raises(ValueError):
            hd = HERAData(None)
        with pytest.raises(NotImplementedError):
            hd = HERAData(self.uvh5_1, filetype='not a real type')
        with pytest.raises(IOError):
            hd = HERAData('fake path')
        with pytest.raises(ValueError):
            hd = HERAData(self.uvh5_bda, upsample=True, downsample=True)

    def test_add(self):
        hd = HERAData(self.uvh5_1)
        hd.read()

        # test add
        hd2 = copy.deepcopy(hd)
        hd2.polarization_array[0] = -6
        hd3 = hd + hd2
        assert len(hd3._polnum_indices) == 2

    def test_select(self):
        hd = HERAData(self.uvh5_1)
        hd.read()
        hd2 = copy.deepcopy(hd)
        hd2.polarization_array[0] = -6
        hd += hd2

        # blt select
        d1 = hd.get_data(53, 54, 'xx')
        hd.select(bls=[(53, 54)])
        assert len(hd._blt_slices) == 1
        d2 = hd.get_data(53, 54, 'xx')
        np.testing.assert_array_almost_equal(d1, d2)
        hd.select(times=np.unique(hd.time_array)[-5:])
        d3 = hd.get_data(53, 54, 'xx')
        np.testing.assert_array_almost_equal(d2[-5:], d3)

        # pol select
        hd.select(polarizations=['yy'])
        assert len(hd._polnum_indices) == 1

    def test_reset(self):
        hd = HERAData(self.uvh5_1)
        hd.read()
        hd.reset()
        assert hd.data_array is None
        assert hd.flag_array is None
        assert hd.nsample_array is None
        assert hd.filepaths == [self.uvh5_1]
        for meta in hd.HERAData_metas:
            assert getattr(hd, meta) is not None
        assert len(hd.freqs) == 1024
        assert len(hd.bls) == 3
        assert len(hd.times) == 60
        assert len(hd.lsts) == 60
        assert hd._writers == {}

    def test_get_metadata_dict(self):
        hd = HERAData(self.uvh5_1)
        metas = hd.get_metadata_dict()
        for meta in hd.HERAData_metas:
            assert meta in metas
        assert len(metas['freqs']) == 1024
        assert len(metas['bls']) == 3
        assert len(metas['times']) == 60
        assert len(metas['lsts']) == 60
        np.testing.assert_array_equal(metas['times'], np.unique(list(metas['times_by_bl'].values())))
        np.testing.assert_array_equal(metas['lsts'], np.unique(list(metas['lsts_by_bl'].values())))

    def test_determine_blt_slicing(self):
        hd = HERAData(self.uvh5_1)
        for s in hd._blt_slices.values():
            assert isinstance(s, slice)
        for bl, s in hd._blt_slices.items():
            np.testing.assert_array_equal(np.arange(180)[np.logical_and(hd.ant_1_array == bl[0],
                                                                        hd.ant_2_array == bl[1])], np.arange(180)[s])
        # test check for non-regular spacing
        with pytest.raises(NotImplementedError):
            hd.select(blt_inds=[0, 1, 3, 5, 23, 48])
            hd._determine_blt_slicing()

    def test_determine_pol_indexing(self):
        hd = HERAData(self.uvh5_1)
        assert hd._polnum_indices == {-5: 0}
        hd = HERAData(self.four_pol, filetype='miriad')
        hd.read(bls=[(53, 53)], axis='polarization')
        assert hd._polnum_indices == {-8: 3, -7: 2, -6: 1, -5: 0}

    def test_get_slice(self):
        hd = HERAData(self.uvh5_1)
        hd.read()
        for bl in hd.bls:
            np.testing.assert_array_equal(hd._get_slice(hd.data_array, bl), hd.get_data(bl))
        np.testing.assert_array_equal(hd._get_slice(hd.data_array, (54, 53, 'EE')),
                                      hd.get_data((54, 53, 'EE')))
        np.testing.assert_array_equal(hd._get_slice(hd.data_array, (53, 54))[parse_polstr('XX', x_orientation=hd.x_orientation)],
                                      hd.get_data((53, 54, 'EE')))
        np.testing.assert_array_equal(hd._get_slice(hd.data_array, 'EE')[(53, 54)],
                                      hd.get_data((53, 54, 'EE')))
        with pytest.raises(KeyError):
            hd._get_slice(hd.data_array, (1, 2, 3, 4))

        hd = HERAData(self.four_pol, filetype='miriad')
        d, f, n = hd.read(bls=[(80, 81)])
        for p in d.pols():
            np.testing.assert_array_almost_equal(hd._get_slice(hd.data_array, (80, 81, p)),
                                                 hd.get_data((80, 81, p)))
            np.testing.assert_array_almost_equal(hd._get_slice(hd.data_array, (81, 80, p)),
                                                 hd.get_data((81, 80, p)))

    def test_set_slice(self):
        hd = HERAData(self.uvh5_1)
        hd.read()
        np.random.seed(21)

        for bl in hd.bls:
            new_vis = np.random.randn(60, 1024) + np.random.randn(60, 1024) * 1.0j
            hd._set_slice(hd.data_array, bl, new_vis)
            np.testing.assert_array_almost_equal(new_vis, hd.get_data(bl))

        new_vis = np.random.randn(60, 1024) + np.random.randn(60, 1024) * 1.0j
        hd._set_slice(hd.data_array, (54, 53, 'xx'), new_vis)
        np.testing.assert_array_almost_equal(np.conj(new_vis), hd.get_data((53, 54, 'xx')))

        new_vis = np.random.randn(60, 1024) + np.random.randn(60, 1024) * 1.0j
        hd._set_slice(hd.data_array, (53, 54), {'xx': new_vis})
        np.testing.assert_array_almost_equal(new_vis, hd.get_data((53, 54, 'xx')))

        new_vis = np.random.randn(60, 1024) + np.random.randn(60, 1024) * 1.0j
        to_set = {(53, 54): new_vis, (54, 54): 2 * new_vis, (53, 53): 3 * new_vis}
        hd._set_slice(hd.data_array, 'XX', to_set)
        np.testing.assert_array_almost_equal(new_vis, hd.get_data((53, 54, 'xx')))

        with pytest.raises(KeyError):
            hd._set_slice(hd.data_array, (1, 2, 3, 4), None)

    def test_build_datacontainers(self):
        hd = HERAData(self.uvh5_1)
        d, f, n = hd.read()
        for bl in hd.bls:
            np.testing.assert_array_almost_equal(d[bl], hd.get_data(bl))
            np.testing.assert_array_almost_equal(f[bl], hd.get_flags(bl))
            np.testing.assert_array_almost_equal(n[bl], hd.get_nsamples(bl))
        for dc in [d, f, n]:
            assert isinstance(dc, DataContainer)
            for k in dc.antpos.keys():
                assert np.all(dc.antpos[k] == hd.antpos[k])
            assert len(dc.antpos) == 52
            assert len(hd.antpos) == 52
            for k in dc.data_antpos.keys():
                assert np.all(dc.data_antpos[k] == hd.data_antpos[k])
            assert len(dc.data_antpos) == 2
            assert len(hd.data_antpos) == 2
            assert np.all(dc.freqs == hd.freqs)
            assert np.all(dc.times == hd.times)
            assert np.all(dc.lsts == hd.lsts)
            for k in dc.times_by_bl.keys():
                assert np.all(dc.times_by_bl[k] == hd.times_by_bl[k])
                assert np.all(dc.times_by_bl[k] == dc.times_by_bl[(k[1], k[0])])
                assert np.all(dc.lsts_by_bl[k] == hd.lsts_by_bl[k])
                assert np.all(dc.lsts_by_bl[k] == dc.lsts_by_bl[(k[1], k[0])])

    def test_write_read_filter_cache_scratch(self):
        # most of write_filter_cache_scratch and all of read_filter_cache_scratch are covered in
        # test_delay_filter.test_load_dayenu_filter_and_write()
        # This test covers a few odds and ends that are not covered.
        # The case not covered is writing a filter cache with no skip_keys
        # or filter directory.
        io.write_filter_cache_scratch(filter_cache={'crazy': 'universe'})
        # make sure file (and only one file) was written.
        assert len(glob.glob(os.getcwd() + '/*.filter_cache')) == 1
        # make sure read works and read cache is identical to written cache.
        cache = io.read_filter_cache_scratch(os.getcwd())
        assert cache['crazy'] == 'universe'
        assert len(cache) == 1
        # now cleanup cache files.
        cleanup = glob.glob(os.getcwd() + '/*.filter_cache')
        for file in cleanup:
            os.remove(file)

    @pytest.mark.filterwarnings("ignore:miriad does not support partial loading")
    def test_read(self):
        # uvh5
        hd = HERAData(self.uvh5_1)
        d, f, n = hd.read(bls=(53, 54, 'xx'), frequencies=hd.freqs[0:100], times=hd.times[0:10])
        assert hd.last_read_kwargs['bls'] == (53, 54, parse_polstr('XX'))
        assert hd.last_read_kwargs['polarizations'] is None
        for dc in [d, f, n]:
            assert len(dc) == 1
            assert list(dc.keys()) == [(53, 54, parse_polstr('XX', x_orientation=hd.x_orientation))]
            assert dc[53, 54, 'ee'].shape == (10, 100)
        with pytest.raises(ValueError):
            d, f, n = hd.read(polarizations=['xy'])

        # assert return data = False
        o = hd.read(bls=[(53, 53), (53, 54)], return_data=False)
        assert o is None

        # assert __getitem__ isn't a read when key exists
        o = hd[(53, 53, 'ee')]
        assert len(hd._blt_slices) == 2

        # assert __getitem__ is a read when key does not exist
        o = hd[(54, 54, 'ee')]
        assert len(hd._blt_slices) == 1

        # test read with extra UVData kwargs
        hd = HERAData(self.uvh5_1)
        d, f, n = hd.read(bls=hd.bls[:2], frequencies=hd.freqs[:100], multidim_index=True)
        k = list(d.keys())[0]
        assert len(d) == 2
        assert d[k].shape == (hd.Ntimes, 100)

        # test read list
        hd = HERAData([self.uvh5_1, self.uvh5_2])
        d, f, n = hd.read(axis='blt')
        for dc in [d, f, n]:
            assert len(dc) == 3
            assert len(dc.times) == 120
            assert len(dc.lsts) == 120
            assert len(dc.freqs) == 1024
            for i in [53, 54]:
                for j in [53, 54]:
                    assert (i, j, 'ee') in dc
            for bl in dc:
                assert dc[bl].shape == (120, 1024)

        # miriad
        hd = HERAData(self.miriad_1, filetype='miriad')
        d, f, n = hd.read()
        hd = HERAData(self.miriad_1, filetype='miriad')
        d, f, n = hd.read(bls=(52, 53), polarizations=['XX'], frequencies=d.freqs[0:30], times=d.times[0:10])
        assert hd.last_read_kwargs['polarizations'] == ['XX']
        for dc in [d, f, n]:
            assert len(dc) == 1
            assert list(dc.keys()) == [(52, 53, parse_polstr('XX', x_orientation=hd.x_orientation))]
            assert dc[52, 53, 'ee'].shape == (10, 30)
        with pytest.raises(NotImplementedError):
            d, f, n = hd.read(read_data=False)

        # uvfits
        hd = HERAData(self.uvfits, filetype='uvfits')
        hd.read(read_data=False)
        ant_pairs = hd.get_antpairs()
        d, f, n = hd.read(bls=(ant_pairs[0][0], ant_pairs[0][1], 'xx'), freq_chans=list(range(10)))
        assert hd.last_read_kwargs['freq_chans'] == list(range(10))
        for dc in [d, f, n]:
            assert len(dc) == 1
            assert list(dc.keys()) == [
                (ant_pairs[0][0], ant_pairs[0][1], parse_polstr('XX', x_orientation=hd.x_orientation))
            ]
            assert dc[ant_pairs[0][0], ant_pairs[0][1], 'ee'].shape == (60, 10)

    def test_read_bda(self):
        # no upsampling or downsampling
        hd = HERAData(self.uvh5_bda)
        assert np.max(hd.integration_time) == pytest.approx(77.30941133)
        assert np.min(hd.integration_time) == pytest.approx(9.66367642)
        assert len(np.unique(hd.time_array)) > 8
        assert len(hd.times) == 8
        assert len(hd.times_by_bl[117, 118]) == 1
        assert len(hd.times_by_bl[104, 117]) == 8
        d, f, n = hd.read()
        assert len(d.times_by_bl[117, 118]) == 1
        assert len(d.times_by_bl[104, 117]) == 8

    def test_read_bda_upsample(self):
        # show that upsampling works properly even with partial i/o
        hd = HERAData(self.uvh5_bda, upsample=True)
        assert len(hd.times_by_bl[117, 118]) == 8
        d, f, n = hd.read(bls=[(117, 118, 'ee')])
        assert d[(117, 118, 'ee')].shape == (8, len(hd.freqs))
        np.testing.assert_array_almost_equal(hd.integration_time, 9.66367642)
        np.testing.assert_array_almost_equal(np.diff(d.times), 9.66367642 / 24 / 3600)
        assert len(d.times_by_bl[117, 118]) == 8
        np.testing.assert_array_almost_equal(np.diff(d.times_by_bl[117, 118]), 9.66367642 / 24 / 3600)

    def test_read_bda_downsample(self):
        # show that downsampling works properly even with partial i/o
        hd = HERAData(self.uvh5_bda, downsample=True)
        assert len(hd.times_by_bl[104, 117]) == 1
        d, f, n = hd.read(bls=[(104, 117, 'ee')])
        assert d[(104, 117, 'ee')].shape == (1, len(hd.freqs))
        np.testing.assert_array_almost_equal(hd.integration_time, 77.30941133)
        np.testing.assert_array_almost_equal(np.diff(d.times), 77.30941133 / 24 / 3600)
        assert len(d.times_by_bl[104, 117]) == 1
        np.testing.assert_array_almost_equal(np.diff(d.times_by_bl[104, 117]), 77.30941133 / 24 / 3600)

    def test_getitem(self):
        hd = HERAData(self.uvh5_1)
        hd.read()
        for bl in hd.bls:
            np.testing.assert_array_almost_equal(hd[bl], hd.get_data(bl))

    def test_update(self):
        hd = HERAData(self.uvh5_1)
        d, f, n = hd.read()
        for bl in hd.bls:
            d[bl] *= (2.0 + 1.0j)
            f[bl] = np.logical_not(f[bl])
            n[bl] += 1
        hd.update(data=d, flags=f, nsamples=n)
        d2, f2, n2 = hd.build_datacontainers()
        for bl in hd.bls:
            np.testing.assert_array_almost_equal(d[bl], d2[bl])
            np.testing.assert_array_equal(f[bl], f2[bl])
            np.testing.assert_array_equal(n[bl], n2[bl])

    def test_partial_write(self):
        hd = HERAData(self.uvh5_1)
        assert hd._writers == {}
        d, f, n = hd.read(bls=hd.bls[0])
        assert hd.last_read_kwargs['bls'] == (53, 53, parse_polstr('XX', x_orientation=hd.x_orientation))
        d[(53, 53, 'EE')] *= 2.0
        hd.partial_write('out.h5', data=d, clobber=True)
        assert 'out.h5' in hd._writers
        assert isinstance(hd._writers['out.h5'], HERAData)
        for meta in hd.HERAData_metas:
            try:
                assert np.all(getattr(hd, meta) == getattr(hd._writers['out.h5'], meta))
            except BaseException:
                for k in getattr(hd, meta).keys():
                    assert np.all(getattr(hd, meta)[k] == getattr(hd._writers['out.h5'], meta)[k])

        d, f, n = hd.read(bls=hd.bls[1])
        assert hd.last_read_kwargs['bls'] == (53, 54, parse_polstr('XX', x_orientation=hd.x_orientation))
        d[(53, 54, 'EE')] *= 2.0
        hd.partial_write('out.h5', data=d, clobber=True)

        d, f, n = hd.read(bls=hd.bls[2])
        assert hd.last_read_kwargs['bls'] == (54, 54, parse_polstr('XX', x_orientation=hd.x_orientation))
        d[(54, 54, 'EE')] *= 2.0
        hd.partial_write('out.h5', data=d, clobber=True, inplace=True)
        d_after, _, _ = hd.build_datacontainers()
        np.testing.assert_array_almost_equal(d[(54, 54, 'EE')], d_after[(54, 54, 'EE')])

        hd = HERAData(self.uvh5_1)
        d, f, n = hd.read()
        hd2 = HERAData('out.h5')
        d2, f2, n2 = hd2.read()
        for bl in hd.bls:
            np.testing.assert_array_almost_equal(d[bl] * 2.0, d2[bl])
            np.testing.assert_array_equal(f[bl], f2[bl])
            np.testing.assert_array_equal(n[bl], n2[bl])
        os.remove('out.h5')

        # test errors
        hd = HERAData(self.miriad_1, filetype='miriad')
        with pytest.raises(NotImplementedError):
            hd.partial_write('out.uv')
        hd = HERAData([self.uvh5_1, self.uvh5_2])
        with pytest.raises(NotImplementedError):
            hd.partial_write('out.h5')
        hd = HERAData(self.uvh5_1)

    def test_iterate_over_bls(self):
        hd = HERAData(self.uvh5_1)
        for (d, f, n) in hd.iterate_over_bls(Nbls=2):
            for dc in (d, f, n):
                assert len(dc.keys()) == 1 or len(dc.keys()) == 2
                assert list(dc.values())[0].shape == (60, 1024)

        hd = HERAData([self.uvh5_1, self.uvh5_2])
        for (d, f, n) in hd.iterate_over_bls():
            for dc in (d, f, n):
                assert len(d.keys()) == 1
                assert list(d.values())[0].shape == (120, 1024)

        # try cover include_autos = False.
        hd = HERAData([self.uvh5_1, self.uvh5_2])
        for (d, f, n) in hd.iterate_over_bls(include_autos=False):
            for dc in (d, f, n):
                assert len(d.keys()) == 1
                bl = list(d.keys())[0]
                # make sure no autos present.
                assert bl[0] != bl[1]
                assert list(d.values())[0].shape == (120, 1024)

        hd = HERAData(self.miriad_1, filetype='miriad')
        d, f, n = next(hd.iterate_over_bls(bls=[(52, 53, 'xx')]))
        assert list(d.keys()) == [(52, 53, parse_polstr('XX', x_orientation=hd.x_orientation))]
        with pytest.raises(NotImplementedError):
            next(hd.iterate_over_bls())

        hd = HERAData(self.uvh5_1)
        for (d, f, n) in hd.iterate_over_bls(chunk_by_redundant_group=True, Nbls=1):
            # check that all baselines in chunk are redundant
            # this will be the case when Nbls = 1
            bl_lens = np.asarray([hd.antpos[bl[0]] - hd.antpos[bl[1]] for bl in d])
            assert np.all(np.isclose(bl_lens - bl_lens[0], 0., atol=1.0))
            for dc in (d, f, n):
                assert list(d.values())[0].shape == (60, 1024)

        hd = HERAData([self.uvh5_1, self.uvh5_2])
        for (d, f, n) in hd.iterate_over_bls(chunk_by_redundant_group=True):
            for dc in (d, f, n):
                assert list(d.values())[0].shape == (120, 1024)

        with pytest.raises(NotImplementedError):
            hd = HERAData(self.miriad_1, filetype='miriad')
            d, f, n = next(hd.iterate_over_bls(bls=[(52, 53, 'xx')], chunk_by_redundant_group=True))

    def test_iterate_over_freqs(self):
        hd = HERAData(self.uvh5_1)
        for (d, f, n) in hd.iterate_over_freqs(Nchans=256):
            for dc in (d, f, n):
                assert len(dc.keys()) == 3
                assert list(dc.values())[0].shape == (60, 256)

        hd = HERAData([self.uvh5_1, self.uvh5_2])
        for (d, f, n) in hd.iterate_over_freqs(Nchans=512):
            for dc in (d, f, n):
                assert len(dc.keys()) == 3
                assert list(dc.values())[0].shape == (120, 512)

        hd = HERAData(self.uvfits, filetype='uvfits')
        d, f, n = hd.read()
        d, f, n = next(hd.iterate_over_freqs(Nchans=2, freqs=d.freqs[0:2]))
        for value in d.values():
            assert value.shape == (60, 2)
        with pytest.raises(NotImplementedError):
            next(hd.iterate_over_bls())

    def test_iterate_over_times(self):
        hd = HERAData(self.uvh5_1)
        for (d, f, n) in hd.iterate_over_times(Nints=20):
            for dc in (d, f, n):
                assert len(dc.keys()) == 3
                assert list(dc.values())[0].shape == (20, 1024)

        hd.read(frequencies=hd.freqs[0:512])
        hd.write_uvh5('out1.h5', clobber=True)
        hd.read(frequencies=hd.freqs[512:])
        hd.write_uvh5('out2.h5', clobber=True)
        hd = HERAData(['out1.h5', 'out2.h5'])
        for (d, f, n) in hd.iterate_over_times(Nints=30):
            for dc in (d, f, n):
                assert len(dc.keys()) == 3
                assert list(dc.values())[0].shape == (30, 1024)
        os.remove('out1.h5')
        os.remove('out2.h5')

        hd = HERAData(self.uvfits, filetype='uvfits')
        d, f, n = hd.read()
        d, f, n = next(hd.iterate_over_times(Nints=2, times=d.times[0:2]))
        for value in d.values():
            assert value.shape == (2, 64)
        with pytest.raises(NotImplementedError):
            next(hd.iterate_over_times())

    def test_uvflag_compatibility(self):
        # Test that UVFlag is able to successfully init from the HERAData object
        uv = UVData()
        uv.read_uvh5(self.uvh5_1)
        uvf1 = UVFlag(uv)
        hd = HERAData(self.uvh5_1)
        hd.read()
        uvf2 = UVFlag(hd)
        assert uvf1 == uvf2


class Test_ReadHeraHdf5(object):
    def setup_method(self):
        self.uvh5_1 = os.path.join(DATA_PATH, "zen.2458116.61019.xx.HH.XRS_downselected.uvh5")
        self.uvh5_2 = os.path.join(DATA_PATH, "zen.2458116.61765.xx.HH.XRS_downselected.uvh5")
        self.uvh5_pol = os.path.join(DATA_PATH, "zen.2458116.61019.xx.HH.XRS_downselected.uvh5_poltranspose")

    def test_basic_read(self):
        rv = io.read_hera_hdf5([self.uvh5_1, self.uvh5_2],
                               read_flags=False, read_nsamples=False,
                               dtype=np.complex128)
        assert 'info' in rv
        assert 'visdata' in rv
        assert 'flags' not in rv
        assert 'nsamples' not in rv
        assert len(rv['info']['bls']) * len(rv['info']['pols']) == len(rv['visdata'])
        for bl, data in rv['visdata'].items():
            assert data.shape == (rv['info']['times'].size, rv['info']['freqs'].size)
            assert data.dtype == np.complex128

    def test_info_only(self):
        rv = io.read_hera_hdf5([self.uvh5_1, self.uvh5_2],
                               read_data=False, read_flags=False, read_nsamples=False)
        assert 'info' in rv
        assert 'visdata' not in rv
        assert 'flags' not in rv
        assert 'nsamples' not in rv

    def test_read_all(self):
        rv = io.read_hera_hdf5([self.uvh5_1, self.uvh5_2],
                               read_flags=True, read_nsamples=True)
        assert 'info' in rv
        assert 'visdata' in rv
        assert 'flags' in rv
        assert 'nsamples' in rv
        assert len(rv['info']['bls']) * len(rv['info']['pols']) == len(rv['visdata'])
        assert len(rv['info']['bls']) * len(rv['info']['pols']) == len(rv['flags'])
        assert len(rv['info']['bls']) * len(rv['info']['pols']) == len(rv['nsamples'])
        for bl, data in rv['flags'].items():
            assert data.shape == (rv['info']['times'].size, rv['info']['freqs'].size)
            assert data.dtype == bool
        for bl, data in rv['nsamples'].items():
            assert data.shape == (rv['info']['times'].size, rv['info']['freqs'].size)
            assert data.dtype == np.float32

<<<<<<< HEAD
    def test_read_allbls_poltranspose(self):
        rv = io.read_hera_hdf5([self.uvh5_pol], dtype=np.complex128)
        assert 'info' in rv
        assert 'visdata' in rv
        assert len(rv['info']['bls']) * len(rv['info']['pols']) == len(rv['visdata'])
        for bl, data in rv['visdata'].items():
            assert data.shape == (rv['info']['times'].size, rv['info']['freqs'].size)

    
=======
    def test_read_one_bl(self):
        rv = io.read_hera_hdf5([self.uvh5_1],
                               read_data=False, read_flags=False, read_nsamples=False)
        bl = list(rv['info']['bls'])[0]
        pol = rv['info']['pols'][0]
        bl = bl + (pol,)
        rv = io.read_hera_hdf5([self.uvh5_1], bls=[bl])
        assert len(rv['visdata']) == 1
        assert bl in rv['visdata']
>>>>>>> af8807bc


@pytest.mark.filterwarnings("ignore:The default for the `center` keyword has changed")
class Test_Visibility_IO_Legacy(object):
    def test_load_vis(self):
        # inheretied testing from the old abscal_funcs.UVData2AbsCalDict

        # load into pyuvdata object
        self.data_file = os.path.join(DATA_PATH, "zen.2458043.12552.xx.HH.uvORA")
        self.uvd = UVData()
        self.uvd.read_miriad(self.data_file)
        self.freq_array = np.unique(self.uvd.freq_array)
        self.antpos, self.ants = self.uvd.get_ENU_antpos(center=True, pick_data_ants=True)
        self.antpos = odict(list(zip(self.ants, self.antpos)))
        self.time_array = np.unique(self.uvd.time_array)

        fname = os.path.join(DATA_PATH, "zen.2458043.12552.xx.HH.uvORA")
        data, flags = io.load_vis(fname, pop_autos=False)
        assert data[(24, 25, 'ee')].shape == (60, 64)
        assert flags[(24, 25, 'ee')].shape == (60, 64)
        assert (24, 24, parse_polstr('EE', x_orientation=self.uvd.x_orientation)) in data
        data, flags = io.load_vis([fname])
        assert data[(24, 25, 'ee')].shape == (60, 64)

        # test pop autos
        data, flags = io.load_vis(fname, pop_autos=True)
        assert (24, 24, parse_polstr('EE', x_orientation=self.uvd.x_orientation)) not in data

        # test uvd object
        uvd = UVData()
        uvd.read_miriad(fname)
        data, flags = io.load_vis(uvd)
        assert data[(24, 25, 'ee')].shape == (60, 64)
        data, flags = io.load_vis([uvd])
        assert data[(24, 25, 'ee')].shape == (60, 64)

        # test multiple
        fname2 = os.path.join(DATA_PATH, "zen.2458043.13298.xx.HH.uvORA")
        data, flags = io.load_vis([fname, fname2])
        assert data[(24, 25, 'ee')].shape == (120, 64)
        assert flags[(24, 25, 'ee')].shape == (120, 64)

        # test w/ meta
        d, f, ap, a, f, t, l, p = io.load_vis([fname, fname2], return_meta=True)
        assert len(ap[24]) == 3
        assert len(f) == len(self.freq_array)

        with pytest.raises(NotImplementedError):
            d, f = io.load_vis(fname, filetype='not_a_real_filetype')
        with pytest.raises(NotImplementedError):
            d, f = io.load_vis(['str1', 'str2'], filetype='not_a_real_filetype')

        # test w/ meta pick_data_ants
        fname = os.path.join(DATA_PATH, "zen.2458043.12552.xx.HH.uvORA")
        d, f, ap, a, f, t, l, p = io.load_vis(fname, return_meta=True, pick_data_ants=False)
        assert len(ap[24]) == 3
        assert len(a) == 47
        assert len(f) == len(self.freq_array)

        with pytest.raises(TypeError):
            d, f = io.load_vis(1.0)

    def test_load_vis_nested(self):
        # duplicated testing from firstcal.UVData_to_dict
        filename1 = os.path.join(DATA_PATH, 'zen.2458043.12552.xx.HH.uvORA')
        filename2 = os.path.join(DATA_PATH, 'zen.2458043.13298.xx.HH.uvORA')
        uvd1 = UVData()
        uvd1.read_miriad(filename1)
        uvd2 = UVData()
        uvd2.read_miriad(filename2)
        if uvd1.phase_type != 'drift':
            uvd1.unphase_to_drift()
        if uvd2.phase_type != 'drift':
            uvd2.unphase_to_drift()
        uvd = uvd1 + uvd2
        d, f = io.load_vis([uvd1, uvd2], nested_dict=True)
        for i, j in d:
            for pol in d[i, j]:
                uvpol = list(uvd1.polarization_array).index(polstr2num(pol, x_orientation=uvd1.x_orientation))
                uvmask = np.all(
                    np.array(list(zip(uvd.ant_1_array, uvd.ant_2_array))) == [i, j], axis=1)
                np.testing.assert_equal(d[i, j][pol], np.resize(
                    uvd.data_array[uvmask][:, 0, :, uvpol], d[i, j][pol].shape))
                np.testing.assert_equal(f[i, j][pol], np.resize(
                    uvd.flag_array[uvmask][:, 0, :, uvpol], f[i, j][pol].shape))

        d, f = io.load_vis([filename1, filename2], nested_dict=True)
        for i, j in d:
            for pol in d[i, j]:
                uvpol = list(uvd.polarization_array).index(polstr2num(pol, x_orientation=uvd.x_orientation))
                uvmask = np.all(
                    np.array(list(zip(uvd.ant_1_array, uvd.ant_2_array))) == [i, j], axis=1)
                np.testing.assert_equal(d[i, j][pol], np.resize(
                    uvd.data_array[uvmask][:, 0, :, uvpol], d[i, j][pol].shape))
                np.testing.assert_equal(f[i, j][pol], np.resize(
                    uvd.flag_array[uvmask][:, 0, :, uvpol], f[i, j][pol].shape))

        uvd = UVData()
        uvd.read_miriad(filename1)
        assert len(io.load_vis([uvd], nested_dict=True)[0]) == uvd.Nbls
        # reorder baseline array
        uvd.baseline_array = uvd.baseline_array[np.argsort(uvd.baseline_array)]
        assert len(io.load_vis(filename1, nested_dict=True)[0]) == uvd.Nbls

    @pytest.mark.filterwarnings("ignore:The expected shape of the ENU array")
    @pytest.mark.filterwarnings("ignore:antenna_diameters is not set")
    @pytest.mark.filterwarnings("ignore:Unicode equal comparison failed")
    def test_write_vis(self):
        # get data
        uvd = UVData()
        uvd.read_uvh5(os.path.join(DATA_PATH, "zen.2458044.41632.xx.HH.XRAA.uvh5"))
        data, flgs, ap, a, f, t, l, p = io.load_vis(uvd, return_meta=True)
        nsample = copy.deepcopy(data)
        for k in nsample.keys():
            nsample[k] = np.ones_like(nsample[k], float)

        # test basic execution
        uvd = io.write_vis("ex.uvh5", data, l, f, ap, start_jd=2458044, return_uvd=True, overwrite=True, verbose=True, x_orientation='east', filetype='uvh5')
        hd = HERAData("ex.uvh5")
        hd.read()
        assert os.path.exists('ex.uvh5')
        assert uvd.data_array.shape == (1680, 1, 64, 1)
        assert hd.data_array.shape == (1680, 1, 64, 1)
        assert np.allclose(data[(24, 25, 'ee')][30, 32], uvd.get_data(24, 25, 'ee')[30, 32])
        assert np.allclose(data[(24, 25, 'ee')][30, 32], hd.get_data(24, 25, 'ee')[30, 32])
        assert hd.x_orientation.lower() == 'east'
        for ant in ap:
            np.testing.assert_array_almost_equal(hd.antpos[ant], ap[ant])
        os.remove("ex.uvh5")

        # test with nsample and flags
        uvd = io.write_vis("ex.uv", data, l, f, ap, start_jd=2458044, flags=flgs, nsamples=nsample, x_orientation='east', return_uvd=True, overwrite=True, verbose=True)
        assert uvd.nsample_array.shape == (1680, 1, 64, 1)
        assert uvd.flag_array.shape == (1680, 1, 64, 1)
        assert np.allclose(nsample[(24, 25, 'ee')][30, 32], uvd.get_nsamples(24, 25, 'ee')[30, 32])
        assert np.allclose(flgs[(24, 25, 'ee')][30, 32], uvd.get_flags(24, 25, 'ee')[30, 32])
        assert uvd.x_orientation.lower() == 'east'

        # test exceptions
        pytest.raises(AttributeError, io.write_vis, "ex.uv", data, l, f, ap)
        pytest.raises(AttributeError, io.write_vis, "ex.uv", data, l, f, ap, start_jd=2458044, filetype='foo')
        if os.path.exists('ex.uv'):
            shutil.rmtree('ex.uv')

    def test_update_vis(self):
        # load in cal
        fname = os.path.join(DATA_PATH, "zen.2458043.12552.xx.HH.uvORA")
        outname = os.path.join(DATA_PATH, "test_output/zen.2458043.12552.xx.HH.modified.uvORA")
        uvd = UVData()
        uvd.read_miriad(fname)
        data, flags, antpos, ants, freqs, times, lsts, pols = io.load_vis(fname, return_meta=True)

        # make some modifications
        new_data = {key: (2.) * val for key, val in data.items()}
        new_flags = {key: np.logical_not(val) for key, val in flags.items()}
        io.update_vis(fname, outname, data=new_data, flags=new_flags,
                      add_to_history='hello world', clobber=True, telescope_name='PAPER')

        # test modifications
        data, flags, antpos, ants, freqs, times, lsts, pols = io.load_vis(outname, return_meta=True)
        for k in data.keys():
            assert np.all(new_data[k] == data[k])
            assert np.all(new_flags[k] == flags[k])
        uvd2 = UVData()
        uvd2.read_miriad(outname)
        assert pyuvdata.utils._check_histories(uvd2.history, uvd.history + 'hello world')
        assert uvd2.telescope_name == 'PAPER'
        shutil.rmtree(outname)

        # test writing uvfits instead
        io.update_vis(fname, outname, data=new_data, flags=new_flags, filetype_out='uvfits',
                      add_to_history='hello world', clobber=True, telescope_name='PAPER')
        uvd_fits = UVData()
        uvd_fits.read_uvfits(outname)
        os.remove(outname)

        # Coverage for errors
        with pytest.raises(TypeError):
            io.update_vis(uvd, outname, data=new_data, flags=new_flags, filetype_out='not_a_real_filetype',
                          add_to_history='hello world', clobber=True, telescope_name='PAPER')
        with pytest.raises(NotImplementedError):
            io.update_vis(fname, outname, data=new_data, flags=new_flags, filetype_in='not_a_real_filetype',
                          add_to_history='hello world', clobber=True, telescope_name='PAPER')

        # #now try the same thing but with a UVData object instead of path
        io.update_vis(uvd, outname, data=new_data, flags=new_flags,
                      add_to_history='hello world', clobber=True, telescope_name='PAPER')
        data, flags, antpos, ants, freqs, times, lsts, pols = io.load_vis(outname, return_meta=True)
        for k in data.keys():
            assert np.all(new_data[k] == data[k])
            assert np.all(new_flags[k] == flags[k])
        uvd2 = UVData()
        uvd2.read_miriad(outname)
        assert pyuvdata.utils._check_histories(uvd2.history, uvd.history + 'hello world')
        assert uvd2.telescope_name == 'PAPER'
        shutil.rmtree(outname)


class Test_Calibration_IO_Legacy(object):
    def test_load_cal(self):
        with pytest.raises(TypeError):
            io.load_cal(1.0)

        fname = os.path.join(DATA_PATH, "test_input/zen.2457698.40355.xx.HH.uvc.omni.calfits")
        gains, flags = io.load_cal(fname)
        assert len(gains.keys()) == 18
        assert len(flags.keys()) == 18

        cal = UVCal()
        cal.read_calfits(fname)
        gains, flags = io.load_cal(cal)
        assert len(gains.keys()) == 18
        assert len(flags.keys()) == 18

        with pytest.raises(TypeError):
            io.load_cal([fname, cal])

        fname_xx = os.path.join(DATA_PATH, "test_input/zen.2457698.40355.xx.HH.uvc.omni.calfits")
        fname_yy = os.path.join(DATA_PATH, "test_input/zen.2457698.40355.yy.HH.uvc.omni.calfits")
        gains, flags, quals, total_qual, ants, freqs, times, pols = io.load_cal([fname_xx, fname_yy], return_meta=True)
        assert len(gains.keys()) == 36
        assert len(flags.keys()) == 36
        assert len(quals.keys()) == 36
        assert freqs.shape == (1024,)
        assert times.shape == (3,)
        assert sorted(pols) == [parse_jpolstr('jxx', x_orientation=cal.x_orientation), parse_jpolstr('jyy', x_orientation=cal.x_orientation)]

        cal_xx, cal_yy = UVCal(), UVCal()
        cal_xx.read_calfits(fname_xx)
        cal_yy.read_calfits(fname_yy)
        gains, flags, quals, total_qual, ants, freqs, times, pols = io.load_cal([cal_xx, cal_yy], return_meta=True)
        assert len(gains.keys()) == 36
        assert len(flags.keys()) == 36
        assert len(quals.keys()) == 36
        assert freqs.shape == (1024,)
        assert times.shape == (3,)
        assert sorted(pols) == [parse_jpolstr('jxx', x_orientation=cal_xx.x_orientation), parse_jpolstr('jyy', x_orientation=cal_yy.x_orientation)]

    def test_write_cal(self):
        # create fake data
        ants = np.arange(10)
        pols = np.array(['Jnn'])
        freqs = np.linspace(100e6, 200e6, 64, endpoint=False)
        Nfreqs = len(freqs)
        times = np.linspace(2458043.1, 2458043.6, 100)
        Ntimes = len(times)
        gains = {}
        quality = {}
        flags = {}
        total_qual = {}
        for i, p in enumerate(pols):
            total_qual[p] = np.ones((Ntimes, Nfreqs), float)
            for j, a in enumerate(ants):
                gains[(a, p)] = np.ones((Ntimes, Nfreqs), complex)
                quality[(a, p)] = np.ones((Ntimes, Nfreqs), float) * 2
                flags[(a, p)] = np.zeros((Ntimes, Nfreqs), bool)

        # set some terms to zero
        gains[(5, 'Jnn')][20:30] *= 0

        # test basic execution
        uvc = io.write_cal("ex.calfits", gains, freqs, times, flags=flags, quality=quality,
                           total_qual=total_qual, overwrite=True, return_uvc=True, write_file=True)
        assert os.path.exists("ex.calfits")
        assert uvc.gain_array.shape == (10, 1, 64, 100, 1)
        assert np.allclose(uvc.gain_array[5].min(), 1.0)
        assert np.allclose(uvc.gain_array[0, 0, 0, 0, 0], (1 + 0j))
        assert np.allclose(np.sum(uvc.gain_array), (64000 + 0j))
        assert not np.any(uvc.flag_array[0, 0, 0, 0, 0])
        assert np.sum(uvc.flag_array) == 640
        assert np.allclose(uvc.quality_array[0, 0, 0, 0, 0], 2)
        assert np.allclose(np.sum(uvc.quality_array), 128000.0)
        assert len(uvc.antenna_numbers) == 10
        assert uvc.total_quality_array is not None
        if os.path.exists('ex.calfits'):
            os.remove('ex.calfits')
        # test execution with different parameters
        uvc = io.write_cal("ex.calfits", gains, freqs, times, overwrite=True)
        if os.path.exists('ex.calfits'):
            os.remove('ex.calfits')
        # test single integration write
        gains2 = odict(list(map(lambda k: (k, gains[k][:1]), gains.keys())))
        uvc = io.write_cal("ex.calfits", gains2, freqs, times[:1], return_uvc=True, outdir='./')
        assert np.allclose(uvc.integration_time, 0.0)
        assert uvc.Ntimes == 1
        assert os.path.exists('ex.calfits')
        os.remove('ex.calfits')

        # test multiple pol
        for k in list(gains.keys()):
            gains[(k[0], 'Jyy')] = gains[k].conj()
        uvc = io.write_cal("ex.calfits", gains, freqs, times, return_uvc=True, outdir='./')
        assert uvc.gain_array.shape == (10, 1, 64, 100, 2)
        np.testing.assert_array_almost_equal(uvc.gain_array[0, 0, :, :, 0], uvc.gain_array[0, 0, :, :, 1].conj())
        os.remove('ex.calfits')

        # test zero check
        gains[(0, 'Jnn')][:] = 0.0
        uvc1 = io.write_cal("ex.calfits", gains, freqs, times, return_uvc=True, write_file=False, outdir='./', zero_check=True)
        uvc2 = io.write_cal("ex.calfits", gains, freqs, times, return_uvc=True, write_file=False, outdir='./', zero_check=False)
        assert np.allclose(uvc1.gain_array[0, 0, :, :, 0], 1.0)
        assert np.allclose(uvc2.gain_array[0, 0, :, :, 0], 0.0)

        # test antenna number and names ordering
        antnums2antnames = {a: "THISANT{}".format(a + 1) for a in ants}
        uvc = io.write_cal("ex.calfits", gains, freqs, times, antnums2antnames=antnums2antnames,
                           return_uvc=True, write_file=False)
        assert sorted(uvc.antenna_names) == sorted(antnums2antnames.values())

    def test_update_cal(self):
        # load in cal
        fname = os.path.join(DATA_PATH, "test_input/zen.2457698.40355.xx.HH.uvc.omni.calfits")
        outname = os.path.join(DATA_PATH, "test_output/zen.2457698.40355.xx.HH.uvc.modified.calfits.")
        cal = UVCal()
        cal.read_calfits(fname)
        gains, flags, quals, total_qual, ants, freqs, times, pols = io.load_cal(fname, return_meta=True)

        # make some modifications
        new_gains = {key: (2. + 1.j) * val for key, val in gains.items()}
        new_flags = {key: np.logical_not(val) for key, val in flags.items()}
        new_quals = {key: 2. * val for key, val in quals.items()}
        io.update_cal(fname, outname, gains=new_gains, flags=new_flags, quals=new_quals,
                      add_to_history='hello world', clobber=True, telescope_name='MWA')

        # test modifications
        gains, flags, quals, total_qual, ants, freqs, times, pols = io.load_cal(outname, return_meta=True)
        for k in gains.keys():
            assert np.all(new_gains[k] == gains[k])
            assert np.all(new_flags[k] == flags[k])
            assert np.all(new_quals[k] == quals[k])
        cal2 = UVCal()
        cal2.read_calfits(outname)
        assert pyuvdata.utils._check_histories(cal2.history, cal.history + 'hello world')
        assert cal2.telescope_name == 'MWA'
        os.remove(outname)

        # now try the same thing but with a UVCal object instead of path
        io.update_cal(cal, outname, gains=new_gains, flags=new_flags, quals=new_quals,
                      add_to_history='hello world', clobber=True, telescope_name='MWA')
        gains, flags, quals, total_qual, ants, freqs, times, pols = io.load_cal(outname, return_meta=True)
        for k in gains.keys():
            assert np.all(new_gains[k] == gains[k])
            assert np.all(new_flags[k] == flags[k])
            assert np.all(new_quals[k] == quals[k])
        cal2 = UVCal()
        cal2.read_calfits(outname)
        assert pyuvdata.utils._check_histories(cal2.history, cal.history + 'hello world')
        assert cal2.telescope_name == 'MWA'
        os.remove(outname)


class Test_Flags_IO(object):
    def test_load_flags_npz(self):
        npzfile = os.path.join(DATA_PATH, "test_input/zen.2458101.45361.xx.HH.uvOCR_53x_54x_only.flags.applied.npz")
        flags = io.load_flags(npzfile, filetype='npz')
        assert (53, 54, parse_polstr('XX')) in flags
        for f in flags.values():
            assert f.shape == (60, 1024)
            np.testing.assert_array_equal(f[:, 0:50], True)
            np.testing.assert_array_equal(f[:, -50:], True)
            assert not np.all(f)

        flags, meta = io.load_flags(npzfile, filetype='npz', return_meta=True)
        assert len(meta['freqs']) == 1024
        assert len(meta['times']) == 60
        assert 'history' in meta

    def test_load_flags_h5_baseline(self):
        h5file = os.path.join(QM_DATA_PATH, 'zen.2457698.40355.xx.HH.uvcAA.testuvflag.flags.h5')
        flags, meta = io.load_flags(h5file, return_meta=True)
        assert len(meta['freqs']) == 256
        assert len(meta['times']) == 3
        assert 'history' in meta
        assert (20, 105, 'xx') in flags
        for k in flags.keys():
            assert len(k) == 3
            assert flags[k].shape == (3, 256)

    def test_load_flags_h5_antenna(self):
        h5file = os.path.join(QM_DATA_PATH, 'antenna_flags.h5')
        flags, meta = io.load_flags(h5file, return_meta=True)
        assert len(meta['freqs']) == 256
        assert len(meta['times']) == 3
        assert 'history' in meta
        assert (20, 'Jxx') in flags
        for k in flags.keys():
            assert len(k) == 2
            assert flags[k].shape == (3, 256)

    def test_load_flags_h5_waterfall(self):
        h5file = os.path.join(QM_DATA_PATH, 'zen.2457698.40355.xx.HH.uvcAA.omni.calfits.g.flags.h5')
        flags, meta = io.load_flags(h5file, return_meta=True)
        assert len(meta['freqs']) == 256
        assert len(meta['times']) == 3
        assert 'history' in meta
        assert 'Jxx' in flags
        for k in flags.keys():
            assert isinstance(k, str)
            assert flags[k].shape == (3, 256)

    def test_load_flags_errors(self):
        with pytest.raises(ValueError):
            flags = io.load_flags('some/path', filetype='not_a_type')

        h5file = os.path.join(QM_DATA_PATH, 'zen.2457698.40355.xx.HH.uvcAA.testuvflag.h5')
        with pytest.raises(AssertionError):
            flags = io.load_flags(h5file)


class Test_Meta_IO(object):
    def test_read_write_redcal_meta(self):
        # load file, write it back out, reread it, tests that it all agrees
        meta_path = os.path.join(DATA_PATH, "test_input/zen.2458098.43124.downsample.redcal_meta.hdf5")
        fc_meta, omni_meta, freqs, times, lsts, antpos, history = io.read_redcal_meta(meta_path)

        out_path = os.path.join(DATA_PATH, "test_output/redcal_meta_io_test.hdf5")
        io.save_redcal_meta(out_path, fc_meta, omni_meta, freqs, times, lsts, antpos, history)
        fc_meta2, omni_meta2, freqs2, times2, lsts2, antpos2, history2 = io.read_redcal_meta(out_path)

        for key1 in fc_meta:
            for key2 in fc_meta[key1]:
                np.testing.assert_array_equal(fc_meta[key1][key2], fc_meta2[key1][key2])

        for key1 in omni_meta:
            for key2 in omni_meta[key1]:
                np.testing.assert_array_equal(omni_meta[key1][key2], omni_meta2[key1][key2])

        np.testing.assert_array_equal(freqs, freqs2)
        np.testing.assert_array_equal(times, times2)
        np.testing.assert_array_equal(lsts, lsts2)
        for ant in antpos:
            assert np.all(antpos[ant] == antpos2[ant])
        assert history == history2

        os.remove(out_path)


def test_get_file_times():
    filepaths = sorted(glob.glob(DATA_PATH + "/zen.2458042.*.xx.HH.uvXA"))
    # test execution
    dlsts, dtimes, larrs, tarrs = io.get_file_times(filepaths, filetype='miriad')
    assert np.isclose(larrs[0][0], 4.7293432458811866)
    assert np.isclose(larrs[0][-1], 4.7755393587036084)
    assert np.isclose(dlsts[0], 0.00078298496309189868)
    assert len(dlsts) == 2
    assert len(dtimes) == 2
    assert len(larrs) == 2
    assert len(tarrs) == 2
    assert len(larrs[0]) == 60
    assert len(tarrs[0]) == 60

    # test if fed as a str
    dlsts, dtimes, larrs, tarrs = io.get_file_times(filepaths[0], filetype='miriad')
    assert isinstance(dlsts, (float, np.floating))
    assert isinstance(dtimes, (float, np.floating))
    assert larrs.ndim == 1
    assert tarrs.ndim == 1

    # test uvh5
    fp = os.path.join(DATA_PATH, 'zen.2458098.43124.downsample.uvh5')
    dlsts, dtimes, larrs, tarrs = io.get_file_times(fp, filetype='uvh5')
    assert np.isclose(larrs[0], 1.3356485363481176)
    assert np.isclose(larrs[-1], 1.3669679333582787)
    assert np.isclose(dlsts, 0.015659698505080533)

    # test uvh5 no lsts in header
    fp = os.path.join(DATA_PATH, 'test_input/zen.2458863.28532.HH.no_lsts_in_header.uvh5')
    dlsts, dtimes, larrs, tarrs = io.get_file_times(fp, filetype='uvh5')
    assert np.isclose(larrs[0], 1.00925787)
    assert np.isclose(larrs[1], 1.00996256)

    # exceptions
    pytest.raises(ValueError, io.get_file_times, fp, filetype='foo')


def test_get_file_times_bda():
    fps = [os.path.join(DATA_PATH, 'zen.2459122.30030.sum.bda.downsampled.uvh5'),
           os.path.join(DATA_PATH, 'zen.2459122.30119.sum.bda.downsampled.uvh5')]

    # test single file load
    dlsts, dtimes, larrs, tarrs = io.get_file_times(fps[0], filetype='uvh5')
    hd = io.HERAData(fps[0])
    assert dlsts == np.median(np.diff(hd.lsts))
    assert dtimes == np.median(np.diff(hd.times))
    np.testing.assert_array_equal(larrs, hd.lsts)
    np.testing.assert_array_equal(tarrs, hd.times)

    # test multi-file load
    dlsts, dtimes, larrs, tarrs = io.get_file_times(fps, filetype='uvh5')
    hd = io.HERAData(fps)
    for fp, dlst, dtime, larr, tarr in zip(fps, dlsts, dtimes, larrs, tarrs):
        assert dlst == np.median(np.diff(hd.lsts[fp]))
        assert dtime == np.median(np.diff(hd.times[fp]))
        np.testing.assert_array_equal(larr, hd.lsts[fp])
        np.testing.assert_array_equal(tarr, hd.times[fp])


def test_get_file_times_single_integraiton():
    fp = os.path.join(DATA_PATH, 'zen.2459122.30030.sum.single_time.uvh5')
    dlsts, dtimes, larrs, tarrs = io.get_file_times(fp, filetype='uvh5')
    assert len(larrs) == 1
    assert len(tarrs) == 1

    fp2 = os.path.join(DATA_PATH, 'zen.2459122.30030.sum.bda.downsampled.uvh5')
    dlsts2, dtimes2, larrs2, tarrs2 = io.get_file_times(fp, filetype='uvh5')
    np.testing.assert_array_almost_equal(dlsts, dlsts2)
    np.testing.assert_array_almost_equal(dtimes, dtimes2)
    np.testing.assert_array_equal(larrs[0], larrs2[0])
    np.testing.assert_array_equal(tarrs[0], tarrs2[0])


def test_partial_time_io():
    files = [os.path.join(DATA_PATH, 'zen.2459122.30030.sum.bda.downsampled.uvh5'),
             os.path.join(DATA_PATH, 'zen.2459122.30119.sum.bda.downsampled.uvh5')]

    # single file test
    hd = io.HERAData(files[0])

    # pick out specific times/lsts
    d, f, n = io.partial_time_io(hd, times=hd.times[0:2])
    assert np.min([len(tbb) for tbb in d.times_by_bl.values()]) == 2
    assert np.max([len(tbb) for tbb in d.times_by_bl.values()]) == 2
    d, f, n = io.partial_time_io(hd, lsts=hd.lsts[0:2])
    assert np.min([len(tbb) for tbb in d.times_by_bl.values()]) == 2
    assert np.max([len(tbb) for tbb in d.times_by_bl.values()]) == 2

    # pick out range of times/lsts (this should also get baselines with BDA)
    d, f, n = io.partial_time_io(hd, time_range=hd.times[0:2])
    assert np.min([len(tbb) for tbb in d.times_by_bl.values()]) == 1
    assert np.max([len(tbb) for tbb in d.times_by_bl.values()]) == 2
    d, f, n = io.partial_time_io(hd, lst_range=hd.lsts[0:2])
    assert np.min([len(tbb) for tbb in d.times_by_bl.values()]) == 1
    assert np.max([len(tbb) for tbb in d.times_by_bl.values()]) == 2

    # multi-file test, only taking times out of the first two files
    hd = io.HERAData(files)

    # pick out specific times/lsts
    d, f, n = io.partial_time_io(hd, times=hd.times[hd.filepaths[0]][0:2])
    assert np.min([len(tbb) for tbb in d.times_by_bl.values()]) == 2
    assert np.max([len(tbb) for tbb in d.times_by_bl.values()]) == 2
    d, f, n = io.partial_time_io(hd, lsts=hd.lsts[hd.filepaths[0]][0:2])
    assert np.min([len(tbb) for tbb in d.times_by_bl.values()]) == 2
    assert np.max([len(tbb) for tbb in d.times_by_bl.values()]) == 2

    # pick out range of times/lsts (this should also get baselines with BDA)
    d, f, n = io.partial_time_io(hd, time_range=hd.times[hd.filepaths[0]][0:2])
    assert np.min([len(tbb) for tbb in d.times_by_bl.values()]) == 1
    assert np.max([len(tbb) for tbb in d.times_by_bl.values()]) == 2
    d, f, n = io.partial_time_io(hd, lst_range=hd.lsts[hd.filepaths[0]][0:2])
    assert np.min([len(tbb) for tbb in d.times_by_bl.values()]) == 1
    assert np.max([len(tbb) for tbb in d.times_by_bl.values()]) == 2

    # test upsampling
    hd = io.HERAData(files, upsample=True)
    d, f, n = io.partial_time_io(hd, time_range=hd.times[hd.filepaths[0]][0:2])
    assert np.min([len(tbb) for tbb in d.times_by_bl.values()]) == 2
    assert np.max([len(tbb) for tbb in d.times_by_bl.values()]) == 2
    d, f, n = io.partial_time_io(hd, lst_range=hd.lsts[hd.filepaths[0]][0:2])
    assert np.min([len(tbb) for tbb in d.times_by_bl.values()]) == 2
    assert np.max([len(tbb) for tbb in d.times_by_bl.values()]) == 2

    # test errors
    hd = io.HERAData(files)
    with pytest.raises(ValueError):
        io.partial_time_io(hd, lst_range=[0, 1])
    with pytest.raises(ValueError):
        io.partial_time_io(hd, lst_range=hd.lsts[hd.filepaths[0]][0:2], times=hd.times[hd.filepaths[0]][0:2])


def test_baselines_from_filelist_position(tmpdir):
    tmp_path = tmpdir.strpath
    filelist = [os.path.join(DATA_PATH, "test_input/zen.2458101.46106.xx.HH.OCR_53x_54x_only.first.uvh5"),
                os.path.join(DATA_PATH, "test_input/zen.2458101.46106.xx.HH.OCR_53x_54x_only.second.uvh5")]
    # below, we test whether for each file we get a chunk of baselines whose length is either greater then 0
    # or less then then 3 (the number of total baselines in this dataset)
    baselines = []
    for file in filelist:
        baseline_chunk = io.baselines_from_filelist_position(file, filelist)
        assert len(baseline_chunk) > 0 and len(baseline_chunk) < 3
        baselines += baseline_chunk
    # Next, we check whether the total number of chunked baselines equals the original number of baselines
    assert len(baselines) == 3
    # sort baselines by the sum of antenna number
    ant_sum = [bl[0] + bl[1] for bl in baselines]
    sum_indices = np.argsort(ant_sum)
    baselines_sorted = [baselines[m] for m in sum_indices]
    # check that the sorted baselines are all of the original baselines.
    assert baselines_sorted == [(53, 53), (53, 54), (54, 54)]
    # test case when there are less baselines then files
    filelist_1bl = [os.path.join(tmp_path, "zen.2458101.46106.xx.HH.OCR_53x_54x_only.first.uvh5"),
                    os.path.join(tmp_path, "zen.2458101.46106.xx.HH.OCR_53x_54x_only.second.uvh5")]
    # to do this, we first generate single baseline files.
    for fi, fo in zip(filelist, filelist_1bl):
        hd = io.HERAData(fi)
        hd.read(bls=[(53, 54)])
        hd.write_uvh5(fo, clobber=True)
    # then we get baseline chunks
    baseline_chunk = io.baselines_from_filelist_position(filelist_1bl[0], filelist_1bl)
    assert baseline_chunk == [(53, 54)]
    baseline_chunk = io.baselines_from_filelist_position(filelist_1bl[1], filelist_1bl)
    assert baseline_chunk == []


def test_throw_away_flagged_ants_parser():
    sys.argv = [sys.argv[0], 'input', 'output', '--yaml_file', 'test']
    ap = io.throw_away_flagged_ants_parser()
    args = ap.parse_args()
    assert args.infilename == 'input'
    assert args.outfilename == 'output'
    assert not args.clobber
    assert not args.throw_away_fully_flagged_data_baselines
    assert args.yaml_file == 'test'


def test_throw_away_flagged_ants(tmpdir):
    strpath = tmpdir.strpath
    inputfile = os.path.join(DATA_PATH, "zen.2458043.40141.xx.HH.XRAA.uvh5")
    outputfile = os.path.join(strpath, 'trimmed_output.uvh5')
    yaml_file = os.path.join(DATA_PATH, '2458043.yaml')
    hd = io.HERAData(inputfile)
    hd.read()
    for ant in [24, 25, 37, 38, 52]:
        assert ant in set(hd.ant_1_array).union(set(hd.ant_2_array))
    io.throw_away_flagged_ants(inputfile, outputfile, yaml_file)
    hdo = io.HERAData(outputfile)
    for ant in set(hd.ant_1_array).union(set(hd.ant_2_array)):
        if ant in [24, 25, 37, 38]:
            assert ant not in set(hdo.ant_1_array).union(set(hdo.ant_2_array))
        else:
            assert ant in set(hdo.ant_1_array).union(set(hdo.ant_2_array))

    # now fully flag antenna 11 by setting flags to True.
    hdt = copy.deepcopy(hd)
    dt, ft, nt = hdt.build_datacontainers()
    for k in ft:
        ft[k] = np.zeros_like(ft[k], dtype=bool)
        if k[0] in [52] or k[1] in [52]:
            ft[k] = np.ones_like(ft[k], dtype=bool)
    hdt.update(flags=ft)
    manual_file = os.path.join(strpath, 'manually_flagged.uvh5')
    manual_file_trimmed = os.path.join(strpath, 'manually_flagged_trimmed.uvh5')
    hdt.write_uvh5(manual_file)
    io.throw_away_flagged_ants(manual_file, manual_file_trimmed, yaml_file=yaml_file,
                               throw_away_fully_flagged_data_baselines=True)
    hdo = io.HERAData(manual_file_trimmed)
    for ant in set(hd.ant_1_array).union(set(hd.ant_2_array)):
        if ant in [52, 37, 38, 24, 25]:
            assert ant not in set(hdo.ant_1_array).union(set(hdo.ant_2_array))
        else:
            assert ant in set(hdo.ant_1_array).union(set(hdo.ant_2_array))<|MERGE_RESOLUTION|>--- conflicted
+++ resolved
@@ -706,7 +706,6 @@
             assert data.shape == (rv['info']['times'].size, rv['info']['freqs'].size)
             assert data.dtype == np.float32
 
-<<<<<<< HEAD
     def test_read_allbls_poltranspose(self):
         rv = io.read_hera_hdf5([self.uvh5_pol], dtype=np.complex128)
         assert 'info' in rv
@@ -714,9 +713,7 @@
         assert len(rv['info']['bls']) * len(rv['info']['pols']) == len(rv['visdata'])
         for bl, data in rv['visdata'].items():
             assert data.shape == (rv['info']['times'].size, rv['info']['freqs'].size)
-
     
-=======
     def test_read_one_bl(self):
         rv = io.read_hera_hdf5([self.uvh5_1],
                                read_data=False, read_flags=False, read_nsamples=False)
@@ -726,7 +723,16 @@
         rv = io.read_hera_hdf5([self.uvh5_1], bls=[bl])
         assert len(rv['visdata']) == 1
         assert bl in rv['visdata']
->>>>>>> af8807bc
+
+    def test_read_one_bl_poltranpose(self):
+        rv = io.read_hera_hdf5([self.uvh5_pol],
+                               read_data=False, read_flags=False, read_nsamples=False)
+        bl = list(rv['info']['bls'])[0]
+        pol = rv['info']['pols'][0]
+        bl = bl + (pol,)
+        rv = io.read_hera_hdf5([self.uvh5_1], bls=[bl])
+        assert len(rv['visdata']) == 1
+        assert bl in rv['visdata']
 
 
 @pytest.mark.filterwarnings("ignore:The default for the `center` keyword has changed")
