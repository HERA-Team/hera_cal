--- conflicted
+++ resolved
@@ -902,11 +902,7 @@
         'infile', (['uvh5_1'], ['uvh5_1', 'uvh5_2'], 'uvh5_h4c')
     )
     @pytest.mark.parametrize(
-<<<<<<< HEAD
-        'bls', (None, 'first10')
-=======
         'bls', (None, 'first10', 'conjugated')
->>>>>>> ba2293f3
     )
     @pytest.mark.parametrize(
         'pols', (None, ['ee'], ['yy'])
@@ -929,12 +925,9 @@
         if bls == "first10":
             bls = hd2.get_antpairs()[:10]
             print(bls)
-<<<<<<< HEAD
-=======
         elif bls == "conjugated":
             bls = hd2.get_antpairs()[:15]
             bls = [(b, a) for a, b in bls]
->>>>>>> ba2293f3
         if times == "first3":
             if isinstance(hd2.times, np.ndarray):
                 times = hd2.times[:3]
