import hera_cal.redcal as om
import numpy as np
import unittest
from copy import deepcopy

np.random.seed(0)

def build_linear_array(nants, sep=14.7):
    antpos = {i: np.array([sep*i, 0, 0]) for i in range(nants)}
    return antpos

def build_hex_array(hexNum, sep=14.7):
    antpos, i = {}, 0
    for row in range(hexNum-1,-(hexNum),-1):
        for col in range(2*hexNum-abs(row)-1):
            xPos = ((-(2*hexNum-abs(row))+2)/2.0 + col)*sep;
            yPos = row*sep*3**.5/2;
            antpos[i] = np.array([xPos, yPos, 0])
            i += 1
    return antpos

class TestMethods(unittest.TestCase):

    def test_noise(self):
        n = om.noise((1024,1024))
        self.assertEqual(n.shape, (1024,1024))
        self.assertAlmostEqual(np.var(n), 1, 2)
    
    def test_sim_red_data(self):
        antpos = build_linear_array(10)
        reds = om.get_reds(antpos, pols=['xx'], pol_mode='1pol')
        gains, true_vis, data = om.sim_red_data(reds)
        self.assertEqual(len(gains), 10)
        self.assertEqual(len(data), 45)
        for bls in reds:
            bl0 = bls[0]
            ai,aj,pol = bl0
            ans0 = data[bl0] / (gains[(ai,'x')] * gains[(aj,'x')].conj())
            for bl in bls[1:]:
                ai,aj,pol = bl
                ans = data[bl] / (gains[(ai,'x')] * gains[(aj,'x')].conj())
                np.testing.assert_almost_equal(ans0, ans, 7)
        
        reds = om.get_reds(antpos, pols=['xx','yy','xy','yx'], pol_mode='4pol')
        gains, true_vis, data = om.sim_red_data(reds)
        self.assertEqual(len(gains), 20)
        self.assertEqual(len(data), 4*(45))
        for bls in reds:
            bl0 = bls[0]
            ai,aj,pol = bl0
            ans0xx = data[(ai,aj,'xx',)] / (gains[(ai,'x')] * gains[(aj,'x')].conj())
            ans0xy = data[(ai,aj,'xy',)] / (gains[(ai,'x')] * gains[(aj,'y')].conj())
            ans0yx = data[(ai,aj,'yx',)] / (gains[(ai,'y')] * gains[(aj,'x')].conj())
            ans0yy = data[(ai,aj,'yy',)] / (gains[(ai,'y')] * gains[(aj,'y')].conj())
            for bl in bls[1:]:
                ai,aj,pol = bl
                ans_xx = data[(ai,aj,'xx',)] / (gains[(ai,'x')] * gains[(aj,'x')].conj())
                ans_xy = data[(ai,aj,'xy',)] / (gains[(ai,'x')] * gains[(aj,'y')].conj())
                ans_yx = data[(ai,aj,'yx',)] / (gains[(ai,'y')] * gains[(aj,'x')].conj())
                ans_yy = data[(ai,aj,'yy',)] / (gains[(ai,'y')] * gains[(aj,'y')].conj())
                np.testing.assert_almost_equal(ans0xx, ans_xx, 7)
                np.testing.assert_almost_equal(ans0xy, ans_xy, 7)
                np.testing.assert_almost_equal(ans0yx, ans_yx, 7)
                np.testing.assert_almost_equal(ans0yy, ans_yy, 7)

        reds = om.get_reds(antpos, pols=['xx','yy','xy','yx'], pol_mode='4pol_minV')
        gains, true_vis, data = om.sim_red_data(reds)
        self.assertEqual(len(gains), 20)
        self.assertEqual(len(data), 4*(45))
        for bls in reds:
            bl0 = bls[0]
            ai,aj,pol = bl0
            ans0xx = data[(ai,aj,'xx',)] / (gains[(ai,'x')] * gains[(aj,'x')].conj())
            ans0xy = data[(ai,aj,'xy',)] / (gains[(ai,'x')] * gains[(aj,'y')].conj())
            ans0yx = data[(ai,aj,'yx',)] / (gains[(ai,'y')] * gains[(aj,'x')].conj())
            ans0yy = data[(ai,aj,'yy',)] / (gains[(ai,'y')] * gains[(aj,'y')].conj())
            np.testing.assert_almost_equal(ans0xy, ans0yx, 7)
            for bl in bls[1:]:
                ai,aj,pol = bl
                ans_xx = data[(ai,aj,'xx',)] / (gains[(ai,'x')] * gains[(aj,'x')].conj())
                ans_xy = data[(ai,aj,'xy',)] / (gains[(ai,'x')] * gains[(aj,'y')].conj())
                ans_yx = data[(ai,aj,'yx',)] / (gains[(ai,'y')] * gains[(aj,'x')].conj())
                ans_yy = data[(ai,aj,'yy',)] / (gains[(ai,'y')] * gains[(aj,'y')].conj())
                np.testing.assert_almost_equal(ans0xx, ans_xx, 7)
                np.testing.assert_almost_equal(ans0xy, ans_xy, 7)
                np.testing.assert_almost_equal(ans0yx, ans_yx, 7)
                np.testing.assert_almost_equal(ans0yy, ans_yy, 7)

    def test_check_polLists_minV(self):
        polLists = [['xy']]
        self.assertFalse(om.check_polLists_minV(polLists))
        polLists = [['xx','xy']]
        self.assertFalse(om.check_polLists_minV(polLists))
        polLists = [['xx','xy','yx']]
        self.assertFalse(om.check_polLists_minV(polLists))
        polLists = [['xy','yx'],['xx'],['yy'],['xx'],['yx','xy'],['yy']]
        self.assertTrue(om.check_polLists_minV(polLists))

    def test_parse_pol_mode(self):
        reds = [[(0,1,'xx')]]
        self.assertEqual(om.parse_pol_mode(reds), '1pol')
        reds = [[(0,1,'xx')], [(0,1,'yy')]]
        self.assertEqual(om.parse_pol_mode(reds), '2pol')
        reds = [[(0,1,'xx')],[(0,1,'xy')],[(0,1,'yx')],[(0,1,'yy')]]
        self.assertEqual(om.parse_pol_mode(reds), '4pol')
        reds = [[(0,1,'xx')],[(0,1,'xy'), (0,1,'yx')],[(0,1,'yy')]]
        self.assertEqual(om.parse_pol_mode(reds), '4pol_minV')

        reds = [[(0,1,'xx')],[(0,1,'xy'), (0,1,'yx')],[(0,1,'zz')]]
        self.assertEqual(om.parse_pol_mode(reds), 'unrecognized_pol_mode')
        reds = [[(0,1,'xx')],[(0,1,'xy')]]
        self.assertEqual(om.parse_pol_mode(reds), 'unrecognized_pol_mode')
        reds = [[(0,1,'xy')]]
        self.assertEqual(om.parse_pol_mode(reds), 'unrecognized_pol_mode')
        reds = [[(0,1,'xx')],[(0,1,'xy'), (0,1,'yy')],[(0,1,'yx')]]
        self.assertEqual(om.parse_pol_mode(reds), 'unrecognized_pol_mode')

    def test_get_pos_red(self):
        pos = build_hex_array(11,sep=1)
        self.assertEqual(len(om.get_pos_reds(pos)),630)
        pos = build_hex_array(11,sep=14.7)
        self.assertEqual(len(om.get_pos_reds(pos)),630)
        pos = build_hex_array(3,sep=14.7)
        self.assertEqual(len(om.get_pos_reds(pos)),30)


    def test_add_pol_reds(self):
        reds = [[(1,2)]]
        polReds = om.add_pol_reds(reds, pols=['xx'], pol_mode='1pol')
        self.assertEqual(polReds, [[(1,2,'xx')]])
        polReds = om.add_pol_reds(reds, pols=['xx','yy'], pol_mode='2pol')
        self.assertEqual(polReds, [[(1,2,'xx')],[(1,2,'yy')]])
        polReds = om.add_pol_reds(reds, pols=['xx','xy','yx','yy'], pol_mode='4pol')
        self.assertEqual(polReds, [[(1,2,'xx')],[(1,2,'xy')],[(1,2,'yx')],[(1,2,'yy')]])
        polReds = om.add_pol_reds(reds, pols=['xx','xy','yx','yy'], pol_mode='4pol_minV')
        self.assertEqual(polReds, [[(1,2,'xx')],[(1,2,'xy'),(1,2,'yx')],[(1,2,'yy')]])

    def test_multiply_by_gains(self):
        vis_in = {(1,2,'xx'):1.6+2.3j}
        gains = {(1,'x'):.3+2.6j, (2,'x'):-1.2-7.3j}
        vis_out = om.multiply_by_gains(vis_in, gains, target_type='vis')
        self.assertAlmostEqual(1.6+2.3j, vis_in[(1,2,'xx')], 10)
        self.assertAlmostEqual(-28.805 - 45.97j, vis_out[(1,2,'xx')], 10)

        gains_out = om.multiply_by_gains(gains, gains, target_type='gain')
        self.assertAlmostEqual(.3+2.6j, gains[(1,'x')], 10)
        self.assertAlmostEqual(-6.67 + 1.56j, gains_out[(1,'x')], 10)

    def test_divide_by_gains(self):
        vis_in = {(1,2,'xx'):1.6+2.3j}
        gains = {(1,'x'):.3+2.6j, (2,'x'):-1.2-7.3j}
        vis_out = om.divide_by_gains(vis_in, gains, target_type='vis')
        self.assertAlmostEqual(1.6+2.3j, vis_in[(1,2,'xx')], 10)
        self.assertAlmostEqual(-0.088244747606364887-0.11468109538397521j, vis_out[(1,2,'xx')], 10)

        gains_out = om.divide_by_gains(gains, gains, target_type='gain')
        self.assertAlmostEqual(.3+2.6j, gains[(1,'x')], 10)
        self.assertAlmostEqual(1.0, gains_out[(1,'x')], 10)


class TestRedundantCalibrator(unittest.TestCase):
    
    def test_build_eq(self):
        antpos = build_linear_array(3)
        reds = om.get_reds(antpos, pols=['xx'], pol_mode='1pol')
        gains, true_vis, data = om.sim_red_data(reds)
        info = om.RedundantCalibrator(reds)
        eqs = info.build_eqs(data.keys())
        self.assertEqual(len(eqs), 3)
        self.assertEqual(eqs['g1x * g0x_ * u0xx'], (1,0,'xx'))
        self.assertEqual(eqs['g2x * g1x_ * u0xx'], (2,1,'xx'))
        self.assertEqual(eqs['g2x * g0x_ * u1xx'], (2,0,'xx'))
        
        reds = om.get_reds(antpos, pols=['xx','yy','xy','yx'], pol_mode='4pol')
        gains, true_vis, data = om.sim_red_data(reds)
        info = om.RedundantCalibrator(reds)
        eqs = info.build_eqs(data.keys())
        self.assertEqual(len(eqs), 3*4)
        self.assertEqual(eqs['g1x * g0y_ * u4xy'], (1,0,'xy'))
        self.assertEqual(eqs['g2x * g1y_ * u4xy'], (2,1,'xy'))
        self.assertEqual(eqs['g2x * g0y_ * u5xy'], (2,0,'xy'))
        self.assertEqual(eqs['g1y * g0x_ * u6yx'], (1,0,'yx'))
        self.assertEqual(eqs['g2y * g1x_ * u6yx'], (2,1,'yx'))
        self.assertEqual(eqs['g2y * g0x_ * u7yx'], (2,0,'yx'))


        reds = om.get_reds(antpos, pols=['xx','yy','xy','yx'], pol_mode='4pol_minV')
        gains, true_vis, data = om.sim_red_data(reds)
        info = om.RedundantCalibrator(reds)
        eqs = info.build_eqs(data.keys())
        self.assertEqual(len(eqs), 3*4)
        self.assertEqual(eqs['g1x * g0y_ * u4xy'], (1,0,'xy'))
        self.assertEqual(eqs['g2x * g1y_ * u4xy'], (2,1,'xy'))
        self.assertEqual(eqs['g2x * g0y_ * u5xy'], (2,0,'xy'))
        self.assertEqual(eqs['g1y * g0x_ * u4xy'], (1,0,'yx'))
        self.assertEqual(eqs['g2y * g1x_ * u4xy'], (2,1,'yx'))
        self.assertEqual(eqs['g2y * g0x_ * u5xy'], (2,0,'yx'))


    def test_solver(self):
        antpos = build_linear_array(3)
        reds = om.get_reds(antpos, pols=['xx'], pol_mode='1pol')
        info = om.RedundantCalibrator(reds)
        gains, true_vis, d = om.sim_red_data(reds)
        w = {}
        w = dict([(k,1.) for k in d.keys()])
        def solver(data, wgts, sparse, **kwargs):
            np.testing.assert_equal(data['g1x * g0x_ * u0xx'], d[1,0,'xx'])
            np.testing.assert_equal(data['g2x * g1x_ * u0xx'], d[2,1,'xx'])
            np.testing.assert_equal(data['g2x * g0x_ * u1xx'], d[2,0,'xx'])
            if len(wgts) == 0: return
            np.testing.assert_equal(wgts['g1x * g0x_ * u0xx'], w[1,0,'xx'])
            np.testing.assert_equal(wgts['g2x * g1x_ * u0xx'], w[2,1,'xx'])
            np.testing.assert_equal(wgts['g2x * g0x_ * u1xx'], w[2,0,'xx'])
            return
        info._solver(solver, d)
        info._solver(solver, d, w)
    

    def test_logcal(self):
        NANTS = 18
        antpos = build_linear_array(NANTS)
        reds = om.get_reds(antpos, pols=['xx'], pol_mode='1pol')
        info = om.RedundantCalibrator(reds)
        gains, true_vis, d = om.sim_red_data(reds, gain_scatter=.05)
        w = dict([(k,1.) for k in d.keys()])
        sol = info.logcal(d)
        for i in xrange(NANTS):
            self.assertEqual(sol[(i,'x')].shape, (10,10))
        for bls in reds:
            ubl = sol[bls[0]]
            self.assertEqual(ubl.shape, (10,10))
            for bl in bls:
                d_bl = d[bl]
                mdl = sol[(bl[0],'x')] * sol[(bl[1],'x')].conj() * ubl
                np.testing.assert_almost_equal(np.abs(d_bl), np.abs(mdl), 10)
                np.testing.assert_almost_equal(np.angle(d_bl*mdl.conj()), 0, 10)
    

    def test_lincal(self):
        NANTS = 18
        antpos = build_linear_array(NANTS)
        reds = om.get_reds(antpos, pols=['xx'], pol_mode='1pol')
        info = om.RedundantCalibrator(reds)
        gains, true_vis, d = om.sim_red_data(reds, gain_scatter=.0099999)
        w = dict([(k,1.) for k in d.keys()])
        sol0 = dict([(k,np.ones_like(v)) for k,v in gains.items()])
        sol0.update(info.compute_ubls(d,sol0))
        #sol0 = info.logcal(d)
        #for k in sol0: sol0[k] += .01*capo.oqe.noise(sol0[k].shape)
        meta, sol = info.lincal(d, sol0)
        for i in xrange(NANTS):
            self.assertEqual(sol[(i,'x')].shape, (10,10))
        for bls in reds:
            ubl = sol[bls[0]]
            self.assertEqual(ubl.shape, (10,10))
            for bl in bls:
                d_bl = d[bl]
                mdl = sol[(bl[0],'x')] * sol[(bl[1],'x')].conj() * ubl
                np.testing.assert_almost_equal(np.abs(d_bl), np.abs(mdl), 10)
                np.testing.assert_almost_equal(np.angle(d_bl*mdl.conj()), 0, 10)

<<<<<<< HEAD
    def test_svd_convergence(self):
        for hexnum in (2,3,4):
            for dtype in (np.complex64, np.complex128):
                reds, antpos = build_reds_hex(hexnum)
                rc = om.RedundantCalibrator(reds, antpos)
                gains, _, d = om.sim_red_data(reds, ['xx'], gain_scatter=.01)
                d = {k:dk.astype(dtype) for k,dk in d.items()}
                w = {k:1. for k in d.keys()}
                gains = {k:gk.astype(dtype) for k,gk in gains.items()}
                sol0 = {k:np.ones_like(gk) for k,gk in gains.items()}
                sol0.update(rc.compute_ubls(d,sol0))
                meta, sol = rc.lincal(d, sol0) # should not raise 'np.linalg.linalg.LinAlgError: SVD did not converge'
    
=======
>>>>>>> bd6d9c69

    def test_lincal_hex_end_to_end_1pol_with_remove_degen_and_firstcal(self):

        antpos = build_hex_array(3)
        reds = om.get_reds(antpos, pols=['xx'], pol_mode='1pol')
        rc = om.RedundantCalibrator(reds)
        freqs = np.linspace(.1,.2,10)
        gains, true_vis, d = om.sim_red_data(reds, gain_scatter=.1, shape=(1,len(freqs)))
        fc_delays = {ant: 100 * np.random.randn() for ant in gains.keys()} #in ns
        fc_gains = {ant: np.reshape(np.exp(-2.0j * np.pi * freqs * delay), (1,len(freqs))) for ant,delay in fc_delays.items()}
        for ant1,ant2,pol in d.keys():
            d[(ant1,ant2,pol)] *= fc_gains[(ant1,pol[0])] * np.conj(fc_gains[(ant2, pol[1])])
        for ant in gains.keys():
            gains[ant] *= fc_gains[ant]

        w = dict([(k,1.) for k in d.keys()])
        sol0 = rc.logcal(d, sol0=fc_gains, wgts=w)
        meta, sol = rc.lincal(d, sol0, wgts=w)

        np.testing.assert_array_less(meta['iter'], 50*np.ones_like(meta['iter']))
        np.testing.assert_almost_equal(meta['chisq'], np.zeros_like(meta['chisq']), decimal=10)

        np.testing.assert_almost_equal(meta['chisq'],0,10)
        for i in xrange(len(antpos)):
            self.assertEqual(sol[(i,'x')].shape, (1,len(freqs)))
        for bls in reds:
            ubl = sol[bls[0]]
            self.assertEqual(ubl.shape, (1,len(freqs)))
            for bl in bls:
                d_bl = d[bl]
                mdl = sol[(bl[0],'x')] * sol[(bl[1],'x')].conj() * ubl
                np.testing.assert_almost_equal(np.abs(d_bl), np.abs(mdl), 10)
                np.testing.assert_almost_equal(np.angle(d_bl*mdl.conj()), 0, 10)

        sol_rd = rc.remove_degen(antpos, sol)
        g, v = om.get_gains_and_vis_from_sol(sol_rd)
        ants = [key for key in sol_rd.keys() if len(key)==2]
        gainSols = np.array([sol_rd[ant] for ant in ants])
        meanSqAmplitude = np.mean([np.abs(g[(ant1,pol[0])] * g[(ant2,pol[1])]) 
                for (ant1,ant2,pol) in v.keys() if pol == 'xx'], axis=0)
        np.testing.assert_almost_equal(meanSqAmplitude, 1, 10)
        #np.testing.assert_almost_equal(np.mean(np.angle(gainSols), axis=0), 0, 10)

        for bls in reds:
            ubl = sol_rd[bls[0]]
            self.assertEqual(ubl.shape, (1,len(freqs)))
            for bl in bls:
                d_bl = d[bl]
                mdl = sol_rd[(bl[0],'x')] * sol_rd[(bl[1],'x')].conj() * ubl
                np.testing.assert_almost_equal(np.abs(d_bl), np.abs(mdl), 10)
                np.testing.assert_almost_equal(np.angle(d_bl*mdl.conj()), 0, 10)

        sol_rd = rc.remove_degen(antpos, sol, degen_sol=gains)
        g, v = om.get_gains_and_vis_from_sol(sol_rd)
        meanSqAmplitude = np.mean([np.abs(g[(ant1,pol[0])] * g[(ant2,pol[1])]) 
            for (ant1,ant2,pol) in v.keys() if pol == 'xx'], axis=0)
        degenMeanSqAmplitude = np.mean([np.abs(gains[(ant1,pol[0])] * gains[(ant2,pol[1])]) 
            for (ant1,ant2,pol) in v.keys() if pol == 'xx'], axis=0)
        
        np.testing.assert_almost_equal(meanSqAmplitude, degenMeanSqAmplitude, 10)
        #np.testing.assert_almost_equal(np.mean(np.angle(gainSols), axis=0), 0, 10)

        for key,val in sol_rd.items():
            if len(key)==2: np.testing.assert_almost_equal(val,gains[key],10)
            if len(key)==3: np.testing.assert_almost_equal(val,true_vis[key],10)

        rc.pol_mode = 'unrecognized_pol_mode'
        with self.assertRaises(ValueError):
            sol_rd = rc.remove_degen(antpos, sol)


    def test_lincal_hex_end_to_end_4pol_with_remove_degen_and_firstcal(self):
        antpos = build_hex_array(3)
        reds = om.get_reds(antpos, pols=['xx','xy','yx','yy'], pol_mode='4pol')
        rc = om.RedundantCalibrator(reds)
        freqs = np.linspace(.1,.2,10)
        gains, true_vis, d = om.sim_red_data(reds, gain_scatter=.09, shape=(1,len(freqs)))
        fc_delays = {ant: 100 * np.random.randn() for ant in gains.keys()} #in ns
        fc_gains = {ant: np.reshape(np.exp(-2.0j * np.pi * freqs * delay), (1,len(freqs))) for ant,delay in fc_delays.items()}
        for ant1,ant2,pol in d.keys():
            d[(ant1,ant2,pol)] *= fc_gains[(ant1,pol[0])] * np.conj(fc_gains[(ant2, pol[1])])
        for ant in gains.keys():
            gains[ant] *= fc_gains[ant]

        w = dict([(k,1.) for k in d.keys()])
        sol0 = rc.logcal(d, sol0=fc_gains, wgts=w)
        meta, sol = rc.lincal(d, sol0, wgts=w)

        np.testing.assert_array_less(meta['iter'], 50*np.ones_like(meta['iter']))
        np.testing.assert_almost_equal(meta['chisq'], np.zeros_like(meta['chisq']), decimal=10)

        np.testing.assert_almost_equal(meta['chisq'],0,10)
        for i in xrange(len(antpos)):
            self.assertEqual(sol[(i,'x')].shape, (1,len(freqs)))
            self.assertEqual(sol[(i,'y')].shape, (1,len(freqs)))
        for bls in reds:
            for bl in bls:
                ubl = sol[bls[0]]
                self.assertEqual(ubl.shape, (1,len(freqs)))
                d_bl = d[bl]
                mdl = sol[(bl[0],bl[2][0])] * sol[(bl[1],bl[2][1])].conj() * ubl
                np.testing.assert_almost_equal(np.abs(d_bl), np.abs(mdl), 10)
                np.testing.assert_almost_equal(np.angle(d_bl*mdl.conj()), 0, 10)
        
        sol_rd = rc.remove_degen(antpos, sol)
        
        ants = [key for key in sol_rd.keys() if len(key)==2]
        gainPols = np.array([ant[1] for ant in ants])
        bl_pairs = [key for key in sol.keys() if len(key)==3]
        visPols = np.array([[bl[2][0], bl[2][1]] for bl in bl_pairs])
        bl_vecs = np.array([antpos[bl_pair[0]] - antpos[bl_pair[1]] for bl_pair in bl_pairs])
        gainSols = np.array([sol_rd[ant] for ant in ants])
        g, v = om.get_gains_and_vis_from_sol(sol_rd)
        meanSqAmplitude = np.mean([np.abs(g[(ant1,pol[0])] * g[(ant2,pol[1])]) 
            for (ant1,ant2,pol) in v.keys() if pol == 'xx'], axis=0)
        np.testing.assert_almost_equal(meanSqAmplitude, 1, 10)
        meanSqAmplitude = np.mean([np.abs(g[(ant1,pol[0])] * g[(ant2,pol[1])]) 
            for (ant1,ant2,pol) in v.keys() if pol == 'yy'], axis=0)
        np.testing.assert_almost_equal(meanSqAmplitude, 1, 10)
        #np.testing.assert_almost_equal(np.mean(np.angle(gainSols[gainPols=='x']), axis=0), 0, 10)
        #np.testing.assert_almost_equal(np.mean(np.angle(gainSols[gainPols=='y']), axis=0), 0, 10)

        for bls in reds:
            for bl in bls:
                ubl = sol_rd[bls[0]]
                self.assertEqual(ubl.shape, (1,len(freqs)))
                d_bl = d[bl]
                mdl = sol_rd[(bl[0],bl[2][0])] * sol_rd[(bl[1],bl[2][1])].conj() * ubl
                np.testing.assert_almost_equal(np.abs(d_bl), np.abs(mdl), 10)
                np.testing.assert_almost_equal(np.angle(d_bl*mdl.conj()), 0, 10)
        

        sol_rd = rc.remove_degen(antpos, sol, degen_sol=gains)
        g, v = om.get_gains_and_vis_from_sol(sol_rd)
        meanSqAmplitude = np.mean([np.abs(g[(ant1,pol[0])] * g[(ant2,pol[1])]) 
            for (ant1,ant2,pol) in v.keys() if pol == 'xx'], axis=0)
        degenMeanSqAmplitude = np.mean([np.abs(gains[(ant1,pol[0])] * gains[(ant2,pol[1])]) 
            for (ant1,ant2,pol) in v.keys() if pol == 'xx'], axis=0)
        np.testing.assert_almost_equal(meanSqAmplitude, degenMeanSqAmplitude, 10)
        meanSqAmplitude = np.mean([np.abs(g[(ant1,pol[0])] * g[(ant2,pol[1])]) 
            for (ant1,ant2,pol) in v.keys() if pol == 'yy'], axis=0)
        degenMeanSqAmplitude = np.mean([np.abs(gains[(ant1,pol[0])] * gains[(ant2,pol[1])]) 
            for (ant1,ant2,pol) in v.keys() if pol == 'yy'], axis=0)
        np.testing.assert_almost_equal(meanSqAmplitude, degenMeanSqAmplitude, 10)

        gainSols = np.array([sol_rd[ant] for ant in ants])
        degenGains = np.array([gains[ant] for ant in ants])
        np.testing.assert_almost_equal(np.mean(np.angle(gainSols[gainPols=='x']), axis=0), 
            np.mean(np.angle(degenGains[gainPols=='x']), axis=0), 10)
        np.testing.assert_almost_equal(np.mean(np.angle(gainSols[gainPols=='y']), axis=0), 
            np.mean(np.angle(degenGains[gainPols=='y']), axis=0), 10)

        for key,val in sol_rd.items():
            if len(key)==2: np.testing.assert_almost_equal(val,gains[key],10)
            if len(key)==3: np.testing.assert_almost_equal(val,true_vis[key],10)


    def test_lincal_hex_end_to_end_4pol_minV_with_remove_degen_and_firstcal(self):
        
        antpos = build_hex_array(3)
        reds = om.get_reds(antpos, pols=['xx','xy','yx','yy'], pol_mode='4pol_minV')
        rc = om.RedundantCalibrator(reds)
        freqs = np.linspace(.1,.2,10)
        gains, true_vis, d = om.sim_red_data(reds, gain_scatter=.1, shape=(1,len(freqs)))
        fc_delays = {ant: 100 * np.random.randn() for ant in gains.keys()} #in ns
        fc_gains = {ant: np.reshape(np.exp(-2.0j * np.pi * freqs * delay), (1,len(freqs))) for ant,delay in fc_delays.items()}
        for ant1,ant2,pol in d.keys():
            d[(ant1,ant2,pol)] *= fc_gains[(ant1,pol[0])] * np.conj(fc_gains[(ant2, pol[1])])
        for ant in gains.keys():
            gains[ant] *= fc_gains[ant]

        w = dict([(k,1.) for k in d.keys()])
        sol0 = rc.logcal(d, sol0=fc_gains, wgts=w)
        meta, sol = rc.lincal(d, sol0, wgts=w)

        np.testing.assert_array_less(meta['iter'], 50*np.ones_like(meta['iter']))
        np.testing.assert_almost_equal(meta['chisq'], np.zeros_like(meta['chisq']), decimal=10)

        np.testing.assert_almost_equal(meta['chisq'],0,10)
        for i in xrange(len(antpos)):
            self.assertEqual(sol[(i,'x')].shape, (1,len(freqs)))
            self.assertEqual(sol[(i,'y')].shape, (1,len(freqs)))
        for bls in reds:
            ubl = sol[bls[0]]
            for bl in bls:
                self.assertEqual(ubl.shape, (1,len(freqs)))
                d_bl = d[bl]
                mdl = sol[(bl[0],bl[2][0])] * sol[(bl[1],bl[2][1])].conj() * ubl
                np.testing.assert_almost_equal(np.abs(d_bl), np.abs(mdl), 10)
                np.testing.assert_almost_equal(np.angle(d_bl*mdl.conj()), 0, 10)
        
        sol_rd = rc.remove_degen(antpos, sol)
        g, v = om.get_gains_and_vis_from_sol(sol_rd)
        ants = [key for key in sol_rd.keys() if len(key)==2]
        gainPols = np.array([ant[1] for ant in ants])
        bl_pairs = [key for key in sol.keys() if len(key)==3]
        visPols = np.array([[bl[2][0], bl[2][1]] for bl in bl_pairs])
        visPolsStr = np.array([bl[2] for bl in bl_pairs])
        bl_vecs = np.array([antpos[bl_pair[0]] - antpos[bl_pair[1]] for bl_pair in bl_pairs])
        gainSols = np.array([sol_rd[ant] for ant in ants])
        meanSqAmplitude = np.mean([np.abs(g[(ant1,pol[0])] * g[(ant2,pol[1])]) 
                for (ant1,ant2,pol) in v.keys() if pol == 'xx'], axis=0)        
        np.testing.assert_almost_equal(meanSqAmplitude, 1, 10)
        meanSqAmplitude = np.mean([np.abs(g[(ant1,pol[0])] * g[(ant2,pol[1])]) 
                for (ant1,ant2,pol) in v.keys() if pol == 'yy'], axis=0)        
        np.testing.assert_almost_equal(meanSqAmplitude, 1, 10)
        #np.testing.assert_almost_equal(np.mean(np.angle(gainSols), axis=0), 0, 10)


        for bls in reds:
            ubl = sol_rd[bls[0]]
            for bl in bls:
                self.assertEqual(ubl.shape, (1,len(freqs)))
                d_bl = d[bl]
                mdl = sol_rd[(bl[0],bl[2][0])] * sol_rd[(bl[1],bl[2][1])].conj() * ubl
                np.testing.assert_almost_equal(np.abs(d_bl), np.abs(mdl), 10)
                np.testing.assert_almost_equal(np.angle(d_bl*mdl.conj()), 0, 10)


        sol_rd = rc.remove_degen(antpos, sol, degen_sol=gains)
        g, v = om.get_gains_and_vis_from_sol(sol_rd)

        for bls in reds:
            ubl = sol_rd[bls[0]]
            for bl in bls:
                self.assertEqual(ubl.shape, (1,len(freqs)))
                d_bl = d[bl]
                mdl = sol_rd[(bl[0],bl[2][0])] * sol_rd[(bl[1],bl[2][1])].conj() * ubl
                np.testing.assert_almost_equal(np.abs(d_bl), np.abs(mdl), 10)
                np.testing.assert_almost_equal(np.angle(d_bl*mdl.conj()), 0, 10)
        
        gainSols = np.array([sol_rd[ant] for ant in ants])
        degenGains = np.array([gains[ant] for ant in ants])
        np.testing.assert_almost_equal(np.mean(np.angle(gainSols), axis=0), 
            np.mean(np.angle(degenGains), axis=0), 10)
        
        degenMeanSqAmplitude = np.mean([np.abs(gains[(ant1,pol[0])] * gains[(ant2,pol[1])]) 
                for (ant1,ant2,pol) in v.keys() if pol == 'xx'], axis=0)        
        meanSqAmplitude = np.mean([np.abs(g[(ant1,pol[0])] * g[(ant2,pol[1])]) 
                for (ant1,ant2,pol) in v.keys() if pol == 'xx'], axis=0)        
        np.testing.assert_almost_equal(meanSqAmplitude, degenMeanSqAmplitude, 10)
        
        degenMeanSqAmplitude = np.mean([np.abs(gains[(ant1,pol[0])] * gains[(ant2,pol[1])]) 
                for (ant1,ant2,pol) in v.keys() if pol == 'yy'], axis=0)        
        meanSqAmplitude = np.mean([np.abs(g[(ant1,pol[0])] * g[(ant2,pol[1])]) 
                for (ant1,ant2,pol) in v.keys() if pol == 'yy'], axis=0)        
        np.testing.assert_almost_equal(meanSqAmplitude, degenMeanSqAmplitude, 10)

        visSols = np.array([sol_rd[bl] for bl in bl_pairs])
        degenVis = np.array([true_vis[bl] for bl in bl_pairs])
        np.testing.assert_almost_equal(np.mean(np.angle(visSols), axis=0), 
            np.mean(np.angle(degenVis), axis=0), 10)

        for key,val in sol_rd.items():
            if len(key)==2: np.testing.assert_almost_equal(val,gains[key],10)
            if len(key)==3: np.testing.assert_almost_equal(val,true_vis[key],10)

    def test_lincal_hex_end_to_end_2pol_with_remove_degen_and_firstcal(self):

        antpos = build_hex_array(3)
        reds = om.get_reds(antpos, pols=['xx','yy'], pol_mode='2pol')
        rc = om.RedundantCalibrator(reds)
        freqs = np.linspace(.1,.2,10)
        gains, true_vis, d = om.sim_red_data(reds, gain_scatter=.1, shape=(1,len(freqs)))
        fc_delays = {ant: 100 * np.random.randn() for ant in gains.keys()} #in ns
        fc_gains = {ant: np.reshape(np.exp(-2.0j * np.pi * freqs * delay), (1,len(freqs))) for ant,delay in fc_delays.items()}
        for ant1,ant2,pol in d.keys():
            d[(ant1,ant2,pol)] *= fc_gains[(ant1,pol[0])] * np.conj(fc_gains[(ant2, pol[1])])
        for ant in gains.keys():
            gains[ant] *= fc_gains[ant]

        w = dict([(k,1.) for k in d.keys()])
        sol0 = rc.logcal(d, sol0=fc_gains, wgts=w)
        meta, sol = rc.lincal(d, sol0, wgts=w)


        np.testing.assert_array_less(meta['iter'], 50*np.ones_like(meta['iter']))
        np.testing.assert_almost_equal(meta['chisq'], np.zeros_like(meta['chisq']), decimal=10)

        np.testing.assert_almost_equal(meta['chisq'],0,10)
        for i in xrange(len(antpos)):
            self.assertEqual(sol[(i,'x')].shape, (1,len(freqs)))
            self.assertEqual(sol[(i,'y')].shape, (1,len(freqs)))
        for bls in reds:
            for bl in bls:
                ubl = sol[bls[0]]
                self.assertEqual(ubl.shape, (1,len(freqs)))
                d_bl = d[bl]
                mdl = sol[(bl[0],bl[2][0])] * sol[(bl[1],bl[2][1])].conj() * ubl
                np.testing.assert_almost_equal(np.abs(d_bl), np.abs(mdl), 10)
                np.testing.assert_almost_equal(np.angle(d_bl*mdl.conj()), 0, 10)
        
        sol_rd = rc.remove_degen(antpos, sol)

        ants = [key for key in sol_rd.keys() if len(key)==2]
        gainPols = np.array([ant[1] for ant in ants])
        bl_pairs = [key for key in sol.keys() if len(key)==3]
        visPols = np.array([[bl[2][0], bl[2][1]] for bl in bl_pairs])
        bl_vecs = np.array([antpos[bl_pair[0]] - antpos[bl_pair[1]] for bl_pair in bl_pairs])
        gainSols = np.array([sol_rd[ant] for ant in ants])
        g, v = om.get_gains_and_vis_from_sol(sol_rd)
        meanSqAmplitude = np.mean([np.abs(g[(ant1,pol[0])] * g[(ant2,pol[1])]) 
                for (ant1,ant2,pol) in v.keys() if pol == 'xx'], axis=0)        
        np.testing.assert_almost_equal(meanSqAmplitude, 1, 10)
        meanSqAmplitude = np.mean([np.abs(g[(ant1,pol[0])] * g[(ant2,pol[1])]) 
                for (ant1,ant2,pol) in v.keys() if pol == 'yy'], axis=0)        
        np.testing.assert_almost_equal(meanSqAmplitude, 1, 10)
        #np.testing.assert_almost_equal(np.mean(np.angle(gainSols[gainPols=='x']), axis=0), 0, 10)
        #np.testing.assert_almost_equal(np.mean(np.angle(gainSols[gainPols=='y']), axis=0), 0, 10)

        for bls in reds:
            for bl in bls:
                ubl = sol_rd[bls[0]]
                self.assertEqual(ubl.shape, (1,len(freqs)))
                d_bl = d[bl]
                mdl = sol_rd[(bl[0],bl[2][0])] * sol_rd[(bl[1],bl[2][1])].conj() * ubl
                np.testing.assert_almost_equal(np.abs(d_bl), np.abs(mdl), 10)
                np.testing.assert_almost_equal(np.angle(d_bl*mdl.conj()), 0, 10)
        

        sol_rd = rc.remove_degen(antpos, sol, degen_sol=gains)
        g, v = om.get_gains_and_vis_from_sol(sol_rd)
        gainSols = np.array([sol_rd[ant] for ant in ants])
        degenGains = np.array([gains[ant] for ant in ants])

        degenMeanSqAmplitude = np.mean([np.abs(gains[(ant1,pol[0])] * gains[(ant2,pol[1])]) 
                for (ant1,ant2,pol) in v.keys() if pol == 'xx'], axis=0)        
        meanSqAmplitude = np.mean([np.abs(g[(ant1,pol[0])] * g[(ant2,pol[1])]) 
                for (ant1,ant2,pol) in v.keys() if pol == 'xx'], axis=0)        
        np.testing.assert_almost_equal(meanSqAmplitude, degenMeanSqAmplitude, 10)
        
        degenMeanSqAmplitude = np.mean([np.abs(gains[(ant1,pol[0])] * gains[(ant2,pol[1])]) 
                for (ant1,ant2,pol) in v.keys() if pol == 'yy'], axis=0)        
        meanSqAmplitude = np.mean([np.abs(g[(ant1,pol[0])] * g[(ant2,pol[1])]) 
                for (ant1,ant2,pol) in v.keys() if pol == 'yy'], axis=0)        
        np.testing.assert_almost_equal(meanSqAmplitude, degenMeanSqAmplitude, 10)

        np.testing.assert_almost_equal(np.mean(np.angle(gainSols[gainPols=='x']), axis=0), 
            np.mean(np.angle(degenGains[gainPols=='x']), axis=0), 10)
        np.testing.assert_almost_equal(np.mean(np.angle(gainSols[gainPols=='y']), axis=0), 
            np.mean(np.angle(degenGains[gainPols=='y']), axis=0), 10)

        for key,val in sol_rd.items():
            if len(key)==2: np.testing.assert_almost_equal(val,gains[key],10)
            if len(key)==3: np.testing.assert_almost_equal(val,true_vis[key],10)


if __name__ == '__main__':
    unittest.main()<|MERGE_RESOLUTION|>--- conflicted
+++ resolved
@@ -260,7 +260,6 @@
                 np.testing.assert_almost_equal(np.abs(d_bl), np.abs(mdl), 10)
                 np.testing.assert_almost_equal(np.angle(d_bl*mdl.conj()), 0, 10)
 
-<<<<<<< HEAD
     def test_svd_convergence(self):
         for hexnum in (2,3,4):
             for dtype in (np.complex64, np.complex128):
@@ -274,11 +273,8 @@
                 sol0.update(rc.compute_ubls(d,sol0))
                 meta, sol = rc.lincal(d, sol0) # should not raise 'np.linalg.linalg.LinAlgError: SVD did not converge'
     
-=======
->>>>>>> bd6d9c69
 
     def test_lincal_hex_end_to_end_1pol_with_remove_degen_and_firstcal(self):
-
         antpos = build_hex_array(3)
         reds = om.get_reds(antpos, pols=['xx'], pol_mode='1pol')
         rc = om.RedundantCalibrator(reds)
