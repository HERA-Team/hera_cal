--- conflicted
+++ resolved
@@ -151,19 +151,10 @@
 
     def test_model_auto_reflections(self):
         RF = reflections.ReflectionFitter(self.uvd)
-<<<<<<< HEAD
-        autokeys = [k for k in RF.data.keys() if k[0] == k[1]]
-        edgecut = 0
-        RF.dly_clean_data(tol=1e-12, maxiter=500, gain=1e-2, skip_wgt=0.1, dly_cut=200.0, edgecut=edgecut,
-                          taper='hann', timeavg=True, broadcast_flags=True, time_thresh=0.05,
-                          overwrite=True, verbose=True, keys=autokeys)
-        RF.model_auto_reflections((100, 200), taper='hann', zero_pad=100, overwrite=True, fthin=1, edgecut=edgecut, verbose=True)
-=======
         RF.dly_clean_data(tol=1e-12, maxiter=500, gain=1e-2, skip_wgt=0.1, dly_cut=200.0, edgecut=2,
                           taper='hanning', timeavg=True, broadcast_flags=True, time_thresh=0.05,
                           overwrite=True, verbose=True)
         RF.model_reflections((100, 200), taper='hanning', zero_pad=100, overwrite=True, fthin=1, verbose=True)
->>>>>>> 8bbc9eaa
         nt.assert_true(np.isclose(np.ravel(list(RF.delays.values())), 150.0, atol=2e-1).all())
         nt.assert_true(np.isclose(np.ravel(list(RF.amps.values())), 2e-1, atol=2e-1).all())
         nt.assert_true(np.isclose(np.ravel(list(RF.phs.values())), 2.0, atol=2e-1).all())
@@ -192,16 +183,6 @@
 
         # non-even Nfreqs
         RF = reflections.ReflectionFitter(self.uvd.select(frequencies=np.unique(self.uvd.freq_array)[1:], inplace=False))
-<<<<<<< HEAD
-        edgecut = 0
-        RF.dly_clean_data(tol=1e-12, maxiter=500, gain=1e-2, skip_wgt=0.1, dly_cut=200.0, edgecut=edgecut,
-                          taper='hanning', timeavg=True, broadcast_flags=True, time_thresh=0.05,
-                          overwrite=True, verbose=True, keys=autokeys)
-        RF.model_auto_reflections((100, 200), taper='hanning', zero_pad=100, overwrite=True, fthin=1, edgecut=edgecut, verbose=True)
-        nt.assert_true(np.isclose(np.ravel(list(RF.delays.values())), 150.0, atol=2e-1).all())
-        nt.assert_true(np.isclose(np.ravel(list(RF.amps.values())), 2e-2, atol=2e-1).all())
-        nt.assert_true(np.isclose(np.ravel(list(RF.phs.values())), 2.0, atol=2e-1).all())
-=======
         RF.dly_clean_data(tol=1e-12, maxiter=500, gain=1e-2, skip_wgt=0.1, dly_cut=200.0, edgecut=2,
                           taper='hanning', timeavg=True, broadcast_flags=True, time_thresh=0.05,
                           overwrite=True, verbose=True)
@@ -209,7 +190,6 @@
         nt.assert_true(np.isclose(np.ravel(list(RF.delays.values())), 150.0, atol=5e-1).all())
         nt.assert_true(np.isclose(np.ravel(list(RF.amps.values())), 2e-2, atol=2e-3).all())
         nt.assert_true(np.isclose(np.ravel(list(RF.phs.values())), 2.0, atol=5e-1).all())
->>>>>>> 8bbc9eaa
 
     def test_write_auto_reflections(self):
         RF = reflections.ReflectionFitter(self.uvd)
