# -*- coding: utf-8 -*-
# Copyright 2019 the HERA Project
# Licensed under the MIT License

import numpy as np
from copy import deepcopy
import argparse
import os
import linsolve
from itertools import chain

from . import utils
from .noise import predict_noise_variance_from_autos, infer_dt
from .datacontainer import DataContainer, RedDataContainer
from .utils import split_pol, conj_pol, split_bl, reverse_bl, join_bl, join_pol, comply_pol, per_antenna_modified_z_scores
from .io import HERAData, HERACal, write_cal, save_redcal_meta
from .apply_cal import calibrate_in_place


SEC_PER_DAY = 86400.
IDEALIZED_BL_TOL = 1e-8  # bl_error_tol for redcal.get_reds when using antenna positions calculated from reds


def get_pos_reds(antpos, bl_error_tol=1.0, include_autos=False):
    """ Figure out and return list of lists of redundant baseline pairs. Ordered by length. All baselines
        in a group have the same orientation with a preference for positive b_y and, when b_y==0, positive
        b_x where b((i,j)) = pos(j) - pos(i).

        Args:
            antpos: dictionary of antenna positions in the form {ant_index: np.array([x,y,z])}. 1D and 2D also OK.
            bl_error_tol: the largest allowable difference between baselines in a redundant group
                (in the same units as antpos). Normally, this is up to 4x the largest antenna position error.
            include_autos: bool, optional
                if True, include autos in the list of pos_reds. default is False
        Returns:
            reds: list (sorted by baseline legnth) of lists of redundant tuples of antenna indices (no polarizations),
            sorted by index with the first index of the first baseline the lowest in the group.
    """
    keys = list(antpos.keys())
    reds = {}
    assert np.all([len(pos) <= 3 for pos in antpos.values()]), 'Get_pos_reds only works in up to 3 dimensions.'
    ap = {ant: np.pad(pos, (0, 3 - len(pos)), mode='constant') for ant, pos in antpos.items()}  # increase dimensionality
    array_is_flat = np.all(np.abs(np.array(list(ap.values()))[:, 2] - np.mean(list(ap.values()), axis=0)[2]) < bl_error_tol / 4.0)
    p_or_m = (0, -1, 1)
    if array_is_flat:
        epsilons = [[dx, dy, 0] for dx in p_or_m for dy in p_or_m]
    else:
        epsilons = [[dx, dy, dz] for dx in p_or_m for dy in p_or_m for dz in p_or_m]

    def check_neighbors(delta):  # Check to make sure reds doesn't have the key plus or minus rounding error
        for epsilon in epsilons:
            newKey = (delta[0] + epsilon[0], delta[1] + epsilon[1], delta[2] + epsilon[2])
            if newKey in reds:
                return newKey
        return

    for i, ant1 in enumerate(keys):
        if include_autos:
            start_ind = i
        else:
            start_ind = i + 1
        for ant2 in keys[start_ind:]:
            bl_pair = (ant1, ant2)
            delta = tuple(np.round(1.0 * (np.array(ap[ant2]) - np.array(ap[ant1])) / bl_error_tol).astype(int))
            new_key = check_neighbors(delta)
            if new_key is None:  # forward baseline has no matches
                new_key = check_neighbors(tuple([-d for d in delta]))
                if new_key is not None:  # reverse baseline does have a match
                    bl_pair = (ant2, ant1)
            if new_key is not None:  # either the forward or reverse baseline has a match
                reds[new_key].append(bl_pair)
            else:  # this baseline is entirely new
                if delta[0] <= 0 or (delta[0] == 0 and delta[1] <= 0) or (delta[0] == 0 and delta[1] == 0 and delta[2] <= 0):
                    delta = tuple([-d for d in delta])
                    bl_pair = (ant2, ant1)
                reds[delta] = [bl_pair]

    # sort reds by length and each red to make sure the first antenna of the first bl in each group is the lowest antenna number
    orderedDeltas = [delta for (length, delta) in sorted(zip([np.linalg.norm(delta) for delta in reds.keys()], reds.keys()))]
    return [sorted(reds[delta]) if sorted(reds[delta])[0][0] == np.min(reds[delta])
            else sorted([reverse_bl(bl) for bl in reds[delta]]) for delta in orderedDeltas]


def add_pol_reds(reds, pols=['nn'], pol_mode='1pol'):
    """ Takes positonal reds (antenna indices only, no polarizations) and converts them
    into baseline tuples with polarization, depending on pols and pol_mode specified.

    Args:
        reds: list of list of antenna index tuples considered redundant
        pols: a list of polarizations e.g. ['nn', 'ne', 'en', 'ee']
        pol_mode: polarization mode of calibration
            '1pol': 1 antpol and 1 vispol (e.g. 'Jnn' and 'nn'). Default.
            '2pol': 2 antpols, no cross-vispols (e.g. 'Jnn','Jee' and 'nn','ee')
            '4pol': 2 antpols, 4 vispols (e.g. 'Jnn','Jee' and 'nn','ne','en','ee')
            '4pol_minV': 2 antpols, 4 vispols in data but assuming V_ne = V_en in model

    Returns:
        reds: list of lists of redundant baseline tuples, e.g. (ind1,ind2,pol)
    """
    # pre-process to ensure pols complies w/ hera_cal polarization convention
    pols = [comply_pol(p) for p in pols]

    redsWithPols, didBothCrossPolsForMinV = [], False
    for pol in pols:
        if pol_mode != '4pol_minV' or pol[0] == pol[1]:
            redsWithPols += [[bl + (pol,) for bl in bls] for bls in reds]
        elif pol_mode == '4pol_minV' and not didBothCrossPolsForMinV:
            # Combine together e.g. 'ne' and 'en' visibilities as redundant
            redsWithPols += [([bl + (pol,) for bl in bls]
                              + [bl + (conj_pol(pol),) for bl in bls]) for bls in reds]
            didBothCrossPolsForMinV = True
    return redsWithPols


def get_reds(antpos, pols=['nn'], pol_mode='1pol', bl_error_tol=1.0, include_autos=False):
    """ Combines redcal.get_pos_reds() and redcal.add_pol_reds(). See their documentation.

    Args:
        antpos: dictionary of antenna positions in the form {ant_index: np.array([x,y,z])}.
        pols: a list of polarizations e.g. ['nn', 'ne', 'en', 'ee']
        pol_mode: polarization mode of calibration
            '1pol': 1 antpol and 1 vispol (e.g. 'Jnn' and 'nn'). Default.
            '2pol': 2 antpols, no cross-vispols (e.g. 'Jnn','Jee' and 'nn','ee')
            '4pol': 2 antpols, 4 vispols (e.g. 'Jnn','Jee' and 'nn','ne','en','ee')
            '4pol_minV': 2 antpols, 4 vispols in data but assuming V_ne = V_en in model
        bl_error_tol: the largest allowable difference between baselines in a redundant group
            (in the same units as antpos). Normally, this is up to 4x the largest antenna position error.
        include_autos: bool, optional
            if true, include autocorr redundant group
            Default is false.

    Returns:
        reds: list (sorted by baseline length) of lists of redundant baseline tuples, e.g. (ind1,ind2,pol).
            Each interior list is sorted so that the lowest index is first in the first baseline.

    """
    pos_reds = get_pos_reds(antpos, bl_error_tol=bl_error_tol, include_autos=include_autos)
    return add_pol_reds(pos_reds, pols=pols, pol_mode=pol_mode)


def filter_reds(reds, bls=None, ex_bls=None, ants=None, ex_ants=None, ubls=None, ex_ubls=None,
                pols=None, ex_pols=None, antpos=None, min_bl_cut=None, max_bl_cut=None,
                max_dims=None, min_dim_size=1):
    '''
    Filter redundancies to include/exclude the specified bls, antennas, unique bl groups and polarizations.
    Also allows filtering reds by removing antennas so that the number of generalized tip/tilt degeneracies
    is no more than max_dims. Arguments are evaluated, in order of increasing precedence: (pols, ex_pols,
    ubls, ex_ubls, bls, ex_bls, ants, ex_ants, min_bl_cut, max_bl_cut, max_dims).

    Args:
        reds: list of lists of redundant (i,j,pol) baseline tuples, e.g. the output of get_reds().
            Not modified in place.
        bls (optional): baselines to include. Baselines of the form (i,j,pol) include that specific
            visibility.  Baselines of the form (i,j) are broadcast across all polarizations present in reds.
        ex_bls (optional): same as bls, but excludes baselines.
        ants (optional): antennas to include. Only baselines where both antenna indices are in ants
            are included.  Antennas of the form (i,pol) include that antenna/pol. Antennas of the form i are
            broadcast across all polarizations present in reds.
        ex_ants (optional): same as ants, but excludes antennas.
        ubls (optional): redundant (unique baseline) groups to include. Each baseline in ubls is taken to
            represent the redundant group containing it. Baselines of the form (i,j) are broadcast across all
            polarizations, otherwise (i,j,pol) selects a specific redundant group.
        ex_ubls (optional): same as ubls, but excludes groups.
        pols (optional): polarizations to include in reds. e.g. ['nn','ee','ne','en']. Default includes all
            polarizations in reds.
        ex_pols (optional): same as pols, but excludes polarizations.
        antpos: dictionary of antenna positions in the form {ant_index: np.array([x,y,z])}. 1D and 2D also OK.
        min_bl_cut: cut redundant groups with average baseline lengths shorter than this. Same units as antpos
            which must be specified.
        max_bl_cut: cut redundant groups with average baselines lengths longer than this. Same units as antpos
            which must be specified.
        max_dims: maximum number of dimensions required to specify antenna positions (up to some arbitary shear).
            This is equivalent to the number of generalized tip/tilt phase degeneracies of redcal that are fixed
            with remove_degen() and must be later abscaled. 2 is a classically "redundantly calibratable" planar
            array. More than 2 usually arises with subarrays of redundant baselines. None means no filtering.
        min_dim_size: minimum number of atennnas allowed with non-zero positions in a given dimension. This
            allows filtering out of antennas where only a few are responsible for adding a dimension. Ignored
            if max_dims is None. Default 1 means no further filtering based on the number of anntenas in that dim.

    Return:
        reds: list of lists of redundant baselines in the same form as input reds.
    '''
    # pre-processing step to ensure that reds complies with hera_cal polarization conventions
    reds = [[(i, j, comply_pol(p)) for (i, j, p) in gp] for gp in reds]
    if pols is None:  # if no pols are provided, deduce them from the red
        pols = set(gp[0][2] for gp in reds)
    if ex_pols:
        pols = set(p for p in pols if p not in ex_pols)
    reds = [gp for gp in reds if gp[0][2] in pols]

    def expand_bls(gp):
        gp3 = [(g[0], g[1], p) for g in gp if len(g) == 2 for p in pols]
        return set(gp3 + [g for g in gp if len(g) == 3])
    antpols = set(sum([list(split_pol(p)) for p in pols], []))

    def expand_ants(gp):
        gp2 = [(g, p) for g in gp if not hasattr(g, '__len__') for p in antpols]
        return set(gp2 + [g for g in gp if hasattr(g, '__len__')])

    def split_bls(bls):
        return set(split_bl(bl) for bl in bls)
    if ubls or ex_ubls:
        bl2gp = {}
        for i, gp in enumerate(reds):
            for key in gp:
                bl2gp[key] = bl2gp[reverse_bl(key)] = i
        if ubls:
            ubls = expand_bls(ubls)
            ubls = set(bl2gp[key] for key in ubls if key in bl2gp)
        else:
            ubls = set(range(len(reds)))
        if ex_ubls:
            ex_ubls = expand_bls(ex_ubls)
            ex_ubls = set(bl2gp[bl] for bl in ex_ubls if bl in bl2gp)
        else:
            ex_ubls = set()
        reds = [gp for i, gp in enumerate(reds) if i in ubls and i not in ex_ubls]
    if bls:
        bls = expand_bls(bls)
    else:  # default to set of all baselines
        bls = set(key for gp in reds for key in gp)
    if ex_bls:
        ex_bls = expand_bls(ex_bls)
        ex_bls |= set(reverse_bl(k) for k in ex_bls)  # put in reverse baselines
        bls = set(k for k in bls if k not in ex_bls)
    if ants:
        ants = expand_ants(ants)
        bls = set(join_bl(i, j) for i, j in split_bls(bls) if i in ants and j in ants)
    if ex_ants:
        ex_ants = expand_ants(ex_ants)
        bls = set(join_bl(i, j) for i, j in split_bls(bls) if i not in ex_ants and j not in ex_ants)
    bls |= set(reverse_bl(k) for k in bls)  # put in reverse baselines
    reds = [[key for key in gp if key in bls] for gp in reds]
    reds = [gp for gp in reds if len(gp) > 0]

    if min_bl_cut is not None or max_bl_cut is not None:
        assert antpos is not None, 'antpos must be passed in if min_bl_cut or max_bl_cut is specified.'
        lengths = [np.mean([np.linalg.norm(antpos[bl[1]] - antpos[bl[0]]) for bl in gp]) for gp in reds]
        reds = [gp for gp, l in zip(reds, lengths) if ((min_bl_cut is None or l > min_bl_cut)
                                                       and (max_bl_cut is None or l < max_bl_cut))]

    if max_dims is not None:
        while True:
            # Compute idealized antenna positions from redundancies. Given the reds (a list of list of
            # redundant baselines), these positions will be coordinates in a vector space that reproduce
            # the ideal antenna positions with a set of unknown basis vectors. The dimensionality of
            # idealized_antpos is determined in reds_to_antpos by first assigning each antenna its own
            # dimension and then inferring how many of those are simply linear combinations of others
            # using the redundancies. The number of dimensions is equivalent to the number of generalized
            # tip/tilt degeneracies of redundant calibration.
            idealized_antpos = reds_to_antpos(reds, tol=IDEALIZED_BL_TOL)
            ia_array = np.array(list(idealized_antpos.values()))

            # if we've removed all antennas, break
            if len(ia_array) == 0:
                break
            # if we're down to 1 dimension, the mode finding below won't work. Just check Nants >= min_dim_size.
            if len(ia_array[0]) <= 1:
                if len(ia_array) >= min_dim_size:
                    break

            # Find dimension with the most common mode idealized coordinate value. This is supposed to look
            # for outlier antennas off the redundant grid small sub-arrays that cannot be redundantly
            # calibrated without adding more degeneracies than desired.
            mode_count, mode_value, mode_dim = 0, 0, 0
            for dim, coords in enumerate(np.array(list(idealized_antpos.values())).T):
                rounded_coords = coords.round(decimals=int(np.floor(-np.log10(IDEALIZED_BL_TOL))))
                unique, counts = np.unique(rounded_coords, return_counts=True)
                if np.max(counts) > mode_count:
                    mode_count = np.max(counts)
                    mode_value = unique[counts == mode_count][0]
                    mode_dim = dim

            # Cut all antennas not part of that mode to reduce the dimensionality of idealized_antpos
            new_ex_ants = [ant for ant in idealized_antpos if
                           np.abs(idealized_antpos[ant][mode_dim] - mode_value) > IDEALIZED_BL_TOL]

            # If we're down to the reqested number of dimensions and if the next filtering would
            # eliminate more antennas than min_dim_size, then break instead of filtering.
            if len(ia_array[0]) <= max_dims:
                if (len(new_ex_ants) >= min_dim_size):
                    break

            reds = filter_reds(reds, ex_ants=new_ex_ants)

    return reds


def reds_to_antpos(reds, tol=1e-10):
    '''Computes a set of antenna positions consistent with the given redundancies.
    Useful for projecting out phase slope degeneracies, see https://arxiv.org/abs/1712.07212
    Arguments:
        reds: list of lists of redundant baseline tuples, either (i,j,pol) or (i,j)
        tol: level for two vectors to be considered equal (enabling dimensionality reduction)
    Returns:
        antpos: dictionary of antenna positions in the form {ant_index: np.ndarray}.
            These positions may differ from the true positions of antennas by an arbitrary
            linear transformation. The dimensionality of the positions will be the minimum
            necessary to describe all redundancies (non-redundancy introduces extra dimensions),
            though the most used dimensions will come first.
    '''
    ants = set([ant for red in reds for bl in red for ant in bl[:2]])
    # start with all antennas (except the first) having their own dimension, then reduce the dimensionality
    antpos = {ant: np.array([1. if d + 1 == i else 0. for d in range(len(ants) - 1)])
              for i, ant in enumerate(ants)}
    for red in reds:
        for bl in red:
            # look for vectors in the higher dimensional space that are equal to 0
            delta = (antpos[bl[1]] - antpos[bl[0]]) - (antpos[red[0][1]] - antpos[red[0][0]])
            if np.linalg.norm(delta) > tol:  # this baseline can help us reduce the dimensionality
                dim_to_elim = np.max(np.arange(len(delta))[np.abs(delta) > tol])
                antpos = {ant: np.delete(pos - pos[dim_to_elim] / delta[dim_to_elim] * delta, dim_to_elim)
                          for ant, pos in antpos.items()}
    # remove any all-zero dimensions
    dim_to_elim = np.argwhere(np.sum(np.abs(list(antpos.values())), axis=0) == 0).flatten()
    antpos = {ant: np.delete(pos, dim_to_elim) for ant, pos in antpos.items()}

    # sort dims so that most-used dimensions come first
    dim_usage = np.sum(np.abs(list(antpos.values())) > tol, axis=0)
    antpos = {ant: pos[np.argsort(dim_usage)[::-1]] for ant, pos in antpos.items()}
    return antpos


def get_gains_and_vis_from_sol(sol):
    """Splits a sol dictionary into len(key)==2 entries, taken to be gains,
    and len(key)==3 entries, taken to be model visibrilities."""
    g = {key: val for key, val in sol.items() if len(key) == 2}
    v = {key: val for key, val in sol.items() if len(key) == 3}
    return g, v


def make_sol_finite(sol):
    '''Replaces nans and infs in solutions, which are usually the result of visibilities that are
    identically equal to 0. Modifies sol (which is a dictionary with gains and visibilities) in place,
    replacing visibilities with 0.0s and gains with 1.0s'''
    for k in sol:
        if len(k) == 3:  # visibilities
            sol[k][~np.isfinite(sol[k])] = np.zeros_like(sol[k][~np.isfinite(sol[k])])
        elif len(k) == 2:  # gains
            sol[k][~np.isfinite(sol[k])] = np.ones_like(sol[k][~np.isfinite(sol[k])])


def remove_degen_gains(reds, gains, degen_gains=None, mode='phase', pol_mode='1pol'):
    """ Removes degeneracies from gains (or replaces them with those in gains).  This
    function is nominally intended for use with firstcal, which returns (phase/delay) solutions
    for antennas only.

    Args:
        gains: dictionary that contains gain solutions in the {(index,antpol): np.array} format.
        degen_gains: Optional dictionary in the same format as gains. Gain amplitudes and phases
            in degen_sol replace the values of sol in the degenerate subspace of redcal. If
            left as None, average gain amplitudes will be 1 and average phase terms will be 0.
            For logcal/lincal/omnical, putting firstcal solutions in here can help avoid structure
            associated with phase-wrapping issues.
        mode: 'phase' or 'complex', indicating whether the gains are passed as phases (e.g. delay
            or phi in e^(i*phi)), or as the complex number itself.  If 'phase', only phase degeneracies
            removed.  If 'complex', both phase and amplitude degeneracies are removed.
        pol_mode: polarization mode of redundancies. Can be '1pol', '2pol', '4pol', or '4pol_minV'.
    Returns:
        new_gains: gains with degeneracy removal/replacement performed
    """
    # Check supported pol modes
    assert pol_mode in ['1pol', '2pol', '4pol', '4pol_minV'], f'Unrecognized pol_mode: {pol_mode}'
    assert mode in ('phase', 'complex'), 'Unrecognized mode: %s' % mode
    ants = gains.keys()
    gainPols = np.array([ant[1] for ant in gains])  # gainPols is list of antpols, one per antenna
    antpols = list(set(gainPols))

    # if mode is 2pol, run as two 1pol remove degens
    if pol_mode == '2pol':
        pol0_gains = {k: v for k, v in gains.items() if k[1] == antpols[0]}
        pol1_gains = {k: v for k, v in gains.items() if k[1] == antpols[1]}
        new_gains = remove_degen_gains(reds, pol0_gains, degen_gains=degen_gains, mode=mode, pol_mode='1pol')
        new_gains.update(remove_degen_gains(reds, pol1_gains, degen_gains=degen_gains, mode=mode, pol_mode='1pol'))
        return new_gains

    # Extract gains and degenerate gains and put into numpy arrays
    gainSols = np.array([gains[ant] for ant in ants])
    if degen_gains is None:
        if mode == 'phase':
            degenGains = np.array([np.zeros_like(gains[ant]) for ant in ants])
        else:  # complex
            degenGains = np.array([np.ones_like(gains[ant]) for ant in ants])
    else:
        degenGains = np.array([degen_gains[ant] for ant in ants])

    # Build matrices for projecting gain degeneracies
    antpos = reds_to_antpos(reds)
    positions = np.array([antpos[ant[0]] for ant in gains])
    if pol_mode == '1pol' or pol_mode == '4pol_minV':
        # In 1pol and 4pol_minV, the phase degeneracies are 1 overall phase and 2 tip-tilt terms
        # Rgains maps gain phases to degenerate parameters (either average phases or phase slopes)
        Rgains = np.hstack((positions, np.ones((positions.shape[0], 1))))
    else:  # pol_mode is '4pol'
        # two columns give sums for two different polarizations
        phasePols = np.vstack((gainPols == antpols[0], gainPols == antpols[1])).T
        Rgains = np.hstack((positions, phasePols))
    # Mgains is like (AtA)^-1 At in linear estimator formalism. It's a normalized estimator of degeneracies
    Mgains = np.linalg.pinv(Rgains.T.dot(Rgains)).dot(Rgains.T)

    # degenToRemove is the amount we need to move in the degenerate subspace
    if mode == 'phase':
        # Fix phase terms only
        degenToRemove = np.einsum('ij,jkl', Mgains, gainSols - degenGains)
        gainSols -= np.einsum('ij,jkl', Rgains, degenToRemove)
    else:  # working on complex data
        # Fix phase terms
        degenToRemove = np.einsum('ij,jkl', Mgains, np.angle(gainSols * np.conj(degenGains)))
        gainSols *= np.exp(np.complex64(-1j) * np.einsum('ij,jkl', Rgains, degenToRemove))
        # Fix abs terms: fixes the mean abs product of gains (as they appear in visibilities)
        for pol in antpols:
            meanSqAmplitude = np.mean([np.abs(g1 * g2) for (a1, p1), g1 in gains.items()
                                       for (a2, p2), g2 in gains.items()
                                       if p1 == pol and p2 == pol and a1 != a2], axis=0)
            degenMeanSqAmplitude = np.mean([(np.ones_like(gains[k1]) if degen_gains is None
                                             else np.abs(degen_gains[k1] * degen_gains[k2]))
                                            for k1 in gains.keys() for k2 in gains.keys()
                                            if k1[1] == pol and k2[1] == pol and k1[0] != k2[0]], axis=0)
            gainSols[gainPols == pol] *= (degenMeanSqAmplitude / meanSqAmplitude)**.5

    # Create new solutions dictionary
    new_gains = {ant: gainSol for ant, gainSol in zip(ants, gainSols)}
    return new_gains


class RedSol():
    '''Object for containing solutions to redundant calibraton, namely gains and
    unique-baseline visibilities, along with a variety of convenience methods.'''
    def __init__(self, reds, gains={}, vis={}, sol_dict={}):
        '''Initializes RedSol object.

        Arguments:
            reds: list of lists of redundant baseline tuples, e.g. (0, 1, 'ee')
            gains: optional dictionary. Maps keys like (1, 'Jee') to complex
                numpy arrays of gains of size (Ntimes, Nfreqs).
            vis: optional dictionary or DataContainer. Maps keys like (0, 1, 'ee')
                to complex numpy arrays of visibilities of size (Ntimes, Nfreqs).
                May only contain at most one visibility per unique baseline group.
            sol_dict: optional dictionary. Maps both gain keys and visibilitity keys
                to numpy arrays. Must be empty if gains or vis is not.
        '''
        if len(sol_dict) > 0:
            if (len(gains) > 0) or (len(vis) > 0):
                raise ValueError('If sol_dict is not empty, both gains and vis must be.')
            self.gains, self.vis = get_gains_and_vis_from_sol(sol_dict)
        else:
            self.gains = gains
            self.vis = vis
        self.reds = reds
        self.vis = RedDataContainer(self.vis, reds=self.reds)

    def __getitem__(self, key):
        '''Get underlying gain or visibility, depending on the length of the key.'''
        if len(key) == 3:  # visibility key
            return self.vis[key]
        elif len(key) == 2:  # antenna-pol key
            return self.gains[key]
        else:
            raise KeyError('RedSol keys should be length-2 (for gains) or length-3 (for visibilities).')

    def __setitem__(self, key, value):
        '''Set underlying gain or visibility, depending on the length of the key.'''
        if len(key) == 3:  # visibility key
            self.vis[key] = value
        elif len(key) == 2:  # antenna-pol key
            self.gains[key] = value
        else:
            raise KeyError('RedSol keys should be length-2 (for gains) or length-3 (for visibilities).')

    def __contains__(self, key):
        '''Returns True if key is a gain key or a redundant visbility key, False otherwise.'''
        return (key in self.gains) or (key in self.vis)

    def __iter__(self):
        '''Iterate over gain keys, then iterate over visibility keys.'''
        return chain(self.gains, self.vis)

    def __len__(self):
        '''Returns the total number of entries in self.gains or self.vis.'''
        return len(self.gains) + len(self.vis)

    def keys(self):
        '''Iterate over gain keys, then iterate over visibility keys.'''
        return self.__iter__()

    def values(self):
        '''Iterate over gain values, then iterate over visibility values.'''
        return chain(self.gains.values(), self.vis.values())

    def items(self):
        '''Returns the keys and values of the gains, then over those of the visibilities.'''
        return chain(self.gains.items(), self.vis.items())

    def get(self, key, default=None):
        '''Returns value associated with key, but default if key is not found.'''
        if key in self:
            return self[key]
        else:
            return default

    def make_sol_finite(self):
        '''Replaces nans and infs in this object, see redcal.make_sol_finite() for details.'''
        make_sol_finite(self)

    def remove_degen(self, degen_sol=None, inplace=True):
        """ Removes degeneracies from solutions (or replaces them with those in degen_sol).

        Arguments:
            sol: dictionary (or RedSol) that contains both visibility and gain solutions in the
                {(ind1,ind2,pol): np.array} and {(index,antpol): np.array} formats respectively
            degen_sol: Optional dictionary or RedSol, formatted like sol. Gain amplitudes and phases
                in degen_sol replace the values of sol in the degenerate subspace of redcal. If
                left as None, average gain amplitudes will be 1 and average phase terms will be 0.
                Visibilties in degen_sol are ignored, so this can also be a dictionary of gains.
            inplace: If True, replaces self.vis and self.gains. If False, returns a new RedSol object.
        Returns:
            new_sol: if not inplace, RedSol with degeneracy removal/replacement performed
        """
        old_gains = self.gains
        new_gains = remove_degen_gains(self.reds, old_gains, degen_gains=degen_sol, mode='complex',
                                       pol_mode=parse_pol_mode(self.reds))
        if inplace:
            calibrate_in_place(self.vis, new_gains, old_gains=old_gains)
            self.gains = new_gains
        else:
            new_vis = deepcopy(self.vis)
            calibrate_in_place(new_vis, new_gains, old_gains=old_gains)
            return RedSol(self.reds, gains=new_gains, vis=new_vis)

    def gain_bl(self, bl):
        '''Return gain for baseline bl = (ai, aj).

        Arguments:
            bl: tuple, baseline to be split into antennas indexing gain.

        Returns:
            gain: gi * conj(gj)
        '''
        ai, aj = split_bl(bl)
        return self.gains[ai] * np.conj(self.gains[aj])

    def model_bl(self, bl):
        '''Return visibility data model (gain * vissol) for baseline bl

        Arguments:
            bl: tuple, baseline to return model for

        Returns:
            vis: gi * conj(gj) * vis[bl]
        '''
        return self.gain_bl(bl) * self.vis[bl]

    def calibrate_bl(self, bl, data):
        '''Return calibrated data for baseline bl

        Arguments:
            bl: tuple, baseline from which to divide out gains
            data: numpy array of data to calibrate

        Returns:
            vis: data / (gi * conj(gj))
        '''
        gij = self.gain_bl(bl)
        return np.where((gij != 0), data / gij, data)

    def set_vis_from_data(self, data, wgts={}):
        '''Performs redundant averaging of data using reds and gains stored in this RedSol object and
           stores the result as the redundant solution.

        Arguments:
            data: DataContainer containing visibilities to redundantly average.
            wgts: optional DataContainer weighting visibilities in averaging.
                If not provided, it is assumed that all data are uniformly weighted.

        Returns:
            None
        '''
<<<<<<< HEAD
        # make copies of data, flags, and nsamples, which are then modified and downselected in place
        # if flags and/or nsamples, is not provided, create zeros or ones as appropriate
        red_data, red_flags, red_nsamples = {}, {}, {}
        if gain_flags is None:
            gain_flags = {ant: np.zeros_like(self.gains[ant], bool) for ant in self.gains}

        for red in self.reds:
            # extract and copy this redundant group
            data_here = DataContainer({bl: np.array(data[bl]) for bl in red})
            flags_here = DataContainer({bl: (np.zeros_like(data[bl], bool) if flags is None
                                             else np.array(flags[bl])) for bl in red})
            nsamples_here = DataContainer({bl: (np.ones_like(data[bl], float) if nsamples is None
                                                else np.array(nsamples[bl])) for bl in red})

            # perform calibration if necessary
            if self.gains is not None:
                calibrate_in_place(data_here, self.gains, data_flags=flags_here, cal_flags=gain_flags)

            # redundantly average and store in dictionary, handling potential 4-pol case with repeats
            seen = set()
            pos_red = [bl[0:2] for bl in red if bl[0:2] not in seen and not seen.add(bl[0:2])]
            red_average(data_here, [pos_red], flags=flags_here, nsamples=nsamples_here, inplace=True)
            for bl in data_here:
                red_data[bl] = data_here[bl]
                red_flags[bl] = flags_here[bl]
                red_nsamples[bl] = nsamples_here[bl]

        # convert dicts to RedDataContainer and return
        return (RedDataContainer(red_data, reds=self.reds),
                RedDataContainer(red_flags, reds=self.reds),
                RedDataContainer(red_nsamples, reds=self.reds))
=======
        vis = {}
        for grp in self.reds:
            vis[grp[0]] = np.average([self.calibrate_bl(bl, data[bl]) for bl in grp], axis=0,
                                     weights=([wgts.get(bl, 1) for bl in grp] if len(wgts) > 0 else None))
        self.vis = RedDataContainer(vis, reds=self.reds)
>>>>>>> a275788f

    def chisq(self, data, data_wgts, gain_flags=None):
        """Computes chi^2 defined as: chi^2 = sum_ij(|data_ij - model_ij * g_i conj(g_j)|^2 * wgts_ij)
        and also a chisq_per_antenna which is the same sum but with fixed i.

        Arguments:
            data: DataContainer mapping baseline-pol tuples like (0,1,'nn') to complex data of shape (Nt, Nf).
            data_wgts: multiplicative weights with which to combine chisq per visibility. Usually
                equal to (visibility noise variance)**-1.
            gain_flags: optional dictionary mapping ant-pol keys like (1,'Jnn') to a boolean flags waterfall
                with the same shape as the data. Default: None, which means no per-antenna flagging.

        Returns:
            chisq: numpy array with the same shape each visibility of chi^2 calculated as above. If the
                inferred pol_mode from reds (see redcal.parse_pol_mode) is '1pol' or '2pol', this is a
                dictionary mapping antenna polarization (e.g. 'Jnn') to chi^2. Otherwise, there is a single
                chisq (because polarizations mix) and this is a numpy array.
            chisq_per_ant: dictionary mapping ant-pol keys like (1,'Jnn') to chisq per antenna, computed as
                above but keeping i fixed and varying only j.
        """
        split_by_antpol = parse_pol_mode(self.reds) in ['1pol', '2pol']
        chisq, _, chisq_per_ant, _ = utils.chisq(data, self.vis, data_wgts=data_wgts,
                                                 gains=self.gains, gain_flags=gain_flags,
                                                 reds=self.reds, split_by_antpol=split_by_antpol)
        return chisq, chisq_per_ant

    def normalized_chisq(self, data, data_wgts):
        '''Computes chi^2 and chi^2 per antenna with proper normalization per DoF.

        Arguments:
            data: DataContainer mapping baseline-pol tuples like (0,1,'nn') to complex data of shape (Nt, Nf).
            data_wgts: multiplicative weights with which to combine chisq per visibility. Usually
                equal to (visibility noise variance)**-1.

        Returns:
            chisq: chi^2 per degree of freedom for the calibration solution. If the inferred pol_mode from
                reds (see redcal.parse_pol_mode) is '1pol' or '2pol', this is a dictionary mapping antenna
                polarization (e.g. 'Jnn') to chi^2. Otherwise, there is a single chisq (because polarizations
                mix) and this is a numpy array.
            chisq_per_ant: dictionary mapping ant-pol tuples like (1,'Jnn') to the sum of all chisqs for
                visibilities that an antenna participates in, DoF normalized using predict_chisq_per_ant
    '''
        chisq, chisq_per_ant = normalized_chisq(data, data_wgts, self.reds, self.vis, self.gains)
        return chisq, chisq_per_ant


def _build_polarity_baseline_groups(dly_cal_data, reds, edge_cut=0, max_rel_angle=(np.pi / 8)):
    '''This function looks at all redundant baselines and sees whether they mostly agree with the median
    baseline or whether they look closer to being off by pi radians. The ones close to the median are the
    "majority". The ones close to pi phase are the "minority." The rest are ambiguious and ignored in our
    analysis. This function returns a dictionary that maps unique baselines to two groups of baselines,
    both of which have the same internal polarity, through we don't know if it's "odd" (one flipped antenna)
    or "even" (two or zero flipped antennas). See find_polarity_flipped_ants() for parameter descriptions.
    '''
    # make sure edge_cut and max_rel_angle are sensible
    if not (0 < max_rel_angle <= np.pi / 2):
        raise ValueError("max_rel_angle must be between 0 and np.pi/2.")
    Nfreqs = list(dly_cal_data.values())[0].shape[1]
    if 2 * edge_cut >= Nfreqs:
        raise ValueError("edge_cut cannot be >= Nfreqs/2")
    fslice = slice(edge_cut, Nfreqs - edge_cut)

    polarity_groups = {}
    for red in reds:
        grp1, grp2 = [], []
        # find the median baseline for this redundant group
        conj_median_bl = np.conj(np.median([dly_cal_data[bl][:, fslice] for bl in red], axis=0))
        for bl in red:
            # compare the median baseline to this baseline, taking the median abs of the angle over time and freq
            median_abs_relative_angle = np.median(np.abs(np.angle(conj_median_bl * dly_cal_data[bl][:, fslice])))
            # sort baseline ito group based on max_rel_angle, ignoring ambiguous baselines in between
            if median_abs_relative_angle < max_rel_angle:
                grp1.append(bl)
            elif median_abs_relative_angle > np.pi - max_rel_angle:
                grp2.append(bl)
        if (len(grp1) > 0) or (len(grp2) > 0):  # if any baselines are unambiguous
            polarity_groups[red[0]] = (grp1, grp2)

    return polarity_groups


def _infer_polarity_flips(polarity_groups, prior_is_flipped, prior_even_vs_odd_IDs):
    '''Take a set of polarity groups built by _build_polarity_baseline_groups() and prior
    identifications of which antennas are flipped and which groups of baselines are "even"
    (0 or 2 polarity flipped antennas) and which ones are "odd" (1 polarity flipped antenna).
    Use those priors to infer as many additional flips and groups IDs as possible and return
    the updated is_flipped and even_vs_odd_IDs dictionaries after getting stuck.
    '''
    is_flipped, even_vs_odd_IDs = deepcopy(prior_is_flipped), deepcopy(prior_even_vs_odd_IDs)

    while True:
        n_flipped, n_groups_IDed = len(is_flipped), len(even_vs_odd_IDs)

        # loop over all groupings
        for key, (grp1, grp2) in polarity_groups.items():
            # if we think we know whether this group is even/odd or odd/even
            if key in even_vs_odd_IDs:
                even, odd = {'even/odd': (grp1, grp2), 'odd/even': (grp2, grp1)}[even_vs_odd_IDs[key]]

                # use information about group and a known flip to infer other flips
                for bl in even:
                    ant0, ant1 = utils.split_bl(bl)
                    if (ant0 in is_flipped) and (ant1 in is_flipped):
                        assert is_flipped[ant0] == is_flipped[ant1], str((ant0, ant1))
                    elif (ant0 in is_flipped):
                        is_flipped[ant1] = is_flipped[ant0]
                    elif (ant1 in is_flipped):
                        is_flipped[ant0] = is_flipped[ant1]
                for bl in odd:
                    ant0, ant1 = utils.split_bl(bl)
                    if (ant0 in is_flipped) and (ant1 in is_flipped):
                        assert is_flipped[ant0] != is_flipped[ant1], str((ant0, ant1))
                    elif (ant0 in is_flipped):
                        is_flipped[ant1] = not is_flipped[ant0]
                    elif (ant1 in is_flipped):
                        is_flipped[ant0] = not is_flipped[ant1]

            # try to infer if this group is even/odd or odd/even from two known flips
            else:
                for labels, grp in zip([['even/odd', 'odd/even'], ['odd/even', 'even/odd']], [grp1, grp2]):
                    for bl in grp:
                        ant0, ant1 = utils.split_bl(bl)
                        if (ant0 in is_flipped) and (ant1 in is_flipped):
                            if is_flipped[ant0] == is_flipped[ant1]:
                                even_vs_odd_IDs[key] = labels[0]
                            else:
                                even_vs_odd_IDs[key] = labels[1]

        # if no new identifications were made this iteration, break
        if (n_flipped == len(is_flipped)) and (n_groups_IDed == len(even_vs_odd_IDs)):
            break

    return is_flipped, even_vs_odd_IDs


def _check_polarity_results(polarity_groups, is_flipped, even_vs_odd_IDs):
    '''For a set of polarity_groups (see _build_polarity_baseline_groups()) determine of the proposed solution
    set of is_flipped dictionary and even_vs_odd_IDs built by _determine_polarity_flips() is consistent.
    '''
    for key, (grp1, grp2) in polarity_groups.items():
        # parse majority and minority groups into "even/odd" or "odd/even"
        even, odd = {'even/odd': (grp1, grp2), 'odd/even': (grp2, grp1)}[even_vs_odd_IDs[key]]
        # assert that antennas in even baselines have the same polarity
        for bl in even:
            ant0, ant1 = utils.split_bl(bl)
            assert is_flipped[ant0] == is_flipped[ant1], str((ant0, ant1))
        # assert that antennas in oddd baselines have different polarities
        for bl in odd:
            ant0, ant1 = utils.split_bl(bl)
            assert is_flipped[ant0] != is_flipped[ant1], str((ant0, ant1))


def _find_starting_is_flipped(polarity_groups, ants, even_vs_odd_IDs):
    '''Pick an antenna that participates mostly in even groups as a "not flipped" reference.'''
    # Count how many times each antenna is involved in an assumed even group minus odd group
    ant_even_counts = {ant: 0 for ant in ants}
    for key, (grp1, grp2) in polarity_groups.items():
        if key in even_vs_odd_IDs:
            even, odd = {'even/odd': (grp1, grp2), 'odd/even': (grp2, grp1)}[even_vs_odd_IDs[key]]
            for grp, to_add in zip([even, odd], [1, -1]):
                for bl in grp:
                    ant_even_counts[utils.split_bl(bl)[0]] += to_add
                    ant_even_counts[utils.split_bl(bl)[1]] += to_add

    # Select reference antenna based on maximizing the even - odd difference.
    refant = sorted(ant_even_counts, key=ant_even_counts.get)[-1]
    is_flipped = {refant: False}
    return is_flipped


def _recursive_try_assumptions(polarity_groups, ants, prior_is_flipped, prior_even_vs_odd_IDs, depth, max_recursion_depth=5):
    '''Given a set of polarity groups and a partial solution for which antennas are flipped and which groups are "even"
    (0 or 2 polarity flips) and which ones are "odd" (1 polarity flip), this function recursively tries new assumptions
    for group IDs until a new solution is found and returned. If a contradiction or the max_recursion_depth is reached
    an AssertionError is raised. '''
    # If a full solution has been found for all antennas, check that solution and return it
    if len(prior_is_flipped) == len(ants):
        _check_polarity_results(polarity_groups, prior_is_flipped, prior_even_vs_odd_IDs)
        return prior_is_flipped, prior_even_vs_odd_IDs

    # If we've gone too deep without finding a solution, stop this line of inquiry
    assert depth <= max_recursion_depth

    # If all IDs have been made but a solution still hasn't been found, stop this line of inquiry
    assert len(prior_even_vs_odd_IDs) < len(polarity_groups)

    # sort polarity_group keys by number of "group 1" baselines minus "group 2" baselines, pick out first one not yet solved
    group_keys = sorted(polarity_groups, key=lambda k: len(polarity_groups[k][0]) - len(polarity_groups[k][1]), reverse=True)
    new_assumption_key = [k for k in group_keys if k not in prior_even_vs_odd_IDs][0]

    # Try assuming both that the next group is even/odd and that it's odd/even
    for assumed_ID in ['even/odd', 'odd/even']:
        even_vs_odd_IDs = deepcopy(prior_even_vs_odd_IDs)
        even_vs_odd_IDs[new_assumption_key] = assumed_ID
        # find new starting assumption about antennas based on the current even_vs_odd_IDs
        prior_is_flipped = _find_starting_is_flipped(polarity_groups, ants, even_vs_odd_IDs)
        try:
            new_is_flipped, new_even_vs_odd_IDs = _infer_polarity_flips(polarity_groups, prior_is_flipped, even_vs_odd_IDs)
            return _recursive_try_assumptions(polarity_groups, ants, new_is_flipped, new_even_vs_odd_IDs,
                                              depth + 1, max_recursion_depth=max_recursion_depth)
        except AssertionError:
            pass  # a contradiction or the max assertion depth was reached, so move on.

    assert False  # neither solution worked, so move on to another line of inquiry


def find_polarity_flipped_ants(dly_cal_data, reds, edge_cut=0, max_rel_angle=(np.pi / 8), max_recursion_depth=6):
    '''Looks at delay calibrated (but not phase calibrated or redcaled) data to determine which
    antennas appear to have reversed polarities (effectively a factor of -1 in the gains).

    The basic algorithm is as follows:
        1) For each redundant baseline group, split the baselines into two classes based on phases relative
           to the median baseline. One of these is the "even" group (0 or 2 polarity flips) and one is the
           "odd" group (1 flip), but we don't know which is which yet. Usually the larger group is the
           even one, but if a redundant baseline has involves many polarity flipped antennas, the majority
           group might be the odd one.
        2) Pick the unique baseline that seems the most lopsided (more group 1 and than group 2) and
           make an assumption about whether it's even or odd.
        3) Given that assumption, pick an reference antenna that's involved mostly in even groups
           and define its polarity as "not flipped."
        4) Follow that chain of logic as far as possible, identifying as many groups and antennas as possible.
        5) If a full solution is found, return it.
        5) When we get stuck, make another assumption recursively (go to 2) about the most-lopsided un-IDed group.
        6) Continue until a contradiction arises or the max_recursion_depth is reached. In that case, try the
           opposite assumption at the previous step, eventually recursively trying all assumptions.

    Arugments:
        dly_cal_data: DataContainer mapping baseline tuples e.g. (0, 1, 'Jee') to delay-only calibrated visibilities
        reds: list of list of baselines tuples considered redundant
        edge_cut: number of channels to exclude for each edge of the band when computing median phase
        max_rel_angle: cutoff median phase to assign baselines the "majority" polarity group.
            (pi - max_rel_angle() is the cutoff for "minority" group. Must be between 0 and pi/2.
        max_recursion_depth: maximum number of assumptions to try before giving up. Warning: the complexity
            of this scales exponentially as 2^max_recursion_depth.

    Returns:
        polarity_flips: dictionary mapping antenna tuple e.g. (0, 'Jee') to Booleans.
            If no solution is found returns a dictionary mapping antennas to None.
    '''
    ants = set([ant for red in reds for bl in red for ant in utils.split_bl(bl)])
    antpols = set([ant[1] for ant in ants])
    polarity_flips = {ant: None for ant in ants}

    # find polarity flips, one antpol at a time
    for ap in antpols:
        reds_here = filter_reds(reds, pols=[join_pol(ap, ap)])
        ants_here = [ant for ant in ants if ant[1] == ap]
        polarity_groups = _build_polarity_baseline_groups(dly_cal_data, reds_here, edge_cut=edge_cut, max_rel_angle=np.pi / 8)
        try:
            is_flipped, even_vs_odd_IDs = _recursive_try_assumptions(polarity_groups, ants_here, {}, {}, 1, max_recursion_depth=max_recursion_depth)
            for ant in ants_here:
                polarity_flips[ant] = is_flipped[ant]
        except AssertionError:
            pass  # No solution is found, so leave fips as None

    return polarity_flips


def _check_polLists_minV(polLists):
    """Given a list of unique visibility polarizations (e.g. for each red group), returns whether
    they are all either single identical polarizations (e.g. 'nn') or both cross polarizations
    (e.g. ['ne','en']) so that the 4pol_minV can be assumed."""

    for polList in polLists:
        ps = list()
        if len(polList) == 1:
            if split_pol(polList[0])[0] != split_pol(polList[0])[1]:
                return False
        elif len(polList) == 2:
            if polList[0] != conj_pol(polList[1]) or split_pol(polList[0])[0] == split_pol(polList[0])[1]:
                return False
        else:
            return False
    return True


def parse_pol_mode(reds):
    """Based on reds, figures out the pol_mode.

    Args:
        reds: list of list of baselines (with polarizations) considered redundant

    Returns:
        pol_mode: polarization mode of calibration
            '1pol': 1 antpol and 1 vispol (e.g. 'Jnn' and 'nn'). Default.
            '2pol': 2 antpols, no cross-vispols (e.g. 'Jnn','Jee' and 'nn','ee')
            '4pol': 2 antpols, 4 vispols (e.g. 'Jnn','Jee' and 'nn','ne','en','ee')
            '4pol_minV': 2 antpols, 4 vispols in data but assuming V_ne = V_en in model
            'unrecognized_pol_mode': something else
    """

    pols = list(set([bl[2] for bls in reds for bl in bls]))
    antpols = list(set([antpol for pol in pols for antpol in split_pol(pol)]))
    if len(pols) == 1 and len(antpols) == 1:
        return '1pol'
    elif len(pols) == 2 and np.all([split_pol(pol)[0] == split_pol(pol)[1] for pol in pols]):
        return '2pol'
    elif len(pols) == 4 and len(antpols) == 2:
        polLists = [list(set([bl[2] for bl in bls])) for bls in reds]
        polListLens = np.array([len(polList) for polList in polLists])
        if np.all(polListLens == 1) and len(pols) == 4 and len(antpols) == 2:
            return '4pol'
        elif _check_polLists_minV(polLists) and len(pols) == 4 and len(antpols) == 2:
            return '4pol_minV'
        else:
            return 'unrecognized_pol_mode'
    else:
        return 'unrecognized_pol_mode'


class OmnicalSolver(linsolve.LinProductSolver):
    def __init__(self, data, sol0, wgts={}, gain=.3, **kwargs):
        """Set up a nonlinear system of equations of the form g_i * g_j.conj() * V_mdl = V_ij
        to linearize via the Omnical algorithm described in HERA Memo 50
        (scripts/notebook/omnical_convergence.ipynb).

        Args:
            data: Dictionary that maps nonlinear product equations, written as valid python-interpetable
                strings that include the variables in question, to (complex) numbers or numpy arrarys.
                Variables with trailing underscores '_' are interpreted as complex conjugates (e.g. x*y_
                parses as x * y.conj()).
            sol0: Dictionary mapping all variables (as keyword strings) to their starting guess values.
                This is the point that is Taylor expanded around, so it must be relatively close to the
                true chi^2 minimizing solution. In the same format as that produced by
                linsolve.LogProductSolver.solve() or linsolve.LinProductSolver.solve().
            wgts: Dictionary that maps equation strings from data to real weights to apply to each
                equation. Weights are treated as 1/sigma^2. All equations in the data must have a weight
                if wgts is not the default, {}, which means all 1.0s.
            gain: The fractional step made toward the new solution each iteration.  Default is 0.3.
                Values in the range 0.1 to 0.5 are generally safe.  Increasing values trade speed
                for stability.
            **kwargs: keyword arguments of constants (python variables in keys of data that
                are not to be solved for) which are passed to linsolve.LinProductSolver.
        """
        linsolve.LinProductSolver.__init__(self, data, sol0, wgts=wgts, **kwargs)
        self.gain = np.float32(gain)  # float32 to avoid accidentally promoting data to doubles.

    def _get_ans0(self, sol, keys=None):
        '''Evaluate the system of equations given input sol.
        Specify keys to evaluate only a subset of the equations.'''
        if keys is None:
            keys = self.keys
        _sol = {k + '_': v.conj() for k, v in sol.items() if k.startswith('g')}
        _sol.update(sol)
        return {k: eval(k, _sol) for k in keys}

    def solve_iteratively(self, conv_crit=1e-10, maxiter=50, check_every=4, check_after=1,
                          wgt_func=lambda x: 1., verbose=False):
        """Repeatedly solves and updates solution until convergence or maxiter is reached.
        Returns a meta-data about the solution and the solution itself.

        Args:
            conv_crit: A convergence criterion (default 1e-10) below which to stop iterating.
                Converegence is measured L2-norm of the change in the solution of all the variables
                divided by the L2-norm of the solution itself.
            maxiter: An integer maximum number of iterations to perform before quitting. Default 50.
            check_every: Compute convergence and updates weights every Nth iteration (saves computation). Default 4.
            check_after: Start computing convergence and updating weights after the first N iterations.  Default 1.
            wgt_func: a function f(abs^2 * wgt) operating on weighted absolute differences between
                data and model that returns an additional data weighting to apply to when calculating
                chisq and updating parameters. Example: lambda x: np.where(x>0, 5*np.tanh(x/5)/x, 1)
                clamps deviations to 5 sigma. Default is no additional weighting (lambda x: 1.).

        Returns: meta, sol
            meta: a dictionary with metadata about the solution, including
                iter: the number of iterations taken to reach convergence (or maxiter), with dimensions of the data.
                chisq: the chi^2 of the solution produced by the final iteration, with dimensions of the data.
                conv_crit: the convergence criterion evaluated at the final iteration, with dimensions of the data.
            sol: a dictionary of complex solutions with variables as keys, with dimensions of the data.
        """
        sol = self.sol0
        terms = [(linsolve.get_name(gi), linsolve.get_name(gj), linsolve.get_name(uij))
                 for term in self.all_terms for (gi, gj, uij) in term]
        dmdl_u = self._get_ans0(sol)
        abs2_u = {k: np.abs(self.data[k] - dmdl_u[k])**2 * self.wgts[k] for k in self.keys}
        chisq = sum([v * wgt_func(v) for v in abs2_u.values()])
        update = np.where(chisq > 0)
        abs2_u = {k: v[update] for k, v in abs2_u.items()}
        # variables with '_u' are flattened and only include pixels that need updating
        dmdl_u = {k: v[update].flatten() for k, v in dmdl_u.items()}
        # wgts_u hold the wgts the user provides
        wgts_u = {k: (v * np.ones(chisq.shape, dtype=np.float32))[update].flatten()
                  for k, v in self.wgts.items()}
        # clamp_wgts_u adds additional sigma clamping done by wgt_func.
        # abs2_u holds abs(data - mdl)**2 * wgt (i.e. noise-weighted deviations), which is
        # passed to wgt_func to determine any additional weighting (to, e.g., clamp outliers).
        clamp_wgts_u = {k: v * wgt_func(abs2_u[k]) for k, v in wgts_u.items()}
        sol_u = {k: v[update].flatten() for k, v in sol.items()}
        iters = np.zeros(chisq.shape, dtype=int)
        conv = np.ones_like(chisq)
        for i in range(1, maxiter + 1):
            if verbose:
                print('Beginning iteration %d/%d' % (i, maxiter))
            if (i % check_every) == 1:
                # compute data wgts: dwgts = sum(V_mdl^2 / n^2) = sum(V_mdl^2 * wgts)
                # don't need to update data weighting with every iteration
                # clamped weighting is passed to dwgts_u, which is used to update parameters
                dwgts_u = {k: dmdl_u[k] * dmdl_u[k].conj() * clamp_wgts_u[k] for k in self.keys}
                sol_wgt_u = {k: 0 for k in sol.keys()}
                for k, (gi, gj, uij) in zip(self.keys, terms):
                    w = dwgts_u[k]
                    sol_wgt_u[gi] += w
                    sol_wgt_u[gj] += w
                    sol_wgt_u[uij] += w
                dw_u = {k: v[update] * dwgts_u[k] for k, v in self.data.items()}
            sol_sum_u = {k: 0 for k in sol_u.keys()}
            for k, (gi, gj, uij) in zip(self.keys, terms):
                # compute sum(wgts * V_meas / V_mdl)
                numerator = dw_u[k] / dmdl_u[k]
                sol_sum_u[gi] += numerator
                sol_sum_u[gj] += numerator.conj()
                sol_sum_u[uij] += numerator
            new_sol_u = {k: v * ((1 - self.gain) + self.gain * sol_sum_u[k] / sol_wgt_u[k])
                         for k, v in sol_u.items()}
            dmdl_u = self._get_ans0(new_sol_u)
            # check if i % check_every is 0, which is purposely one less than the '1' up at the top of the loop
            if i < maxiter and (i < check_after or (i % check_every) != 0):
                # Fast branch when we aren't expensively computing convergence/chisq
                sol_u = new_sol_u
            else:
                # Slow branch when we compute convergence/chisq
                abs2_u = {k: np.abs(v[update] - dmdl_u[k])**2 * wgts_u[k] for k, v in self.data.items()}
                new_chisq_u = sum([v * wgt_func(v) for v in abs2_u.values()])
                chisq_u = chisq[update]
                gotbetter_u = (chisq_u > new_chisq_u)
                where_gotbetter_u = np.where(gotbetter_u)
                update_where = tuple(u[where_gotbetter_u] for u in update)
                chisq[update_where] = new_chisq_u[where_gotbetter_u]
                iters[update_where] = i
                new_sol_u = {k: np.where(gotbetter_u, v, sol_u[k]) for k, v in new_sol_u.items()}
                deltas_u = [v - sol_u[k] for k, v in new_sol_u.items()]
                conv_u = np.sqrt(sum([(v * v.conj()).real for v in deltas_u])
                                 / sum([(v * v.conj()).real for v in new_sol_u.values()]))
                conv[update_where] = conv_u[where_gotbetter_u]
                for k, v in new_sol_u.items():
                    sol[k][update] = v
                update_u = np.where((conv_u > conv_crit) & gotbetter_u)
                if update_u[0].size == 0 or i == maxiter:
                    meta = {'iter': iters, 'chisq': chisq, 'conv_crit': conv}
                    return meta, sol
                dmdl_u = {k: v[update_u] for k, v in dmdl_u.items()}
                wgts_u = {k: v[update_u] for k, v in wgts_u.items()}
                sol_u = {k: v[update_u] for k, v in new_sol_u.items()}
                abs2_u = {k: v[update_u] for k, v in abs2_u.items()}
                clamp_wgts_u = {k: v * wgt_func(abs2_u[k]) for k, v in wgts_u.items()}
                update = tuple(u[update_u] for u in update)
            if verbose:
                print('    <CHISQ> = %f, <CONV> = %f, CNT = %d', (np.mean(chisq), np.mean(conv), update[0].size))


class RedundantCalibrator:

    def __init__(self, reds, check_redundancy=False):
        """Initialization of a class object for performing redundant calibration with logcal
        and lincal, both utilizing linsolve, and also degeneracy removal.

        Args:
            reds: list of lists of redundant baseline tuples, e.g. (ind1,ind2,pol). The first
                item in each list will be treated as the key for the unique baseline
            check_redundancy: if True, raise an error if the array is not redundantly calibratable,
                even when allowing for an arbitrary number of phase slope degeneracies.
        """
        self._set_reds(reds)
        self.pol_mode = parse_pol_mode(self.reds)

        if check_redundancy:
            nDegens = self.count_degens(assume_redundant=False)
            nDegensExpected = self.count_degens()
            if nDegens != nDegensExpected:
                nPhaseSlopes = len(list(reds_to_antpos(self.reds).values())[0])
                raise ValueError('{} degeneracies found, but {} '.format(nDegens, nDegensExpected)
                                 + 'degeneracies expected (assuming {} phase slopes).'.format(nPhaseSlopes))

    def _set_reds(self, reds):
        '''Sets reds interally, updating self._ubl_to_reds_index.'''
        self.reds = reds
        self._ubl_to_reds_index = {red[0]: i for i, red in enumerate(self.reds)}

    def build_eqs(self, dc=None):
        """Function for generating linsolve equation strings. Optionally takes in a DataContainer to check
        whether baselines in self.reds (or their complex conjugates) occur in the data. Returns a dictionary
        that maps linsolve string to (ant1, ant2, pol) for all visibilities."""
        eqs = {}
        for ubl_index, blgrp in enumerate(self.reds):
            for ant_i, ant_j, pol in blgrp:
                if dc is not None and (ant_i, ant_j, pol) not in dc:
                    raise KeyError('Baseline {} not in provided DataContainer'.format((ant_i, ant_j, pol)))
                params = (ant_i, split_pol(pol)[0], ant_j, split_pol(pol)[1], ubl_index, blgrp[0][2])
                eqs['g_%d_%s * g_%d_%s_ * u_%d_%s' % params] = (ant_i, ant_j, pol)
        return eqs

    def _solver(self, solver, data, wgts={}, detrend_phs=False, **kwargs):
        """Instantiates a linsolve solver for performing redcal.

        Args:
            solver: linsolve solver (e.g. linsolve.LogProductSolver or linsolve.LinProductSolver)
            data: visibility data in the dictionary format {(ant1,ant2,pol): np.array}
            wgts: dictionary of linear weights in the same format as data. Defaults to equal wgts.
            detrend_phs: takes out average phase, useful for logcal
            **kwargs: other keyword arguments passed into the solver for use by linsolve, e.g.
                sparse (use sparse matrices to represent system of equations).

        Returns:
            solver: instantiated solver with redcal equations and weights
        """
        dtype = list(data.values())[0].dtype
        dc = DataContainer(data)
        eqs = self.build_eqs(dc)
        self.phs_avg = {}  # detrend phases within redundant group, used for logcal to avoid phase wraps
        if detrend_phs:
            for blgrp in self.reds:
                self.phs_avg[blgrp[0]] = np.exp(-np.complex64(1j) * np.median(np.unwrap([np.log(dc[bl]).imag for bl in blgrp], axis=0), axis=0))
                for bl in blgrp:
                    self.phs_avg[bl] = self.phs_avg[blgrp[0]].astype(dc[bl].dtype)
        d_ls, w_ls = {}, {}
        for eq, key in eqs.items():
            d_ls[eq] = dc[key] * self.phs_avg.get(key, np.float32(1))
        if len(wgts) > 0:
            wc = DataContainer(wgts)
            for eq, key in eqs.items():
                w_ls[eq] = wc[key]
        return solver(data=d_ls, wgts=w_ls, **kwargs)

    def unpack_sol_key(self, k):
        """Turn linsolve's internal variable string into antenna or baseline tuple (with polarization)."""

        if k.startswith('g'):  # 'g' = gain solution
            return (int(k.split('_')[1]), k.split('_')[2])
        else:  # 'u' = unique baseline solution
            return self.reds[int(k.split('_')[1])][0]

    def pack_sol_key(self, k):
        """Turn an antenna or baseline tuple (with polarization) into linsolve's internal variable string."""

        if len(k) == 2:  # 'g' = gain solution
            return 'g_%d_%s' % k
        else:  # 'u' = unique baseline solution
            return 'u_%d_%s' % (self._ubl_to_reds_index[k], k[-1])

    def compute_ubls(self, data, gains):
        """Given a set of guess gain solutions, return a dictionary of calibrated visbilities
        averged over a redundant group. Not strictly necessary for typical operation."""

        dc = DataContainer(deepcopy(data))
        calibrate_in_place(dc, gains, gain_convention='divide')
        ubl_sols = {}
        for ubl, blgrp in enumerate(self.reds):
            d_gp = [dc[bl] for bl in blgrp]
            ubl_sols[blgrp[0]] = np.average(d_gp, axis=0)  # XXX add option for median here?
        return ubl_sols

    def _firstcal_iteration(self, data, df, f0, wgts={}, offsets_only=False, edge_cut=0,
                            sparse=False, mode='default', norm=True, medfilt=False, kernel=(1, 11),
                            fc_min_vis_per_ant=None):
        '''Runs a single iteration of firstcal, which uses phase differences between nominally
        redundant meausrements to solve for delays and phase offsets that produce gains of the
        form: np.exp(2j * np.pi * delay * freqs + 1j * offset).

        Arguments:
            df: frequency change between data bins, scales returned delays by 1/df.
            f0: frequency of the first channel in the data
            offsets_only: only solve for phase offsets, dly_sol will be {}
            For all other arguments, see RedundantCalibrator.firstcal()

        Returns:
            dly_sol: dictionary of per-antenna delay solutions in the {(index,antpol): np.array}
                format.  All delays are multiplied by 1/df, so use that to set physical scale.
            off_sol: dictionary of per antenna phase offsets (in radians) in the same format.
        '''
        Nfreqs = data[next(iter(data))].shape[1]
        if len(wgts) == 0:
            wgts = {k: np.ones_like(data[k], dtype=np.float32) for k in data}
        wgts = DataContainer(wgts)
        taus_offs, twgts = {}, {}

        # keep track of number of equations used per antenna and ndims
        ants = set([ant for red in self.reds for bl in red for ant in utils.split_bl(bl)])
        ants_used_count = {ant: 0 for ant in ants}
        if fc_min_vis_per_ant is not None:
            ndims = len(list(reds_to_antpos(self.reds).values())[0])
            reds_used = []

        taus_offs, twgts = {}, {}
        for bls in self.reds:
            for i, bl1 in enumerate(bls):
                d1, w1 = data[bl1], wgts[bl1]
                for bl2 in bls[i + 1:]:
                    d12 = d1 * np.conj(data[bl2])
                    if norm:
                        ad12 = np.abs(d12)
                        d12 /= np.where(ad12 == 0, np.float32(1), ad12)
                    w12 = w1 * wgts[bl2]
                    taus_offs[(bl1, bl2)] = utils.fft_dly(d12, df, f0=f0, wgts=w12, medfilt=medfilt,
                                                          kernel=kernel, edge_cut=edge_cut)
                    twgts[(bl1, bl2)] = np.sum(w12)

                    if not np.all(twgts[(bl1, bl2)] == 0):
                        for bl_here in [bl1, bl2]:
                            for ant in utils.split_bl(bl_here):
                                ants_used_count[ant] += 1

            # check to see if fc_min_vis_per_ant is satisfied without adding additional degeneracies
            if fc_min_vis_per_ant is not None:
                reds_used.append(bls)
                if np.all(np.array(list(ants_used_count.values())) >= fc_min_vis_per_ant):
                    ndims_here = len(list(reds_to_antpos(reds_used).values())[0])
                    if ndims_here == ndims:
                        break

        d_ls, w_ls = {}, {}
        for (bl1, bl2), tau_off_ij in taus_offs.items():
            ai, aj = split_bl(bl1)
            am, an = split_bl(bl2)
            i, j, m, n = (self.pack_sol_key(k) for k in (ai, aj, am, an))
            eq_key = '%s-%s-%s+%s' % (i, j, m, n)
            d_ls[eq_key] = np.array(tau_off_ij)
            w_ls[eq_key] = twgts[(bl1, bl2)]
        ls = linsolve.LinearSolver(d_ls, wgts=w_ls, sparse=sparse)
        sol = ls.solve(mode=mode)
        dly_sol = {self.unpack_sol_key(k): v[0] for k, v in sol.items()}
        off_sol = {self.unpack_sol_key(k): v[1] for k, v in sol.items()}
        # add back in antennas in reds but not in the system of equations
        ants = set([ant for red in self.reds for bl in red for ant in utils.split_bl(bl)])
        dly_sol = {ant: dly_sol.get(ant, (np.zeros_like(list(dly_sol.values())[0]))) for ant in ants}
        off_sol = {ant: off_sol.get(ant, (np.zeros_like(list(off_sol.values())[0]))) for ant in ants}
        return dly_sol, off_sol

    def firstcal(self, data, freqs, wgts={}, maxiter=25, conv_crit=1e-6,
                 sparse=False, mode='default', norm=True, medfilt=False, kernel=(1, 11),
                 edge_cut=0, max_rel_angle=(np.pi / 8), max_recursion_depth=6, fc_min_vis_per_ant=None):
        """Solve for a calibration solution parameterized by a single delay and phase offset
        per antenna using the phase difference between nominally redundant measurements.
        Delays are solved in a single iteration, but phase offsets are solved for
        iteratively to account for phase wraps.

        Args:
            data: visibility data in the dictionary format {(ant1,ant2,pol): np.array}
            freqs: numpy array of frequencies in the data
            wgts: dictionary of linear weights in the same format as data. Defaults to equal wgts.
            maxiter: maximum number of phase offset solver iterations
            conv_crit: convergence criterion for iterative offset solver, defined as the L2 norm
                of the changes in phase (in radians) over all times and antennas
            sparse: represent the A matrix (visibilities to parameters) sparsely in linsolve
            mode: solving mode passed to the linsolve linear solver ('default', 'lsqr', 'pinv', or 'solve')
                Suggest using 'default' unless solver is having stability (convergence) problems.
                More documentation of modes in linsolve.LinearSolver.solve().
            norm: calculate delays from just the phase information (not the amplitude) of the data.
                This is a pretty effective way to get reliable delay even in the presence of RFI.
            medfilt : boolean, median filter data before fft.  This can work for data containing
                unflagged RFI, but tends to be less effective in practice than 'norm'.  Default False.
            kernel : size of median filter kernel along (time, freq) axes
            edge_cut: number of channels to exclude for each edge of the band when computing median phase
                for find_polarity_flipped_ants or when computing delays and offsets in utils.fft_dly
            max_rel_angle: cutoff median phase to assign baselines the "majority" polarity group.
                (pi - max_rel_angle() is the cutoff for "minority" group. Must be between 0 and pi/2.
            max_recursion_depth: maximum number of assumptions to try before giving up.
                Warning: the maximum complexity of this scales exponentially as 2^max_recursion_depth.
            fc_min_vis_per_ant: minimum number of visibilities to include per antenna when solving for
                delay and phase offsets. If None, all visibilities will be included.

        Returns:
            meta: dictionary of metadata (including delays and suspected antenna flips for each integration)
            g_fc: dictionary of Ntimes x Nfreqs per-antenna gains solutions in the
                {(index, antpol): np.exp(2j * np.pi * delay * freqs + 1j * offset)} format.
        """
        df = np.median(np.ediff1d(freqs))
        dtype = np.find_common_type([d.dtype for d in data.values()], [])

        # iteratively solve for offsets to account for phase wrapping
        for i in range(maxiter):
            dlys, delta_off = self._firstcal_iteration(data, df=df, f0=freqs[0], wgts=wgts, edge_cut=edge_cut,
                                                       offsets_only=(i > 0), sparse=sparse, mode=mode,
                                                       norm=norm, medfilt=medfilt, kernel=kernel, fc_min_vis_per_ant=fc_min_vis_per_ant)
            if i == 0:  # only solve for delays on the first iteration, also apply polarity flips
                g_fc = {ant: np.array(np.exp(2j * np.pi * np.outer(dly, freqs)),
                                      dtype=dtype) for ant, dly in dlys.items()}
                calibrate_in_place(data, g_fc, gain_convention='divide')  # applies calibration

                # build metadata and apply detected polarities as a firstcal starting point
                meta = {'dlys': {ant: dly.flatten() for ant, dly in dlys.items()}}
                polarity_flips = find_polarity_flipped_ants(data, self.reds, max_rel_angle=max_rel_angle,
                                                            edge_cut=edge_cut, max_recursion_depth=max_recursion_depth)
                meta['polarity_flips'] = {ant: np.array([polarity_flips[ant] for i in range(len(dlys[ant]))])
                                          for ant in polarity_flips}
                if np.all([flip is not None for flip in polarity_flips.values()]):
                    polarities = {ant: -1.0 if polarity_flips[ant] else 1.0 for ant in g_fc}
                    calibrate_in_place(data, polarities, gain_convention='divide')  # applies calibration
                    g_fc = {ant: g_fc[ant] * polarities[ant] for ant in g_fc}

            else:  # on second and subsequent iterations, do phase shifts
                delta_gains = {ant: np.array(np.ones_like(g_fc[ant]) * np.exp(1.0j * delta_off[ant]),
                                             dtype=dtype) for ant in g_fc.keys()}
                calibrate_in_place(data, delta_gains, gain_convention='divide')  # update calibration
                g_fc = {ant: g_fc[ant] * delta_gains[ant] for ant in g_fc}

            if (np.linalg.norm(list(delta_off.values())) < conv_crit) and (i > 1):
                break

        calibrate_in_place(data, g_fc, gain_convention='multiply')  # unapply calibration
        return meta, g_fc

    def logcal(self, data, sol0={}, wgts={}, sparse=False, mode='default'):
        """Takes the log to linearize redcal equations and minimizes chi^2.

        Args:
            data: visibility data in the dictionary format {(ant1,ant2,pol): np.array}
            sol0: dictionary that includes all starting (e.g. firstcal) gains in the
                {(ant,antpol): np.array} format. These are divided out of the data before
                logcal and then multiplied back into the returned gains in the solution.
                Missing gains are treated as 1.0s.
            wgts: dictionary of linear weights in the same format as data. Defaults to equal wgts.
            sparse: represent the A matrix (visibilities to parameters) sparsely in linsolve
            mode: solving mode passed to the linsolve linear solver ('default', 'lsqr', 'pinv', or 'solve')
                Suggest using 'default' unless solver is having stability (convergence) problems.
                More documentation of modes in linsolve.LinearSolver.solve().

        Returns:
            meta: empty dictionary (to maintain consistency with related functions)
            sol: dictionary of gain and visibility solutions in the {(index,antpol): np.array}
                and {(ind1,ind2,pol): np.array} formats respectively
        """
        fc_data = {bl: np.array(data[bl]) for red in self.reds for bl in red}
        calibrate_in_place(fc_data, sol0)
        ls = self._solver(linsolve.LogProductSolver, fc_data, wgts=wgts, detrend_phs=True, sparse=sparse)
        sol = ls.solve(mode=mode)
        sol = RedSol(self.reds, sol_dict={self.unpack_sol_key(k): sol[k] for k in sol.keys()})
        for ubl_key in sol.vis:
            sol[ubl_key] *= self.phs_avg[ubl_key].conj()
        for ant in sol.gains:
            sol[ant] *= sol0.get(ant, 1.0)
        return {}, sol

    def lincal(self, data, sol0, wgts={}, sparse=False, mode='default', conv_crit=1e-10, maxiter=50, verbose=False):
        """Taylor expands to linearize redcal equations and iteratively minimizes chi^2.

        Args:
            data: visibility data in the dictionary format {(ant1,ant2,pol): np.array}
            sol0: dictionary of guess gains and unique model visibilities, keyed by antenna tuples
                like (ant,antpol) or baseline tuples like. Gains should include firstcal gains.
            wgts: dictionary of linear weights in the same format as data. Defaults to equal wgts.
            sparse: represent the A matrix (visibilities to parameters) sparsely in linsolve
            conv_crit: maximum allowed relative change in solutions to be considered converged
            maxiter: maximum number of lincal iterations allowed before it gives up
            verbose: print stuff
            mode: solving mode passed to the linsolve linear solver ('default', 'lsqr', 'pinv', or 'solve')
                Suggest using 'default' unless solver is having stability (convergence) problems.
                More documentation of modes in linsolve.LinearSolver.solve().

        Returns:
            meta: dictionary of information about the convergence and chi^2 of the solution
            sol: dictionary of gain and visibility solutions in the {(index,antpol): np.array}
                and {(ind1,ind2,pol): np.array} formats respectively
        """
        sol0 = {self.pack_sol_key(k): sol0[k] for k in sol0}
        ls = self._solver(linsolve.LinProductSolver, data, sol0=sol0, wgts=wgts, sparse=sparse)
        meta, sol = ls.solve_iteratively(conv_crit=conv_crit, maxiter=maxiter, verbose=verbose, mode=mode)
        sol = RedSol(self.reds, sol_dict={self.unpack_sol_key(k): sol[k] for k in sol.keys()})
        return meta, sol

    def omnical(self, data, sol0, wgts={}, gain=.3, conv_crit=1e-10, maxiter=50, check_every=4, check_after=1, wgt_func=lambda x: 1.):
        """Use the Liu et al 2010 Omnical algorithm to linearize equations and iteratively minimize chi^2.

        Args:
            data: visibility data in the dictionary format {(ant1,ant2,pol): np.array}
            sol0: dictionary of guess gains and unique model visibilities, keyed by antenna tuples
                like (ant,antpol) or baseline tuples like. Gains should include firstcal gains.
            wgts: dictionary of linear weights in the same format as data. Defaults to equal wgts.
            conv_crit: maximum allowed relative change in solutions to be considered converged
            maxiter: maximum number of omnical iterations allowed before it gives up
            check_every: Compute convergence every Nth iteration (saves computation).  Default 4.
            check_after: Start computing convergence only after N iterations.  Default 1.
            gain: The fractional step made toward the new solution each iteration.  Default is 0.3.
                Values in the range 0.1 to 0.5 are generally safe.  Increasing values trade speed
                for stability.
            wgt_func: a function f(abs^2 * wgt) operating on weighted absolute differences between
                data and model that returns an additional data weighting to apply to when calculating
                chisq and updating parameters. Example: lambda x: np.where(x>0, 5*np.tanh(x/5)/x, 1)
                clamps deviations to 5 sigma. Default is no additional weighting (lambda x: 1.).

        Returns:
            meta: dictionary of information about the convergence and chi^2 of the solution
            sol: dictionary of gain and visibility solutions in the {(index,antpol): np.array}
                and {(ind1,ind2,pol): np.array} formats respectively
        """

        sol0 = {self.pack_sol_key(k): sol0[k] for k in sol0}
        ls = self._solver(OmnicalSolver, data, sol0=sol0, wgts=wgts, gain=gain)
        meta, sol = ls.solve_iteratively(conv_crit=conv_crit, maxiter=maxiter, check_every=check_every, check_after=check_after, wgt_func=wgt_func)
        sol = RedSol(self.reds, sol_dict={self.unpack_sol_key(k): sol[k] for k in sol.keys()})
        return meta, sol

    def remove_degen_gains(self, gains, degen_gains=None, mode='phase'):
        """ Removes degeneracies from solutions (or replaces them with those in degen_sol).  This
        function in nominally intended for use with firstcal, which returns (phase/delay) solutions
        for antennas only.

        Args:
            gains: dictionary that contains gain solutions in the {(index,antpol): np.array} format.
            degen_gains: Optional dictionary in the same format as gains. Gain amplitudes and phases
                in degen_sol replace the values of sol in the degenerate subspace of redcal. If
                left as None, average gain amplitudes will be 1 and average phase terms will be 0.
                For logcal/lincal/omnical, putting firstcal solutions in here can help avoid structure
                associated with phase-wrapping issues.
            mode: 'phase' or 'complex', indicating whether the gains are passed as phases (e.g. delay
                or phi in e^(i*phi)), or as the complex number itself.  If 'phase', only phase degeneracies
                removed.  If 'complex', both phase and amplitude degeneracies are removed.
        Returns:
            new_gains: gains with degeneracy removal/replacement performed
        """
        return remove_degen_gains(self.reds, gains, degen_gains=degen_gains, mode=mode, pol_mode=self.pol_mode)

    def remove_degen(self, sol, degen_sol=None):
        """ Removes degeneracies from solutions (or replaces them with those in degen_sol).  This
        function is nominally intended for use with solutions from logcal, omnical, or lincal, which
        return complex solutions for antennas and visibilities.

        Args:
            sol: RedSol object that contains both redundant visibilities and gain solutions
            degen_sol: Optional dictionary in the same format as sol. Gain amplitudes and phases
                in degen_sol replace the values of sol in the degenerate subspace of redcal. If
                left as None, average gain amplitudes will be 1 and average phase terms will be 0.
                Visibilties in degen_sol are ignored.  For logcal/lincal/omnical, putting firstcal
                solutions in here can help avoid structure associated with phase-wrapping issues.
        Returns:
            new_sol: RedSol with degeneracy removal/replacement performed
        """
        return sol.remove_degen(degen_sol=degen_sol, inplace=False)

    def count_degens(self, assume_redundant=True):
        """Count the number of degeneracies in this redundant calibrator, given the redundancies and the pol_mode.
        Does not assume coplanarity and instead introduces additional phase slope degeneracies to compensate.

        Args:
            assume_redundant: if True, assume the the array is "redundantly calibrtable" and the only way to get
                extra degneracies is through additional phase slopes (typically 2 per pol for a coplanar array).
                False is slower for large arrays because it has to compute a matrix rank.

        Returns:
            nDegens: the integer number of degeneracies of redundant calibration given the array configuration.
        """
        if assume_redundant:
            nPhaseSlopes = len(list(reds_to_antpos(self.reds).values())[0])  # number of phase slope degeneracies
            if self.pol_mode == '1pol':
                return 1 + 1 + nPhaseSlopes  # 1 amplitude degen, 1 phase degen, N phase slopes
            elif self.pol_mode == '2pol':
                return 2 + 2 + 2 * nPhaseSlopes  # 2 amplitude degens, 2 phase degens, 2N phase slopes
            elif self.pol_mode == '4pol':
                return 2 + 2 + nPhaseSlopes  # 4pol ties phase slopes together, so just N phase slopes
            else:  # '4pol_minV'
                return 2 + 1 + nPhaseSlopes  # 4pol_minV ties overall phase together, so just 1 overall phase
        else:
            dummy_data = DataContainer({bl: np.ones((1, 1), dtype=complex) for red in self.reds for bl in red})
            solver = self._solver(linsolve.LogProductSolver, dummy_data)
            return np.sum([A.shape[1] - np.linalg.matrix_rank(np.dot(np.squeeze(A).T, np.squeeze(A)))
                           for A in [solver.ls_amp.get_A(), solver.ls_phs.get_A()]])


def is_redundantly_calibratable(antpos, bl_error_tol=1.0, require_coplanarity=True):
    """Figures out whether an array is redundantly calibratable.

    Args:
        antpos: dictionary of antenna positions in the form {ant_index: np.array([x,y,z])}.
        bl_error_tol: the largest allowable difference between baselines in a redundant group
            (in the same units as antpos). Normally, this is up to 4x the largest antenna position error.
        require_coplanarity: if True, require that the array have 2 or fewer phase slope degeneracies
            (i.e. that it is a classic monolithic coplanar redundant array)

    Returns:
        boolean: true if the number of 1pol degeneracies is <=4 and thus the array is redundantly calibratable
    """
    reds = get_reds(antpos, pol_mode='1pol', bl_error_tol=bl_error_tol)
    rc = RedundantCalibrator(reds)
    if require_coplanarity:
        if len(list(reds_to_antpos(reds).values())[0]) > 2:  # not a monolithic, coplanar array
            return False
    return (rc.count_degens() == rc.count_degens(assume_redundant=False))


def predict_chisq_per_bl(reds):
    '''Predict the expected value of chi^2 for each baselines (equivalently, the
    effective number of degrees of freedom). This is calculated from the logcal
    A and B matrices and their respective data resolution matrices.

    Arguments:
        reds: list of list of baselines (with polarizations) considered redundant

    Returns:
        predicted_chisq_per_bl: dictionary mapping baseline tuples to the expected
            value of chi^2 = |Vij - gigj*Vi-j|^2/sigmaij^2.
    '''
    bls = [bl for red in reds for bl in red]
    dummy_data = DataContainer({bl: np.ones((1, 1), dtype=complex) for bl in bls})
    rc = RedundantCalibrator(reds)
    solver = rc._solver(linsolve.LogProductSolver, dummy_data)

    A = solver.ls_amp.get_A()[:, :, 0]
    B = solver.ls_phs.get_A()[:, :, 0]
    A_data_resolution_diag_sum = (A.T * np.linalg.pinv(A.T.dot(A), hermitian=True).dot(A.T)).sum(axis=0)
    B_data_resolution_diag_sum = (B.T * np.linalg.pinv(B.T.dot(B), hermitian=True).dot(B.T)).sum(axis=0)

    predicted_chisq_per_bl = 1.0 - (A_data_resolution_diag_sum + B_data_resolution_diag_sum) / 2.0
    return {bl: dof for bl, dof in zip(bls, predicted_chisq_per_bl)}


def predict_chisq_per_red(reds):
    '''Predict the expected value of chi^2 for each redundant baselines group
    (equivalently, the effective number of degrees of freedom).

    Arguments:
        reds: list of list of baselines (with polarizations) considered redundant

    Returns:
        predicted_chisq_per_bl: dictionary mapping unique baseline tuples to the
            expected sum(|Vij - gigj*Vi-j|^2/sigmaij^2) over baselines in a group
    '''
    predicted_chisq_per_bl = predict_chisq_per_bl(reds)
    return {red[0]: np.sum([predicted_chisq_per_bl[bl] for bl in red]) for red in reds}


def predict_chisq_per_ant(reds):
    '''Predict the expected value of chi^2 per antenna (equivalently, the effective
    number of degrees of freedom). The sum over all antennas will twice the total
    DoF, since each baseline has two antennas.

    Arguments:
        reds: list of list of baselines (with polarizations) considered redundant

    Returns:
        predicted_chisq_per_ant: dictionary mapping antenna-pol tuples to the expected
        sum(|Vij - gigj*Vi-j|^2/sigmaij^2) over all baselines including that antenna
    '''
    predicted_chisq_per_bl = predict_chisq_per_bl(reds)
    bls = [bl for red in reds for bl in red]
    ants = sorted(set([ant for bl in bls for ant in split_bl(bl)]))
    return {ant: np.sum([predicted_chisq_per_bl[bl] for bl in bls if ant in split_bl(bl)]) for ant in ants}


def normalized_chisq(data, data_wgts, reds, vis_sols, gains):
    '''Computes chi^2 and chi^2 per antenna with proper normalization per DoF. When the only
    source of non-redundancy is noise, these quantities should have expectation values of 1.

    Arguments:
        data: DataContainer mapping baseline-pol tuples like (0,1,'nn') to complex data of
            shape (Nt, Nf).
        data_wgts: multiplicative weights with which to combine chisq per visibility. Usually
            equal to (visibility noise variance)**-1.
        reds: list of lists of redundant baseline tuples, e.g. (0,1,'nn'). The first
            item in each list will be treated as the key for the unique baseline.
        vis_sols: omnical visibility solutions dictionary with baseline-pol tuple keys that are the
            first elements in each of the sub-lists of reds.
        gains: gain dictionary keyed by ant-pol tuples like (1,'Jnn')

    Returns:
        chisq: chi^2 per degree of freedom for the calibration solution. Normalized using noise derived
            from autocorrelations and a number of DoF derived from the reds using predict_chisq_per_ant.
            If the inferred pol_mode from reds (see redcal.parse_pol_mode) is '1pol' or '2pol', this
            is a dictionary mapping antenna polarization (e.g. 'Jnn') to chi^2. Otherwise, there is a
            single chisq (because polarizations mix) and this is a numpy array.
        chisq_per_ant: dictionary mapping ant-pol tuples like (1,'Jnn') to the sum of all chisqs for
            visibilities that an antenna participates in, DoF normalized using predict_chisq_per_ant
    '''
    pol_mode = parse_pol_mode(reds)
    chisq, _, chisq_per_ant, _ = utils.chisq(data, vis_sols, data_wgts=data_wgts, gains=gains,
                                             reds=reds, split_by_antpol=(pol_mode in ['1pol', '2pol']))
    predicted_chisq_per_ant = predict_chisq_per_ant(reds)
    chisq_per_ant = {ant: cs / predicted_chisq_per_ant[ant] for ant, cs in chisq_per_ant.items()}
    if pol_mode in ['1pol', '2pol']:  # in this case, chisq is split by antpol
        for antpol in chisq.keys():
            chisq[antpol] /= np.sum([cspa / 2.0 for ant, cspa in predicted_chisq_per_ant.items()
                                     if antpol in ant], axis=0)
    else:
        chisq /= np.sum(list(predicted_chisq_per_ant.values())) / 2.0
    return chisq, chisq_per_ant


def _get_pol_load_list(pols, pol_mode='1pol'):
    '''Get a list of lists of polarizations to load simultaneously, depending on the polarizations
    in the data and the pol_mode (which can be 1pol, 2pol, 4pol, or 4pol_minV)'''
    if pol_mode in ['1pol', '2pol']:
        pol_load_list = [[pol] for pol in pols if split_pol(pol)[0] == split_pol(pol)[1]]
    elif pol_mode in ['4pol', '4pol_minV']:
        assert len(pols) == 4, 'For 4pol calibration, there must be four polarizations in the data file.'
        pol_load_list = [pols]
    else:
        raise ValueError('Unrecognized pol_mode: {}'.format(pol_mode))
    return pol_load_list


def rekey_vis_sols(cal, reds):
    '''Rekey visibility solutions in cal['v_omnical'] and cal['vf_omnical'] using the first entry in
    each red in reds. even if they were originally keyed by a different entry.

    Arguments:
        cal: dictionary of redundant calibration solutions, updated in place, like the one
            produced by redcal.redundantly_calibrate(). See that function more details.
        reds: list of lists of redundant baseline tuples, e.g. (0,1,'nn')
    '''
    for red in reds:
        for bl in red[1:]:
            if bl in cal['v_omnical']:
                cal['v_omnical'][red[0]] = deepcopy(cal['v_omnical'][bl])
                cal['vf_omnical'][red[0]] = deepcopy(cal['vf_omnical'][bl])
                del cal['v_omnical'][bl], cal['vf_omnical'][bl]


def linear_cal_update(bls, cal, data, all_reds, weight_by_nsamples=False, weight_by_flags=False):
    '''Solve for unsolved gains or unique baseline visibilities (but not both simultaneously)
    using existing gain/visibility solutions in cal.

    Arguments:
        bls: list of baseline tuples like (0,1,'nn') to solve for the single remaining term
            using the corresponding data and the prior gain/visibility solutions. If any
            bl has two unsolved terms, linsolve will throw an error.
        cal: dictionary of redundant calibration solutions, updated in place, like the one
            produced by redcal.redundantly_calibrate(). See that function more details.
        data: DataContainer mapping baseline-pol tuples like (0,1,'nn') to complex data of
            shape (Nt, Nf). Must have data for all baselines in bls.
        all_reds: list of lists of redundant baseline tuples, e.g. (0,1,'nn'). The first
            item in each list will be treated as the key for the unique baseline. Must be
            a superset of the reds used for producing cal.
        weight_by_nsamples: if True, weight equations by the number of observations that
            went into each omnical visibility solution. Use when solving for only gains.
        weight_by_flags: if True, use flags from cal['gf_omnical'] and cal['vf_omnical']
            to downweight the equations they participate in. If a particular frequency
            and integration is flagged for all input data, this will produce np.nan
    '''
    # use RedundantCalibrator to build up constants and equations
    rc_all = RedundantCalibrator(all_reds)
    consts = {rc_all.pack_sol_key(ant): cal['g_omnical'][ant] for ant in cal['g_omnical']}
    all_reds_sets = [set(red) for red in all_reds]
    for bl in cal['v_omnical']:
        for red, red_set in zip(all_reds, all_reds_sets):
            if bl in red_set:
                consts.update({rc_all.pack_sol_key(red[0]): cal['v_omnical'][bl]})
                match_found = True
                break
    eqs = {eq_str: bl for eq_str, bl in rc_all.build_eqs().items() if bl in bls}

    # map baselines to ubls
    bl_to_ubl_map = {bl: None for bl in bls}
    for red in all_reds:
        for bl in bls:
            if bl in red:
                bls_in_sol = [k for k in cal['v_omnical'] if k in red]
                if len(bls_in_sol) > 0:
                    bl_to_ubl_map[bl] = bls_in_sol[0]
                else:
                    bl_to_ubl_map[bl] = red[0]

    # build up weights
    bl_wgts = {bl: 1.0 for bl in bls}
    total_wgts = {ubl: 0.0 for ubl in bl_to_ubl_map.values()}
    total_wgts.update({ant: 0.0 for bl in bls for ant in split_bl(bl)})
    for bl in bls:
        ant0, ant1 = split_bl(bl)
        # weight by inverse noise variance inferred from autocorrelations
        dt = infer_dt(data.times_by_bl, bl, default_dt=SEC_PER_DAY**-1)  # pick reasonable default for equal weights
        bl_wgts[bl] = (predict_noise_variance_from_autos(bl, data, dt=dt))**-1
        bl_wgts[bl][~np.isfinite(bl_wgts[bl])] = 0.0
        if weight_by_nsamples:
            bl_wgts[bl] *= cal['vns_omnical'][bl_to_ubl_map[bl]]  # weight by nsamples in the bl group
        if weight_by_flags:
            if bl_to_ubl_map[bl] in cal['vf_omnical']:
                bl_wgts[bl] *= (1.0 - cal['vf_omnical'][bl_to_ubl_map[bl]])
            if ant0 in cal['gf_omnical']:
                bl_wgts[bl] *= (1.0 - cal['gf_omnical'][ant0])
            if ant1 in cal['gf_omnical']:
                bl_wgts[bl] *= (1.0 - cal['gf_omnical'][ant1])
        total_wgts[bl_to_ubl_map[bl]] += bl_wgts[bl]
        total_wgts[ant0] += bl_wgts[bl]
        total_wgts[ant1] += bl_wgts[bl]

    d_ls = {eq: data[bl] for eq, bl in eqs.items()}
    w_ls = {eq: bl_wgts[bl] for eq, bl in eqs.items()}
    ls = linsolve.LinearSolver(d_ls, wgts=w_ls, **consts)
    sol = {rc_all.unpack_sol_key(k): val for k, val in ls.solve(mode='pinv').items()}
    for k in sol:  # flag data when it has zero or undefined weight
        sol[k][(total_wgts[k] == 0) | ~np.isfinite(total_wgts[k])] = np.nan
    return sol


def expand_omni_sol(cal, all_reds, data, nsamples):
    '''This function expands and harmonizes a calibration solution produced by
    redcal.redundantly_calibrate to a set of un-filtered redundancies, modifying cal in place.

    It does six related things:
        1) Visibility solutions in cal['v_omnical'] and cal['vf_omnical'] are now keyed by the first
            entry in each red in all_reds, even if they were originally keyed by a different entry.
        2) Unique baselines that were exluded from the redundant calibration are filled in by a
            noise-weighted average of calibrated visibilities.
        3) cal['chisq'] and cal['chisq_per_ant'] are recalculated using the full set of redundancies
            (but still excluding the dead antennas)
        4) cal gets a new entry, cal['vns_omnical'] which is a nsamples data container of the number of
            visibilites that went into each unique baseline visibility solution
        5) gains missing from cal['g_omnical'] (e.g. ex_ants) are backsolved using omnical solutions
            as fixed priors. These gains remain flagged in cal['gf_omnical']. For bookkeeping purposes,
            cal['g_firstcal'] and cal['gf_firstcal'] and filled in with 1.0s and Trues respectively.
        6) Unique baseline visibiltiy solutions that could not be solved for withose these backsolved
            gains are then solved for. These remain flagged in cal['vf_omnical'] and have all 0s
            for samples in cal['vns_omnical'].

    Arguments:
        cal: dictionary of redundant calibration solutions produced by redcal.redundantly_calibrate.
            Modified in place, including adding an entry with key 'vns_omnical' that gives a number of
            samples that went into each unique baseline visibility solution. Excluded antennas are
            assumed to be missing from cal['g_omnical'] and cal['chisq_per_ant'].
        all_reds: list of lists of redundant baseline tuples, e.g. (0,1,'nn'). The first
            item in each list will be treated as the key for the unique baseline. Must be a superset of
            the reds used for producing cal
        data: DataContainer mapping baseline-pol tuples like (0,1,'nn') to complex data of
            shape (Nt, Nf).
        flags: DataContainer mapping baseline-pol tuples like (0,1,'nn') to boolean flags of
            shape (Nt, Nf).
        nsamples: DataContainer mapping baseline-pol tuples like (0,1,'nn') to float number of samples.
            Used for counting the number of non-flagged visibilities that went into each redundant group.
    '''
    # Solve for unsolved-for unique baselines whose antennas are both in cal['g_omnical']
    good_ants_reds = filter_reds(all_reds, ants=list(cal['g_omnical'].keys()))
    good_ants_bls = [bl for red in good_ants_reds for bl in red]
    reds_to_solve_for = [red for red in good_ants_reds if not np.any([bl in cal['v_omnical'] for bl in red])]
    if len(reds_to_solve_for) > 0:
        for red in reds_to_solve_for:
            new_vis = linear_cal_update(red, cal, data, [red], weight_by_flags=True)
            for ubl, vis in new_vis.items():
                cal['v_omnical'][ubl] = vis
                cal['vf_omnical'][ubl] = ~np.isfinite(vis)
        make_sol_finite(cal['v_omnical'])

        # Update chisq and chisq per ant to include all baselines between working antennas
        rekey_vis_sols(cal, good_ants_reds)
        dts_by_bl = DataContainer({bl: infer_dt(data.times_by_bl, bl, default_dt=SEC_PER_DAY**-1) * SEC_PER_DAY for bl in good_ants_bls})
        data_wgts = DataContainer({bl: predict_noise_variance_from_autos(bl, data, dt=dts_by_bl[bl])**-1 for bl in good_ants_bls})
        cal['chisq'], cal['chisq_per_ant'] = normalized_chisq(data, data_wgts, good_ants_reds, cal['v_omnical'], cal['g_omnical'])

    # Reassign omnical visibility solutions to the first entry in each group in all_reds
    rekey_vis_sols(cal, all_reds)

    # Compute nsamples for each unique baseline, based on which antennas were in cal['g_omnical']
    cal['vns_omnical'] = DataContainer({})
    for red in all_reds:
        cal['vns_omnical'][red[0]] = np.sum([nsamples[bl] * ((split_bl(bl)[0] in cal['g_omnical'])
                                                             & (split_bl(bl)[1] in cal['g_omnical']))
                                             for bl in red], axis=0).astype(np.float32)

    # Solve for excluded antennas and update cal
    for i in range(len(data)):  # this should break well before the end
        # pick out baselines with a visibility solution and one but not two excluded antennas
        bls_to_use = [bl for red in all_reds for bl in red if ((red[0] in cal['v_omnical'])
                      and ((split_bl(bl)[0] not in cal['g_omnical']) ^ (split_bl(bl)[1] not in cal['g_omnical'])))]
        bls_for_chisq = [bl for red in all_reds for bl in red if ((red[0] in cal['v_omnical'])
                         and ((split_bl(bl)[0] in cal['g_omnical']) | (split_bl(bl)[1] in cal['g_omnical'])))]
        if len(bls_to_use) == 0:
            break  # iterate to also solve for ants only found in bls with other ex_ants

        # solve for new gains and update cal
        new_gains = {}
        new_gain_ants = set([ant for bl in bls_to_use for ant in split_bl(bl)
                             if ant not in cal['g_omnical']])
        for ant in new_gain_ants:
            new_gains.update(linear_cal_update([bl for bl in bls_to_use if ant in split_bl(bl)],
                                               cal, data, all_reds,
                                               weight_by_nsamples=True, weight_by_flags=(i == 0)))
        make_sol_finite(new_gains)
        for ant, g in new_gains.items():
            cal['g_omnical'][ant] = g
            # keep omnical gains flagged, also keep firstcal gains and flags consistent
            cal['gf_omnical'][ant] = np.ones_like(g, dtype=bool)
            cal['g_firstcal'][ant] = np.ones_like(g, dtype=np.complex64)
            cal['gf_firstcal'][ant] = np.ones_like(g, dtype=bool)

        # compute new chisq_per_ant for new gains
        data_subset = DataContainer({bl: data[bl] for bl in bls_to_use})
        dts_by_bl = DataContainer({bl: infer_dt(data.times_by_bl, bl, default_dt=SEC_PER_DAY**-1) * SEC_PER_DAY for bl in bls_to_use})
        data_wgts = DataContainer({bl: predict_noise_variance_from_autos(bl, data, dt=dts_by_bl[bl])**-1 for bl in bls_to_use})
        _, _, chisq_per_ant, _ = utils.chisq(data_subset, cal['v_omnical'], data_wgts=data_wgts,
                                             gains=cal['g_omnical'], reds=all_reds)
        reds_for_chisq = filter_reds(all_reds, bls=bls_for_chisq)
        predicted_chisq_per_ant = predict_chisq_per_ant(reds_for_chisq)
        for ant, cspa in chisq_per_ant.items():
            if ant not in cal['chisq_per_ant']:
                cal['chisq_per_ant'][ant] = chisq_per_ant[ant] / predicted_chisq_per_ant[ant]
                cal['chisq_per_ant'][ant][~np.isfinite(cspa)] = np.zeros_like(cspa[~np.isfinite(cspa)])

    # Solve for unsolved-for unique baselines visbility solutions
    reds_to_solve_for = []
    for red in all_reds:
        if red[0] in cal['v_omnical']:
            continue
        red_to_solve_for = []
        for bl in red:
            if (split_bl(bl)[0] in cal['g_omnical']) and (split_bl(bl)[1] in cal['g_omnical']):
                red_to_solve_for.append(bl)
        if len(red_to_solve_for) > 0:
            reds_to_solve_for.append(red_to_solve_for)
    for red in reds_to_solve_for:
        new_vis = linear_cal_update(red, cal, data, all_reds)
        make_sol_finite(new_vis)
        for bl, vis in new_vis.items():
            cal['v_omnical'][bl] = vis
            # keep omnical visibility solutions flagged and nsamples at 0
            cal['vf_omnical'][bl] = np.ones_like(vis, dtype=bool)
            cal['vns_omnical'][bl] = np.zeros_like(vis, dtype=np.float32)


def redundantly_calibrate(data, reds, freqs=None, times_by_bl=None, fc_conv_crit=1e-6,
                          fc_maxiter=50, oc_conv_crit=1e-10, oc_maxiter=500, check_every=10,
                          check_after=50, gain=.4, max_dims=2, fc_min_vis_per_ant=None,
                          prior_firstcal=None, prior_sol=None, use_gpu=False):
    '''Performs all three steps of redundant calibration: firstcal, logcal, and omnical.

    Arguments:
        data: dictionary or DataContainer mapping baseline-pol tuples like (0,1,'nn') to
            complex data of shape. Asummed to have no flags.
        reds: list of lists of redundant baseline tuples, e.g. (0,1,'nn'). The first
            item in each list will be treated as the key for the unique baseline.
        freqs: 1D numpy array frequencies in Hz. Optional if inferable from data DataContainer,
            but must be provided if data is a dictionary, if it doesn't have .freqs, or if the
            length of data.freqs is 1.
        times_by_bl: dictionary mapping antenna pairs like (0,1) to float Julian Date. Optional if
            inferable from data DataContainer, but must be provided if data is a dictionary,
            if it doesn't have .times_by_bl, or if the length of any list of times is 1.
        fc_conv_crit: maximum allowed changed in firstcal phases for convergence
        fc_maxiter: maximum number of firstcal iterations allowed for finding per-antenna phases
        oc_conv_crit: maximum allowed relative change in omnical solutions for convergence
        oc_maxiter: maximum number of omnical iterations allowed before it gives up
        check_every: compute omnical convergence every Nth iteration (saves computation).
        check_after: start computing omnical convergence only after N iterations (saves computation).
        gain: The fractional step made toward the new solution each omnical iteration. Values in the
            range 0.1 to 0.5 are generally safe. Increasing values trade speed for stability.
        max_dims: maximum allowed generalized tip/tilt phase degeneracies of redcal that are fixed
            with remove_degen() and must be later abscaled. None is no limit. 2 is a classically
            "redundantly calibratable" planar array.  More than 2 usually arises with subarrays of
            redundant baselines. Antennas will be excluded from reds to satisfy this.
        fc_min_vis_per_ant: minimum number of visibilities to include per antenna when solving for
            delay and phase offsets in firstcal. If None, all visibilities will be included.
        prior_firstcal: Optional dictionary of gains keyed by ant-pol tuples. If not default None,
            skips performing firstcal and substitutes this for 'g_firstcal' in the returned dictionary.
        prior_sol: Optional dictionary of both gain keys and redundant visibility solutions. If not
            default None, this will be used to skip logcal and go straight into omnical.
        use_gpu: Bool default False. If True, use GPU to run omnical. Requires hera_gpu.

    Returns a dictionary of results with the following keywords:
        'g_firstcal': firstcal gains in dictionary keyed by ant-pol tuples like (1,'Jnn').
            Gains are Ntimes x Nfreqs gains but fully described by a per-antenna delay.
        'gf_firstcal': firstcal gain flags in the same format as 'g_firstcal'. Will be all False.
        'g_omnical': full omnical gain dictionary (which include firstcal gains) in the same format.
            Flagged gains will be 1.0s.
        'gf_omnical': omnical flag dictionary in the same format. Flags arise from NaNs in log/omnical.
        'v_omnical': omnical visibility solutions dictionary with baseline-pol tuple keys that are the
            first elements in each of the sub-lists of reds. Flagged visibilities will be 0.0s.
        'vf_omnical': omnical visibility flag dictionary in the same format. Flags arise from NaNs.
        'chisq': chi^2 per degree of freedom for the omnical solution. Normalized using noise derived
            from autocorrelations. If the inferred pol_mode from reds (see redcal.parse_pol_mode) is
            '1pol' or '2pol', this is a dictionary mapping antenna polarization (e.g. 'Jnn') to chi^2.
            Otherwise, there is a single chisq (because polarizations mix) and this is a numpy array.
        'chisq_per_ant': dictionary mapping ant-pol tuples like (1,'Jnn') to the average chisq
            for all visibilities that an antenna participates in.
        'fc_meta' : dictionary that includes delays and identifies flipped antennas
        'omni_meta': dictionary of information about the omnical convergence and chi^2 of the solution
    '''
    rv = {}  # dictionary of return values
    filtered_reds = filter_reds(reds, max_dims=max_dims)
    if use_gpu:
        from hera_gpu.redcal import RedundantCalibratorGPU
        rc = RedundantCalibratorGPU(filtered_reds)
    else:
        rc = RedundantCalibrator(filtered_reds)
    if freqs is None:
        freqs = data.freqs
    if times_by_bl is None:
        times_by_bl = data.times_by_bl
    red_bls = [bl for red in reds for bl in red if bl in data]

    # perform firstcal if it hasn't already been done
    if prior_firstcal is None:
        rv['fc_meta'], rv['g_firstcal'] = rc.firstcal(data, freqs, maxiter=fc_maxiter, conv_crit=fc_conv_crit,
                                                      fc_min_vis_per_ant=fc_min_vis_per_ant)
    else:
        rv['fc_meta'], rv['g_firstcal'] = None, prior_firstcal
    rv['gf_firstcal'] = {ant: np.zeros_like(g, dtype=bool) for ant, g in rv['g_firstcal'].items()}

    # perform logcal
    if prior_sol is None:
        _, prior_sol = rc.logcal(data, sol0=rv['g_firstcal'])
        prior_sol.make_sol_finite()

    # perform omnical
    dts_by_bl = DataContainer({bl: infer_dt(times_by_bl, bl, default_dt=SEC_PER_DAY**-1) * SEC_PER_DAY for bl in red_bls})
    data_wgts = DataContainer({bl: predict_noise_variance_from_autos(bl, data, dt=dts_by_bl[bl])**-1 for bl in red_bls})
    rv['omni_meta'], rv['omni_sol'] = rc.omnical(data, prior_sol, wgts=data_wgts, conv_crit=oc_conv_crit, maxiter=oc_maxiter,
                                                 check_every=check_every, check_after=check_after, gain=gain)

    # update omnical flags and then remove degeneracies
    rv['gf_omnical'] = {ant: ~np.isfinite(g) for ant, g in rv['omni_sol'].gains.items()}
    rv['vf_omnical'] = DataContainer({bl: ~np.isfinite(v) for bl, v in rv['omni_sol'].vis.items()})
    rv['omni_sol'].remove_degen(degen_sol=rv['g_firstcal'], inplace=True)
    rv['omni_sol'].make_sol_finite()
    rv['g_omnical'] = rv['omni_sol'].gains
    rv['v_omnical'] = rv['omni_sol'].vis

    # compute chisqs
    rv['chisq'], rv['chisq_per_ant'] = normalized_chisq(data, data_wgts, filtered_reds, rv['v_omnical'], rv['g_omnical'])
    return rv


def redcal_iteration(hd, nInt_to_load=None, pol_mode='2pol', bl_error_tol=1.0, ex_ants=[],
                     solar_horizon=0.0, flag_nchan_low=0, flag_nchan_high=0, fc_conv_crit=1e-6,
                     fc_maxiter=50, oc_conv_crit=1e-10, oc_maxiter=500, check_every=10, check_after=50,
                     gain=.4, max_dims=2, fc_min_vis_per_ant=None, verbose=False, **filter_reds_kwargs):
    '''Perform redundant calibration (firstcal, logcal, and omnical) an entire HERAData object, loading only
    nInt_to_load integrations at a time and skipping and flagging times when the sun is above solar_horizon.

    Arguments:
        hd: HERAData object, instantiated with the datafile or files to calibrate. Must be loaded using uvh5.
            Assumed to have no prior flags.
        nInt_to_load: number of integrations to load and calibrate simultaneously. Default None loads all integrations.
            Partial io requires 'uvh5' filetype for hd. Lower numbers save memory, but incur a CPU overhead.
        pol_mode: polarization mode of redundancies. Can be '1pol', '2pol', '4pol', or '4pol_minV'.
            See recal.get_reds for more information.
        bl_error_tol: the largest allowable difference between baselines in a redundant group
            (in the same units as antpos). Normally, this is up to 4x the largest antenna position error.
        ex_ants: list of antennas to exclude from calibration and flag. Can be either antenna numbers or
            antenna-polarization tuples. In the former case, all pols for an antenna will be excluded.
        solar_horizon: float, Solar altitude flagging threshold [degrees]. When the Sun is above
            this altitude, calibration is skipped and the integrations are flagged.
        flag_nchan_low: integer number of channels at the low frequency end of the band to always flag (default 0)
        flag_nchan_high: integer number of channels at the high frequency end of the band to always flag (default 0)
        fc_conv_crit: maximum allowed changed in firstcal phases for convergence
        fc_maxiter: maximum number of firstcal iterations allowed for finding per-antenna phases
        oc_conv_crit: maximum allowed relative change in omnical solutions for convergence
        oc_maxiter: maximum number of omnical iterations allowed before it gives up
        check_every: compute omnical convergence every Nth iteration (saves computation).
        check_after: start computing omnical convergence only after N iterations (saves computation).
        gain: The fractional step made toward the new solution each omnical iteration. Values in the
            range 0.1 to 0.5 are generally safe. Increasing values trade speed for stability.
        max_dims: maximum allowed generalized tip/tilt phase degeneracies of redcal that are fixed
            with remove_degen() and must be later abscaled. None is no limit. 2 is a classically
            "redundantly calibratable" planar array.  More than 2 usually arises with subarrays of
            redundant baselines. Antennas will be excluded from reds to satisfy this.
        fc_min_vis_per_ant: minimum number of visibilities to include per antenna when solving for
            delay and phase offsets in firstcal. If None, all visibilities will be included.
        verbose: print calibration progress updates
        filter_reds_kwargs: additional filters for the redundancies (see redcal.filter_reds for documentation)

    Returns a dictionary of results with the following keywords:
        'g_firstcal': firstcal gains in dictionary keyed by ant-pol tuples like (1,'Jnn').
            Gains are Ntimes x Nfreqs gains but fully described by a per-antenna delay.
        'gf_firstcal': firstcal gain flags in the same format as 'g_firstcal'. Will be all False.
        'g_omnical': full omnical gain dictionary (which include firstcal gains) in the same format.
            Flagged gains will be 1.0s.
        'gf_omnical': omnical flag dictionary in the same format. Flags arise from NaNs in log/omnical.
        'v_omnical': omnical visibility solutions dictionary with baseline-pol tuple keys that are the
            first elements in each of the sub-lists of reds. Flagged visibilities will be 0.0s.
        'vf_omnical': omnical visibility flag dictionary in the same format. Flags arise from NaNs.
        'vns_omnical': omnical visibility nsample dictionary that counts the number of unflagged redundancies.
        'chisq': chi^2 per degree of freedom for the omnical solution. Normalized using noise derived
            from autocorrelations. If the inferred pol_mode from reds (see redcal.parse_pol_mode) is
            '1pol' or '2pol', this is a dictionary mapping antenna polarization (e.g. 'Jnn') to chi^2.
            Otherwise, there is a single chisq (because polarizations mix) and this is a numpy array.
        'chisq_per_ant': dictionary mapping ant-pol tuples like (1,'Jnn') to the average chisq
            for all visibilities that an antenna participates in.
        'fc_meta' : dictionary that includes delays and identifies flipped antennas
        'omni_meta': dictionary of information about the omnical convergence and chi^2 of the solution
    '''
    if nInt_to_load is not None:
        assert hd.filetype == 'uvh5', 'Partial loading only available for uvh5 filetype.'
    else:
        if hd.data_array is None:  # if data loading hasn't happened yet, load the whole file
            hd.read()
        if hd.times is None:  # load metadata into HERAData object if necessary
            for key, value in hd.get_metadata_dict().items():
                setattr(hd, key, value)

    # get basic antenna, polarization, and observation info
    nTimes, nFreqs = len(hd.times), len(hd.freqs)
    fSlice = slice(flag_nchan_low, nFreqs - flag_nchan_high)
    antpols = list(set([ap for pol in hd.pols for ap in split_pol(pol)]))
    ant_nums = np.unique(np.append(hd.ant_1_array, hd.ant_2_array))
    ants = [(ant, antpol) for ant in ant_nums for antpol in antpols]
    pol_load_list = _get_pol_load_list(hd.pols, pol_mode=pol_mode)

    # initialize gains to 1s, gain flags to True, and chisq to 0s
    rv = {}  # dictionary of return values
    rv['g_firstcal'] = {ant: np.ones((nTimes, nFreqs), dtype=np.complex64) for ant in ants}
    rv['gf_firstcal'] = {ant: np.ones((nTimes, nFreqs), dtype=bool) for ant in ants}
    rv['g_omnical'] = {ant: np.ones((nTimes, nFreqs), dtype=np.complex64) for ant in ants}
    rv['gf_omnical'] = {ant: np.ones((nTimes, nFreqs), dtype=bool) for ant in ants}
    rv['chisq'] = {antpol: np.zeros((nTimes, nFreqs), dtype=np.float32) for antpol in antpols}
    rv['chisq_per_ant'] = {ant: np.zeros((nTimes, nFreqs), dtype=np.float32) for ant in ants}

    # get reds and then intitialize omnical visibility solutions to all 1s and all flagged
    all_reds = get_reds({ant: hd.antpos[ant] for ant in ant_nums}, bl_error_tol=bl_error_tol,
                        pol_mode=pol_mode, pols=set([pol for pols in pol_load_list for pol in pols]))
    rv['v_omnical'] = DataContainer({red[0]: np.ones((nTimes, nFreqs), dtype=np.complex64) for red in all_reds})
    rv['vf_omnical'] = DataContainer({red[0]: np.ones((nTimes, nFreqs), dtype=bool) for red in all_reds})
    rv['vns_omnical'] = DataContainer({red[0]: np.zeros((nTimes, nFreqs), dtype=np.float32) for red in all_reds})
    filtered_reds = filter_reds(all_reds, ex_ants=ex_ants, antpos=hd.antpos, **filter_reds_kwargs)

    # setup metadata dictionaries
    rv['fc_meta'] = {'dlys': {ant: np.full(nTimes, np.nan) for ant in ants}}
    rv['fc_meta']['polarity_flips'] = {ant: np.full(nTimes, np.nan) for ant in ants}
    rv['omni_meta'] = {'chisq': {str(pols): np.zeros((nTimes, nFreqs), dtype=float) for pols in pol_load_list}}
    rv['omni_meta']['iter'] = {str(pols): np.zeros((nTimes, nFreqs), dtype=int) for pols in pol_load_list}
    rv['omni_meta']['conv_crit'] = {str(pols): np.zeros((nTimes, nFreqs), dtype=float) for pols in pol_load_list}

    # solar flagging
    lat, lon, alt = hd.telescope_location_lat_lon_alt_degrees
    solar_alts = utils.get_sun_alt(hd.times, latitude=lat, longitude=lon)
    solar_flagged = solar_alts > solar_horizon
    if verbose and np.any(solar_flagged):
        print(len(hd.times[solar_flagged]), 'integrations flagged due to sun above', solar_horizon, 'degrees.')

    # loop over polarizations and times, performing partial loading if desired
    for pols in pol_load_list:
        if verbose:
            print('Now calibrating', pols, 'polarization(s)...')
        reds = filter_reds(filtered_reds, ex_ants=ex_ants, pols=pols)
        if nInt_to_load is not None:  # split up the integrations to load nInt_to_load at a time
            tind_groups = np.split(np.arange(nTimes)[~solar_flagged],
                                   np.arange(nInt_to_load, len(hd.times[~solar_flagged]), nInt_to_load))
        else:
            tind_groups = [np.arange(nTimes)[~solar_flagged]]  # just load a single group
        for tinds in tind_groups:
            if len(tinds) > 0:
                if verbose:
                    print('    Now calibrating times', hd.times[tinds[0]], 'through', hd.times[tinds[-1]], '...')
                if nInt_to_load is None:  # don't perform partial I/O
                    data, _, nsamples = hd.build_datacontainers()  # this may contain unused polarizations, but that's OK
                    for bl in data:
                        data[bl] = data[bl][tinds, fSlice]  # cut down size of DataContainers to match unflagged indices
                        nsamples[bl] = nsamples[bl][tinds, fSlice]
                else:  # perform partial i/o
                    data, _, nsamples = hd.read(time_range=(hd.times[tinds][0], hd.times[tinds][-1]), frequencies=hd.freqs[fSlice], polarizations=pols)
                cal = redundantly_calibrate(data, reds, freqs=hd.freqs[fSlice], times_by_bl=hd.times_by_bl,
                                            fc_conv_crit=fc_conv_crit, fc_maxiter=fc_maxiter,
                                            oc_conv_crit=oc_conv_crit, oc_maxiter=oc_maxiter,
                                            check_every=check_every, check_after=check_after,
                                            max_dims=max_dims, gain=gain, fc_min_vis_per_ant=fc_min_vis_per_ant)
                expand_omni_sol(cal, filter_reds(all_reds, pols=pols), data, nsamples)

                # gather results
                for ant in cal['g_omnical'].keys():
                    rv['g_firstcal'][ant][tinds, fSlice] = cal['g_firstcal'][ant]
                    rv['gf_firstcal'][ant][tinds, fSlice] = cal['gf_firstcal'][ant]
                    rv['g_omnical'][ant][tinds, fSlice] = cal['g_omnical'][ant]
                    rv['gf_omnical'][ant][tinds, fSlice] = cal['gf_omnical'][ant]
                    rv['chisq_per_ant'][ant][tinds, fSlice] = cal['chisq_per_ant'][ant]
                for ant in cal['fc_meta']['dlys'].keys():
                    rv['fc_meta']['dlys'][ant][tinds] = cal['fc_meta']['dlys'][ant]
                    rv['fc_meta']['polarity_flips'][ant][tinds] = cal['fc_meta']['polarity_flips'][ant]
                for bl in cal['v_omnical'].keys():
                    rv['v_omnical'][bl][tinds, fSlice] = cal['v_omnical'][bl]
                    rv['vf_omnical'][bl][tinds, fSlice] = cal['vf_omnical'][bl]
                    rv['vns_omnical'][bl][tinds, fSlice] = cal['vns_omnical'][bl]
                if pol_mode in ['1pol', '2pol']:
                    for antpol in cal['chisq'].keys():
                        rv['chisq'][antpol][tinds, fSlice] = cal['chisq'][antpol]
                else:  # duplicate chi^2 into both antenna polarizations
                    for antpol in rv['chisq'].keys():
                        rv['chisq'][antpol][tinds, fSlice] = cal['chisq']
                rv['omni_meta']['chisq'][str(pols)][tinds, fSlice] = cal['omni_meta']['chisq']
                rv['omni_meta']['iter'][str(pols)][tinds, fSlice] = cal['omni_meta']['iter']
                rv['omni_meta']['conv_crit'][str(pols)][tinds, fSlice] = cal['omni_meta']['conv_crit']

    return rv


def _redcal_run_write_results(cal, hd, firstcal_filename, omnical_filename, omnivis_filename,
                              meta_filename, outdir, clobber=False, verbose=False, add_to_history=''):
    '''Helper function for writing the results of redcal_run.'''
    # get antnums2antnames dictionary
    antnums2antnames = dict(zip(hd.antenna_numbers, hd.antenna_names))

    # Build UVCal metadata that might be different from UVData metadata
    cal_antnums = sorted(set([ant[0] for ant in cal['g_omnical']]))
    antenna_positions = np.array([hd.antenna_positions[hd.antenna_numbers == antnum].flatten() for antnum in cal_antnums])
    lst_array = np.unique(hd.lsts)

    if firstcal_filename is not None:
        if verbose:
            print('\nNow saving firstcal gains to', os.path.join(outdir, firstcal_filename))
        write_cal(firstcal_filename, cal['g_firstcal'], hd.freqs, hd.times,
                  flags=cal['gf_firstcal'], outdir=outdir, overwrite=clobber,
                  x_orientation=hd.x_orientation, telescope_location=hd.telescope_location,
                  antenna_positions=antenna_positions, lst_array=lst_array,
                  history=utils.history_string(add_to_history), antnums2antnames=antnums2antnames)

    if omnical_filename is not None:
        if verbose:
            print('Now saving omnical gains to', os.path.join(outdir, omnical_filename))
        write_cal(omnical_filename, cal['g_omnical'], hd.freqs, hd.times, flags=cal['gf_omnical'],
                  quality=cal['chisq_per_ant'], total_qual=cal['chisq'], outdir=outdir, overwrite=clobber,
                  x_orientation=hd.x_orientation, telescope_location=hd.telescope_location,
                  antenna_positions=antenna_positions, lst_array=lst_array,
                  history=utils.history_string(add_to_history), antnums2antnames=antnums2antnames)

    if omnivis_filename is not None:
        if verbose:
            print('Now saving omnical visibilities to', os.path.join(outdir, omnivis_filename))
        hd_out = HERAData(hd.filepaths[0], upsample=hd.upsample, downsample=hd.downsample, filetype=hd.filetype)
        hd_out.read(bls=list(cal['v_omnical'].keys()))
        hd_out.update(data=cal['v_omnical'], flags=cal['vf_omnical'], nsamples=cal['vns_omnical'])
        hd_out.history += utils.history_string(add_to_history)
        hd_out.write_uvh5(os.path.join(outdir, omnivis_filename), clobber=True)

    if meta_filename is not None:
        if verbose:
            print('Now saving redcal metadata to', os.path.join(outdir, meta_filename))
        save_redcal_meta(os.path.join(outdir, meta_filename), cal['fc_meta'], cal['omni_meta'], hd.freqs,
                         hd.times, hd.lsts, hd.antpos, hd.history + utils.history_string(add_to_history))


def redcal_run(input_data, filetype='uvh5', firstcal_ext='.first.calfits', omnical_ext='.omni.calfits',
               omnivis_ext='.omni_vis.uvh5', meta_ext='.redcal_meta.hdf5', iter0_prefix='', outdir=None,
               metrics_files=[], a_priori_ex_ants_yaml=None, clobber=False, nInt_to_load=None,
               upsample=False, downsample=False, pol_mode='2pol', bl_error_tol=1.0, ex_ants=[],
               ant_z_thresh=4.0, max_rerun=5, solar_horizon=0.0, flag_nchan_low=0, flag_nchan_high=0,
               fc_conv_crit=1e-6, fc_maxiter=50, oc_conv_crit=1e-10, oc_maxiter=500, check_every=10,
               check_after=50, gain=.4, max_dims=2, fc_min_vis_per_ant=None, add_to_history='',
               verbose=False, **filter_reds_kwargs):
    '''Perform redundant calibration (firstcal, logcal, and omnical) an uvh5 data file, saving firstcal and omnical
    results to calfits and uvh5. Uses partial io if desired, performs solar flagging, and iteratively removes antennas
    with high chi^2, rerunning calibration as necessary.

    Arguments:
        input_data: path to visibility data file to calibrate or HERAData object
        filetype: filetype of input_data (if it's a path). Supports 'uvh5' (defualt), 'miriad', 'uvfits'
        firstcal_ext: string to replace file extension of input_data for saving firstcal calfits
        omnical_ext: string to replace file extension of input_data for saving omnical calfits
        omnivis_ext: string to replace file extension of input_data for saving omnical visibilities as uvh5
        meta_ext: string to replace file extension of input_data for saving metadata as hdf5
        iter0_prefix: if not '', save the omnical results with this prefix appended to each file after the 0th
            iteration, but only if redcal has found any antennas to exclude and re-run without
        outdir: folder to save data products. If None, will be the same as the folder containing input_data
        metrics_files: path or list of paths to file(s) containing ant_metrics or auto_metrics readable by
            hera_qm.metrics_io.load_metric_file. Used for finding ex_ants and is combined with antennas
            excluded via ex_ants.
        a_priori_ex_ants_yaml : path to YAML with antenna flagging information parsable by
            hera_qm.metrics_io.read_a_priori_ant_flags(). Frequency and time flags in the YAML
            are ignored. Flags are combined with ant_metrics's xants and ex_ants. If any
            polarization is flagged for an antenna, all polarizations are flagged.
        clobber: if True, overwrites existing files for the firstcal and omnical results
        nInt_to_load: number of integrations to load and calibrate simultaneously. Default None loads all integrations.
            Partial io requires 'uvh5' filetype. Lower numbers save memory, but incur a CPU overhead.
        upsample: if True, upsample baseline-dependent-averaged data file to highest temporal resolution
        downsample: if True, downsample baseline-dependent-averaged data file to lowest temporal resolution
        pol_mode: polarization mode of redundancies. Can be '1pol', '2pol', '4pol', or '4pol_minV'.
            See recal.get_reds for more information.
        bl_error_tol: the largest allowable difference between baselines in a redundant group
            (in the same units as antpos). Normally, this is up to 4x the largest antenna position error.
        ex_ants: list of antennas to exclude from calibration and flag. Can be either antenna numbers or
            antenna-polarization tuples. In the former case, all pols for an antenna will be excluded.
        ant_z_thresh: threshold of modified z-score (like number of sigmas but with medians) for chi^2 per
            antenna above which antennas are thrown away and calibration is re-run iteratively. Z-scores are
            computed independently for each antenna polarization, but either polarization being excluded
            triggers the entire antenna to get flagged (when multiple polarizations are calibrated)
        max_rerun: maximum number of times to run redundant calibration
        solar_horizon: float, Solar altitude flagging threshold [degrees]. When the Sun is above
            this altitude, calibration is skipped and the integrations are flagged.
        flag_nchan_low: integer number of channels at the low frequency end of the band to always flag (default 0)
        flag_nchan_high: integer number of channels at the high frequency end of the band to always flag (default 0)
        fc_conv_crit: maximum allowed changed in firstcal phases for convergence
        fc_maxiter: maximum number of firstcal iterations allowed for finding per-antenna phases
        oc_conv_crit: maximum allowed relative change in omnical solutions for convergence
        oc_maxiter: maximum number of omnical iterations allowed before it gives up
        check_every: compute omnical convergence every Nth iteration (saves computation).
        check_after: start computing omnical convergence only after N iterations (saves computation).
        gain: The fractional step made toward the new solution each omnical iteration. Values in the
            range 0.1 to 0.5 are generally safe. Increasing values trade speed for stability.
        max_dims: maximum allowed generalized tip/tilt phase degeneracies of redcal that are fixed
            with remove_degen() and must be later abscaled. None is no limit. 2 is a classically
            "redundantly calibratable" planar array.  More than 2 usually arises with subarrays of
            redundant baselines. Antennas will be excluded from reds to satisfy this.
        fc_min_vis_per_ant: minimum number of visibilities to include per antenna when solving for
            delay and phase offsets in firstcal. If None, all visibilities will be included.
        add_to_history: string to add to history of output firstcal and omnical files
        verbose: print calibration progress updates
        filter_reds_kwargs: additional filters for the redundancies (see redcal.filter_reds for documentation)

    Returns:
        cal: the dictionary result of the final run of redcal_iteration (see above for details)
    '''
    if isinstance(input_data, str):
        hd = HERAData(input_data, upsample=upsample, downsample=downsample, filetype=filetype)
        if filetype != 'uvh5' or nInt_to_load is None:
            hd.read()
    elif isinstance(input_data, HERAData):
        hd = input_data
        hd.upsample = upsample
        hd.downsample = downsample
        input_data = hd.filepaths[0]
    else:
        raise TypeError('input_data must be a single string path to a visibility data file or a HERAData object')

    # parse ex_ants from function, metrics_files, and apriori yamls
    ex_ants = set(ex_ants)
    if metrics_files is not None:
        if isinstance(metrics_files, str):
            metrics_files = [metrics_files]
        if len(metrics_files) > 0:
            from hera_qm.metrics_io import load_metric_file
            for mf in metrics_files:
                metrics = load_metric_file(mf)
                # load from an ant_metrics file
                if 'xants' in metrics:
                    for ant in metrics['xants']:
                        ex_ants.add(ant[0])  # Just take the antenna number, flagging both polarizations
                # load from an auto_metrics file
                elif 'ex_ants' in metrics and 'r2_ex_ants' in metrics['ex_ants']:
                    for ant in metrics['ex_ants']['r2_ex_ants']:
                        ex_ants.add(ant)  # Auto metrics reports just antenna numbers
    if a_priori_ex_ants_yaml is not None:
        from hera_qm.metrics_io import read_a_priori_ant_flags
        ex_ants = ex_ants.union(set(read_a_priori_ant_flags(a_priori_ex_ants_yaml, ant_indices_only=True)))
    high_z_ant_hist = ''

    # setup output
    filename_no_ext = os.path.splitext(os.path.basename(input_data))[0]
    if outdir is None:
        outdir = os.path.dirname(input_data)

    # loop over calibration, removing bad antennas and re-running if necessary
    run_number = 0
    while True:
        # Run redundant calibration
        if verbose:
            print('\nNow running redundant calibration without antennas', list(ex_ants), '...')
        cal = redcal_iteration(hd, nInt_to_load=nInt_to_load, pol_mode=pol_mode, bl_error_tol=bl_error_tol, ex_ants=ex_ants,
                               solar_horizon=solar_horizon, flag_nchan_low=flag_nchan_low, flag_nchan_high=flag_nchan_high,
                               fc_conv_crit=fc_conv_crit, fc_maxiter=fc_maxiter, oc_conv_crit=oc_conv_crit, oc_maxiter=oc_maxiter,
                               check_every=check_every, check_after=check_after, max_dims=max_dims, gain=gain,
                               verbose=verbose, **filter_reds_kwargs)

        # Determine whether to add additional antennas to exclude
        z_scores = per_antenna_modified_z_scores({ant: np.nanmedian(cspa) for ant, cspa in cal['chisq_per_ant'].items()
                                                  if (ant[0] not in ex_ants) and not np.all(cspa == 0)})
        n_ex = len(ex_ants)
        for ant, score in z_scores.items():
            if (score >= ant_z_thresh):
                ex_ants.add(ant[0])
                bad_ant_str = 'Throwing out antenna ' + str(ant[0]) + ' for a z-score of ' + str(score) + ' on polarization ' + str(ant[1]) + '.\n'
                high_z_ant_hist += bad_ant_str
                if verbose:
                    print(bad_ant_str)
        run_number += 1
        if len(ex_ants) == n_ex or run_number >= max_rerun:
            break
        # If there is going to be a re-run and if iter0_prefix is not the empty string, then save the iter0 results.
        if run_number == 1 and len(iter0_prefix) > 0:
            _redcal_run_write_results(cal, hd, filename_no_ext + iter0_prefix + firstcal_ext, filename_no_ext + iter0_prefix + omnical_ext,
                                      filename_no_ext + iter0_prefix + omnivis_ext, filename_no_ext + iter0_prefix + meta_ext, outdir,
                                      clobber=clobber, verbose=verbose, add_to_history=add_to_history + '\n' + 'Iteration 0 Results.\n')

    # output results files
    _redcal_run_write_results(cal, hd, filename_no_ext + firstcal_ext, filename_no_ext + omnical_ext,
                              filename_no_ext + omnivis_ext, filename_no_ext + meta_ext, outdir, clobber=clobber,
                              verbose=verbose, add_to_history=add_to_history + '\n' + high_z_ant_hist)

    return cal


def redcal_argparser():
    '''Arg parser for commandline operation of redcal_run'''
    a = argparse.ArgumentParser(description="Redundantly calibrate a file using hera_cal.redcal. This includes firstcal, logcal, and omnical. \
                                Iteratively re-runs by flagging antennas with large chi^2. Saves the result to calfits and uvh5 files.")
    a.add_argument("input_data", type=str, help="path to uvh5 visibility data file to calibrate.")
    a.add_argument("--firstcal_ext", default='.first.calfits', type=str, help="string to replace file extension of input_data for saving firstcal calfits")
    a.add_argument("--omnical_ext", default='.omni.calfits', type=str, help="string to replace file extension of input_data for saving omnical calfits")
    a.add_argument("--omnivis_ext", default='.omni_vis.uvh5', type=str, help="string to replace file extension of input_data for saving omnical visibilities as uvh5")
    a.add_argument("--meta_ext", default='.redcal_meta.hdf5', type=str, help="string to replace file extension of input_data for saving metadata as hdf5")
    a.add_argument("--outdir", default=None, type=str, help="folder to save data products. Default is the same as the folder containing input_data")
    a.add_argument("--iter0_prefix", default='', type=str, help="if not default '', save the omnical results with this prefix appended to each file after the 0th iteration, \
                   but only if redcal has found any antennas to exclude and re-run without.")
    a.add_argument("--clobber", default=False, action="store_true", help="overwrites existing files for the firstcal and omnical results")
    a.add_argument("--verbose", default=False, action="store_true", help="print calibration progress updates")

    redcal_opts = a.add_argument_group(title='Runtime Options for Redcal')
    redcal_opts.add_argument("--metrics_files", type=str, nargs='*', default=[], help="path to file containing ant_metrics or auto_metrics readable by hera_qm.metrics_io.load_metric_file. \
                             Used for finding ex_ants and is combined with antennas excluded via ex_ants.")
    redcal_opts.add_argument("--ex_ants", type=int, nargs='*', default=[], help='space-delimited list of antennas to exclude from calibration and flag. All pols for an antenna will be excluded.')
    redcal_opts.add_argument("--a_priori_ex_ants_yaml", type=str, default=None, help='path to YAML file containing a priori ex_ants parsable by hera_qm.metrics_io.read_a_priori_ant_flags()')
    redcal_opts.add_argument("--ant_z_thresh", type=float, default=4.0, help="Threshold of modified z-score for chi^2 per antenna above which antennas are thrown away and calibration is re-run iteratively.")
    redcal_opts.add_argument("--max_rerun", type=int, default=5, help="Maximum number of times to re-run redundant calibration.")
    redcal_opts.add_argument("--solar_horizon", type=float, default=0.0, help="When the Sun is above this altitude in degrees, calibration is skipped and the integrations are flagged.")
    redcal_opts.add_argument("--flag_nchan_low", type=int, default=0, help="integer number of channels at the low frequency end of the band to always flag (default 0)")
    redcal_opts.add_argument("--flag_nchan_high", type=int, default=0, help="integer number of channels at the high frequency end of the band to always flag (default 0)")
    redcal_opts.add_argument("--nInt_to_load", type=int, default=None, help="number of integrations to load and calibrate simultaneously. Lower numbers save memory, but incur a CPU overhead. \
                             Default None loads all integrations.")
    redcal_opts.add_argument("--upsample", default=False, action="store_true", help="Upsample BDA files to the highest temporal resolution.")
    redcal_opts.add_argument("--downsample", default=False, action="store_true", help="Downsample BDA files to the highest temporal resolution.")
    redcal_opts.add_argument("--pol_mode", type=str, default='2pol', help="polarization mode of redundancies. Can be '1pol', '2pol', '4pol', or '4pol_minV'. See recal.get_reds documentation.")
    redcal_opts.add_argument("--bl_error_tol", type=float, default=1.0, help="the largest allowable difference between baselines in a redundant group")
    redcal_opts.add_argument("--min_bl_cut", type=float, default=None, help="cut redundant groups with average baseline lengths shorter than this length in meters")
    redcal_opts.add_argument("--max_bl_cut", type=float, default=None, help="cut redundant groups with average baseline lengths longer than this length in meters")
    redcal_opts.add_argument("--max_dims", type=float, default=2, help='maximum allowed tip/tilt phase degeneracies of redcal. None is no limit. Default 2 is a classically \
                                                                        "redundantly calibratable" planar array. Antennas may be flagged to satisfy this criterion. See redcal.filter_reds() for details.')

    omni_opts = a.add_argument_group(title='Firstcal and Omnical-Specific Options')
    omni_opts.add_argument("--fc_conv_crit", type=float, default=1e-6, help="maximum allowed changed in firstcal phases for convergence")
    omni_opts.add_argument("--fc_maxiter", type=int, default=50, help="maximum number of firstcal iterations allowed for finding per-antenna phases")
    omni_opts.add_argument("--oc_conv_crit", type=float, default=1e-10, help="maximum allowed relative change in omnical solutions for convergence")
    omni_opts.add_argument("--oc_maxiter", type=int, default=500, help="maximum number of omnical iterations allowed before it gives up")
    omni_opts.add_argument("--check_every", type=int, default=10, help="compute omnical convergence every Nth iteration (saves computation).")
    omni_opts.add_argument("--check_after", type=int, default=50, help="start computing omnical convergence only after N iterations (saves computation).")
    omni_opts.add_argument("--gain", type=float, default=.4, help="The fractional step made toward the new solution each omnical iteration. Values in the range 0.1 to 0.5 are generally safe.")
    omni_opts.add_argument("--fc_min_vis_per_ant", type=int, default=None, help="Minimum number of visibilities to include per antenna when solving for delay and phase offsets in firstcal. \
                           Default None uses all visibilities.")

    args = a.parse_args()
    return args<|MERGE_RESOLUTION|>--- conflicted
+++ resolved
@@ -575,45 +575,11 @@
         Returns:
             None
         '''
-<<<<<<< HEAD
-        # make copies of data, flags, and nsamples, which are then modified and downselected in place
-        # if flags and/or nsamples, is not provided, create zeros or ones as appropriate
-        red_data, red_flags, red_nsamples = {}, {}, {}
-        if gain_flags is None:
-            gain_flags = {ant: np.zeros_like(self.gains[ant], bool) for ant in self.gains}
-
-        for red in self.reds:
-            # extract and copy this redundant group
-            data_here = DataContainer({bl: np.array(data[bl]) for bl in red})
-            flags_here = DataContainer({bl: (np.zeros_like(data[bl], bool) if flags is None
-                                             else np.array(flags[bl])) for bl in red})
-            nsamples_here = DataContainer({bl: (np.ones_like(data[bl], float) if nsamples is None
-                                                else np.array(nsamples[bl])) for bl in red})
-
-            # perform calibration if necessary
-            if self.gains is not None:
-                calibrate_in_place(data_here, self.gains, data_flags=flags_here, cal_flags=gain_flags)
-
-            # redundantly average and store in dictionary, handling potential 4-pol case with repeats
-            seen = set()
-            pos_red = [bl[0:2] for bl in red if bl[0:2] not in seen and not seen.add(bl[0:2])]
-            red_average(data_here, [pos_red], flags=flags_here, nsamples=nsamples_here, inplace=True)
-            for bl in data_here:
-                red_data[bl] = data_here[bl]
-                red_flags[bl] = flags_here[bl]
-                red_nsamples[bl] = nsamples_here[bl]
-
-        # convert dicts to RedDataContainer and return
-        return (RedDataContainer(red_data, reds=self.reds),
-                RedDataContainer(red_flags, reds=self.reds),
-                RedDataContainer(red_nsamples, reds=self.reds))
-=======
         vis = {}
         for grp in self.reds:
             vis[grp[0]] = np.average([self.calibrate_bl(bl, data[bl]) for bl in grp], axis=0,
                                      weights=([wgts.get(bl, 1) for bl in grp] if len(wgts) > 0 else None))
         self.vis = RedDataContainer(vis, reds=self.reds)
->>>>>>> a275788f
 
     def chisq(self, data, data_wgts, gain_flags=None):
         """Computes chi^2 defined as: chi^2 = sum_ij(|data_ij - model_ij * g_i conj(g_j)|^2 * wgts_ij)
