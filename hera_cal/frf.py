# -*- coding: utf-8 -*-
# Copyright 2019 the HERA Project
# Licensed under the MIT License

import numpy as np
try:
    from uvtools import dspec
    HAVE_UVTOOLS = True
except ImportError:
    HAVE_UVTOOLS = False

from . import utils
from scipy.interpolate import interp1d
from .datacontainer import DataContainer
from .vis_clean import VisClean
from pyuvdata import UVData, UVFlag, UVBeam
import argparse
from . import io
from . import vis_clean
import warnings
from astropy.coordinates import SkyCoord, EarthLocation, AltAz, ITRS
from astropy import units
import astropy.constants as const
from astropy_healpix import HEALPix
from astropy.time import Time
from pyuvdata import utils as uvutils
from . import utils
import copy
from .utils import echo
import datetime
import astropy.constants as const
from . import redcal

SPEED_OF_LIGHT = const.c.si.value
SDAY_KSEC = units.sday.to("ks")


def _get_key_reds(antpos, keys):
    """
    Private function to get redundant groups in list of antpairpol keys.

    Parameters
    ----------
    antpos: dict
        dictionary with integer keys mapping to length 3 numpy array ENU antenna positions.
    keys:
        list of antpairpols to split into redundant groups.

    Returns
    -------
    reds: list of lists of tuples
        list of lists where each sublist is a redundant group
        and each element of each redundant group is a redundant antpairpol
        in keys.
    """
    # get redundancies (will only compute fr-profile once for each red group).
    unique_pols = set()
    for bl in keys:
        if bl[-1] not in unique_pols:
            unique_pols.add(bl[-1])
    reds = redcal.get_reds(antpos, pols=list(unique_pols), include_autos=True)
    reds = redcal.filter_reds(reds, bls=keys)
    return reds


def select_tophat_frates(blvecs, case, uvd=None, keys=None, frate_standoff=0.0, frate_width_multiplier=1.0,
                         min_frate_half_width=0.025, max_frate_half_width=np.inf,
                         max_frate_coeffs=None, uvb=None, frate_profiles=None, percentile_low=5.0, percentile_high=95.0,
                         fr_freq_skip=1, nfr=None, dfr=None, verbose=False):
    """
    Select fringe-rates to filter given a filtering case.

    Parameters
    ----------
    blvecs: dict with int 2-tuple keys and 3-vector numpy array values.
        dictionary mapping antpair tuples to numpy 3-vector of baseline in ENU coords.
    case: str
        Filtering case ['max_frate_coeffs', 'uvbeam', 'frate_profiles', 'sky']
        If case == 'max_frate_coeffs', then determine fringe rate centers
        and half-widths based on the max_frate_coeffs arg (see below).
        If case == 'uvbeam', then determine fringe rate centers and half widths
        from histogram of main-beam wrt instantaneous sky fringe rates
        If case == 'frate_profiles': then use user-supplied fringe-rate profiles
        and compute cutoffs based on percentile_low and percentile_high
    uvd: UVData object, optional
        uvdata containing data and metadata to which tophat fringe rate filter will be applied.
    frate_standoff: float, optional
        additional fringe-rate to add to min and max of computed fringe-rate bounds [mHz]
        to add to analytic calculation of fringe-rate bounds for emission on the sky.
        default = 0.0.
    frate_width_multiplier: float, optional
        fraction of horizon to fringe-rate filter.
        default is 1.0
    min_frate_half_width: float, optional
        minimum half-width of fringe-rate filter, regardless of baseline length in mHz.
        Default is 0.025
    max_frate_half_width: float, optional
        maximum half-width of fringe-rate filter, regardless of baseline length in mHz.
        Default is np.inf, i.e. no limit
    keys: list of visibilities to filter in the (i,j,pol) format.
        If None (the default), all visibilities are filtered.
    max_frate_coeffs, 2-tuple float
        Maximum fringe-rate coefficients for the model max_frate [mHz] = x1 * | EW_bl_len | [ m ] + x2."
        These are used only if case == 'max_frate_coeffs'.
    uvb: UVBeam object, optional
        UVBeam object with model of the primary beam. Only used if case=='uvbeam'
    percentile_low: float, optional
        if uvb is provided, filter fringe rates that are larger then this percentile
        in the histogram of beam squared powers for instantaneous fringe rates.
        Only used if case == 'uvbeam' or case == 'frate_profiles'
    percentile_high: float, optional
        if uvb is provided, filter fringe rates that are smaller then this percentile
        in the histogram of beam squared powers for instantaneous fringe rates.
        only used if case == 'uvbeam' or case == 'frate_profiles'
    fr_freq_skip: int, optional
        bin fringe rates from every freq_skip channels.
        default is 1 -> takes a long time. We recommend setting this to be larger.
        only used if case == 'uvbeam'
    dfr: float, optional.
        spacing of fringe-rate grid used to perform binning and percentile calc
        in units of mHz.
        default is None -> set to 1 / (dtime * Ntime) of uvd.
        only used of case == 'uvbeam' or case == 'frate_profiles'
    nfr: float, optional.
        number of points on fringe-rate grid to perform binning and percentile calc.
        default is None -> set to uvd.Ntimes.
        only used of case == 'uvbeam' or case == 'frate_profiles'
    verbose: bool, optional, lots of outputs!
    frate_profiles: dict object, optional
        Dictionary mapping antpairpol keys to fringe-rate profiles.
        centered on a grid of length nfr spaced by dfr centered at 0.
        only used if case == 'frate_profiles'
    filter_kwargs: see fourier_filter for a full list of filter_specific arguments.

    Returns
    -------
    frate_centers: dict object,
        Dictionary with the center fringe-rate of each baseline in to_filter in units of mHz.
        keys are antpairpols.
    frate_half_widths: dict object
        Dictionary with the half widths of each fringe-rate window around the frate_centers in units of mHz.
        keys are antpairpols
    """
    if case != 'max_frate_coeffs':
        assert uvd is not None, "Must provide uvd if case != max_frate_coeffs."
    if keys is None:
        keys = list(uvd.get_antpairpols())
    if case == 'sky':
        # Fringe-rate filter all modes that could be occupied by sky emission.
        frate_centers, frate_half_widths = sky_frates(uvd, keys=keys, frate_standoff=frate_standoff,
                                                      frate_width_multiplier=frate_width_multiplier,
                                                      min_frate_half_width=min_frate_half_width,
                                                      max_frate_half_width=max_frate_half_width)
    elif case == 'max_frate_coeffs':
        # Fringe-rate filter based on max_frate_coeffs
        assert max_frate_coeffs is not None, "max_frate_coeffs must be provided if case='max_frate_coeffs'."
        frate_half_widths = {k: np.max([max_frate_coeffs[0] * np.abs(blvecs[k[:2]][0]) + max_frate_coeffs[1], 0.0]) for k in keys}
        # impose min_frate_half_width and max_frate_half_width
        frate_half_widths = {k: np.max([min_frate_half_width, np.min([max_frate_half_width, frate_half_widths[k]])]) for k in keys}
        frate_centers = {k: 0.0 for k in keys}
    elif case == 'frate_profiles':
        # Fringe-rate filter based on frate_profiles
        assert frate_profiles is not None, "frate_profiles must be provided if case='frate_profiles'"
        frate_centers, frate_half_widths = get_fringe_rate_limits(uvd, nfr=nfr, dfr=dfr, percentile_low=percentile_low,
                                                                  percentile_high=percentile_high, keys=keys, verbose=verbose, frate_standoff=frate_standoff,
                                                                  fr_freq_skip=fr_freq_skip, frate_width_multiplier=frate_width_multiplier,
                                                                  min_frate_half_width=min_frate_half_width, max_frate_half_width=max_frate_half_width,
                                                                  frate_profiles=frate_profiles)
    elif case == 'uvbeam':
        # Fringe-rate filter based on the instantanous fringe-rates on uvbeam object.
        assert uvb is not None, "uvb must be provided iv case='uvbeam'."
        frate_centers, frate_half_widths = get_fringe_rate_limits(uvd, uvb, nfr=nfr, dfr=dfr,
                                                                  percentile_low=percentile_low,
                                                                  percentile_high=percentile_high,
                                                                  keys=keys, verbose=verbose,
                                                                  frate_standoff=frate_standoff, fr_freq_skip=fr_freq_skip,
                                                                  frate_width_multiplier=frate_width_multiplier,
                                                                  min_frate_half_width=min_frate_half_width,
                                                                  max_frate_half_width=max_frate_half_width,
                                                                  frate_profiles=frate_profiles)
    return frate_centers, frate_half_widths


def sky_frates(uvd, keys=None, frate_standoff=0.0, frate_width_multiplier=1.0,
               min_frate_half_width=0.025, max_frate_half_width=np.inf):
    """Compute sky fringe-rate ranges based on baselines, telescope location, and frequencies in uvdata.

    Parameters
    ----------
    uvd: UVData object
        uvdata object of data to compute sky-frate limits for.
    keys: list of antpairpol tuples, optional
        list of antpairpols to generate sky fringe-rate centers and widths for.
        Default is None -> use all keys in uvd
    frate_standoff: float, optional
        additional fringe-rate to add to min and max of computed fringe-rate bounds [mHz]
        to add to analytic calculation of fringe-rate bounds for emission on the sky.
        default = 0.0.
    frate_width_multiplier: float, optional
        fraction of width of range of fringe-rates associated with sky emission to filter.
        default is 1.0
    min_frate_half_width: float, optional
        minimum half-width of fringe-rate filter, regardless of baseline length in mHz.
        Default is 0.025
    max_frate_half_width: float, optional
        maximum half-width of fringe-rate filter, regardless of baseline length in mHz.
        Default is np.inf, i.e. no limit

    Returns
    -------
    frate_centers: dict object,
        Dictionary with the center fringe-rate of each baseline in to_filter in units of mHz.
        These are antpairpol format [e.g. (0, 1, 'ee')]
    frate_half_widths: dict object
        Dictionary with the half widths of each fringe-rate window around the center_frates in units of mHz.
        These are antpairpol format [e.g. (0, 1, 'ee')]
    """
    if keys is None:
        keys = uvd.get_antpairpols()
    antpos, antnums = uvd.get_ENU_antpos()
    sinlat = np.sin(np.abs(uvd.telescope_location_lat_lon_alt[0]))
    frate_centers = {}
    frate_half_widths = {}

    # compute maximum fringe rate dict based on baseline lengths.
    # see derivation in https://www.overleaf.com/read/chgpxydbhfhk
    # which starts with expressions in
    # https://ui.adsabs.harvard.edu/abs/2016ApJ...820...51P/exportcitation
    for k in keys:
        ind1 = np.where(antnums == k[0])[0][0]
        ind2 = np.where(antnums == k[1])[0][0]
        blvec = antpos[ind1] - antpos[ind2]
        blcos = blvec[0] / np.linalg.norm(blvec[:2])
        if np.isfinite(blcos):
            frateamp_df = np.linalg.norm(blvec[:2]) / SDAY_KSEC / SPEED_OF_LIGHT * 2 * np.pi
            # set autocorrs to have blcose of 0.0

            if blcos >= 0:
                max_frate_df = frateamp_df * np.sqrt(sinlat ** 2. + blcos ** 2. * (1 - sinlat ** 2.))
                min_frate_df = -frateamp_df * sinlat
            else:
                min_frate_df = -frateamp_df * np.sqrt(sinlat ** 2. + blcos ** 2. * (1 - sinlat ** 2.))
                max_frate_df = frateamp_df * sinlat

            min_frate = np.min([f0 * min_frate_df for f0 in uvd.freq_array[0]])
            max_frate = np.max([f0 * max_frate_df for f0 in uvd.freq_array[0]])
        else:
            max_frate = 0.0
            min_frate = 0.0

        frate_centers[k] = (max_frate + min_frate) / 2.
        frate_centers[utils.reverse_bl(k)] = -frate_centers[k]

        frate_half_widths[k] = np.abs(max_frate - min_frate) / 2. * frate_width_multiplier + frate_standoff
        frate_half_widths[k] = np.max([frate_half_widths[k], min_frate_half_width])  # Don't allow frates smaller then min_frate
        frate_half_widths[k] = np.min([frate_half_widths[k], max_frate_half_width])  # Don't allow frates larger then max_frate
        frate_half_widths[utils.reverse_bl(k)] = frate_half_widths[k]

    return frate_centers, frate_half_widths


def build_fringe_rate_profiles(uvd, uvb, keys=None, normed=True, combine_pols=True, nfr=None, dfr=None,
                               taper='none', fr_freq_skip=1, verbose=False):
    """
    Calculate fringe-rate profiles to either directly apply as an FIR filter or set a range to filter.


    Produces a dictionary of numpy arrays. Each array is the optimal weight
    (SNR squared) to multiply data in each fringe-rate bin for an isotropic sky using the
    instantaneous fringe-rates inside
    of the fringe-rate kernel in equation  (4) in Parsons et al. 2016
    https://ui.adsabs.harvard.edu/abs/2016ApJ...820...51P/abstract
    The fringe-rate profile is integrated over all frequencies with some
    unflagged data so we recommend only using this function on subbands
    of <~ 10-20 MHz or frequency intervals
    over which the primary beam does not evolve substantially.

    Parameters
    ----------
    uvd: UVData object
        UVData holding baselines for which we will build fringe-rate profiles.
    uvb: UVBeam object
        UVBeam object holding beams that we will build fr profiles for.
        Profiles are generated from power beams. If an efield beam is provided
        a copy will be converted to the required power format. This function
        also requires healpix formatted beams so this hidden copy will also
        be converted to healpix if it was not already in this format.
    keys: list of antpairpol tuples
        list of antpairpol tuples of baselines to calculate fringe-rate limits for.
        default = None -> compute profiles for all antpairpols in uvd.
    normed: bool, optional
        if True, normalize profiles by sum.
    combine_pols: bool, optional
        if True, set profiles for all pols equal to the sum of the profiles of individual pols.
    dfr: float, optional.
        spacing of fringe-rate grid used to perform binning and percentile calc
        in units of mHz.
        default is None -> set to 1 / (dtime * Ntime) of uvd.
    nfr: float, optional.
        number of points on fringe-rate grid to perform binning and percentile calc.
        default is None -> set to uvd.Ntimes.
    taper: str, optional
        taper expected for power spectrum calculations. Fringe-rates from different frequencies
        Valid taper options can be found in uvtools.dspec.gen_window
        Located here
        https://github.com/HERA-Team/uvtools/blob/b1bbe5fd8cff06354bed6ca4ab195bf82b8db976/uvtools/dspec.py#L1155
    fr_freq_skip: int, optional
        bin fringe rates from every freq_skip channels.
        default is 1 -> takes a long time. We recommend setting this to be larger.
    verbose: bool, optional
        lots of text output.
    Returns
    -------
    fr_grid: np.ndarray
        length nfr grid of fringe-rates spaced by dfr centered at zero.
        units are whatever the units of dfr are.

    profiles: Dictionary object. Maps antpairpol tuples to numpy.ndarray object
              with the sum of the beam squared in all directions falling into
              a particular fringe-rate bin.

    """

    uvb = copy.deepcopy(uvb)
    # convert to power and healpix if necesssary
    if uvb.beam_type == 'efield':
        uvb.efield_to_power()
    try:
        uvb.to_healpix()
    except ValueError as err:
        warnings.warn("UVBeam object already in healpix format...")
    if keys is None:
        keys = uvd.get_antpairpols()

    antpos_trf = uvd.antenna_positions  # earth centered antenna positions
    antnums = uvd.antenna_numbers  # antenna numbers.

    lat, lon, alt = uvd.telescope_location_lat_lon_alt_degrees
    location = EarthLocation(lon=lon * units.deg, lat=lat * units.deg, height=alt * units.m)

    # get topocentricl AzEl Beam coordinates.
    hp = HEALPix(nside=uvb.nside, order=uvb.ordering)
    az, alt = hp.healpix_to_lonlat(range(uvb.Npixels))
    # zero out beam below the horizon
    uvb.data_array[0, 0, :, :, alt <= 0 * units.radian] = 0.
    # Covert AltAz coordinates of UVBeam pixels to barycentric coordinates.
    obstime = Time(np.median(np.unique(uvd.time_array)), format='jd')
    altaz = AltAz(obstime=obstime, location=location)
    # coordinates of beam pixels in topocentric frame.
    altaz_coords = SkyCoord(alt=alt, az=az, frame=altaz)
    # transform beam pixels from topocentric to ITRS
    eq_coords = altaz_coords.transform_to(ITRS())
    # get cartesian xyz unit vectors in the direction of each beam pixle.
    eq_xyz = np.vstack([eq_coords.x, eq_coords.y, eq_coords.z])

    # generate fringe_rate grid in mHz.
    dt = SDAY_KSEC * np.median(np.diff(np.unique(uvd.time_array)))  # times in kSec
    if nfr is None:
        nfr = uvd.Ntimes
    if dfr is None:
        # if no dfr provided, set to 1 / (ntimes * dt)
        dfr = 1. / (dt * nfr)

    # build grid.
    min_frate = - dfr * nfr / 2
    if np.mod(nfr, 2) != 0:
        min_frate += dfr / 2
    fr_grid = np.arange(nfr) * dfr + min_frate
    # fringe rate bin edges including upper edge of rightmost bin.
    frate_bins = np.hstack([fr_grid - dfr / 2., [fr_grid.max() + dfr / 2.]])

    # frequency tapering function expected for power spectra.
    # square b/c for power spectrum.
    ftaper = dspec.gen_window(taper, uvd.Nfreqs) ** 2.
    if keys is None:
        keys = uvd.get_antpairpols()

    profiles = {}  # store profiles here.
    ap_blkeys = {}
    # keeps track of different polarizations for each antenna pair
    # for if we are going to sum over polarizations.
    # get redundancies (will only compute fr-profile once for each red group).
    reds = _get_key_reds(dict(zip(*uvd.get_ENU_antpos()[::-1])), keys)

    for redgrp in reds:
        # only explicitly calculate fr profile for the first vis in each redgroup.
        bl = redgrp[0]
        echo(f"Generating FR-Profile of {bl} at {str(datetime.datetime.now())}", verbose=verbose)
        # sum beams from all frequencies
        # get polarization index
        polindex = np.where(uvutils.polstr2num(bl[-1], x_orientation=uvb.x_orientation) == uvb.polarization_array)[0][0]
        # get baseline vector in equitorial coordinates.
        blvec = antpos_trf[antnums == bl[1]] - antpos_trf[antnums == bl[0]]
        # initialize binned power.
        # we will bin frate power together for all frequencies, weighted by taper.
        binned_power = np.zeros_like(fr_grid)
        binned_power_conj = np.zeros_like(fr_grid)
        # iterate over each frequency and ftaper weighting.
        # use linspace to make sure we get first and last frequencies.
        unflagged_chans = ~np.all(np.all(uvd.flag_array[:, 0, :, :].squeeze(), axis=0), axis=-1)
        chans_to_use = np.arange(uvd.Nfreqs).astype(int)[unflagged_chans][::fr_freq_skip]
        frate_coeff = 2 * np.pi / SPEED_OF_LIGHT / SDAY_KSEC
        frate_over_freq = np.dot(np.cross(np.array([0, 0, 1.]), blvec), eq_xyz) * frate_coeff
        # histogram all frequencies together in one step.
        frates = np.hstack([frate_over_freq * freq for freq in uvd.freq_array[0, chans_to_use]]).squeeze()
        # beam squared values weighted by the taper function.
        bsq = np.hstack([np.abs(uvb.data_array[0, 0, polindex, np.argmin(np.abs(freq - uvb.freq_array[0])), :].squeeze()) ** 2. * freqweight ** 2. for freq, freqweight in zip(uvd.freq_array[0, chans_to_use], ftaper[chans_to_use])])
        # histogram fringe rates weighted by beam square values.
        binned_power = np.histogram(frates, bins=frate_bins, weights=bsq)[0]
        binned_power_conj = np.histogram(-frates, bins=frate_bins, weights=bsq)[0]

        # iterate over redgrp and set profiles for each baseline key.
        for blk in redgrp:
            profiles[blk] = binned_power
            profiles[utils.reverse_bl(blk)] = binned_power_conj
            if blk[:2] not in ap_blkeys:
                ap_blkeys[blk[:2]] = [blk]
                ap_blkeys[utils.reverse_bl(blk)[:2]] = [utils.reverse_bl(blk)]
            else:
                ap_blkeys[blk[:2]].append(blk)  # append antpairpols
                ap_blkeys[utils.reverse_bl(blk)[:2]].append(utils.reverse_bl(blk))

    # combine polarizations by summing over all profiles for each antenna-pair.
    if combine_pols:
        for ap in ap_blkeys:
            profile_summed_over_pols = np.sum([profiles[bl] for bl in ap_blkeys[ap]], axis=0)
            for bl in ap_blkeys[ap]:
                profiles[bl] = profile_summed_over_pols
    # normalize if desired
    if normed:
        for bl in profiles:
            profiles[bl] /= np.sum(profiles[bl])
    return fr_grid, profiles


def get_fringe_rate_limits(uvd, uvb=None, frate_profiles=None, percentile_low=5., percentile_high=95., keys=None,
                           dfr=None, nfr=None, taper='none', frate_standoff=0.0, frate_width_multiplier=1.0,
                           min_frate_half_width=0.025, max_frate_half_width=np.inf,
                           fr_freq_skip=1, verbose=False):
    """
    Get bounding fringe-rates for isotropic emission for a UVBeam object across all frequencies.

    Parameters
    ----------
    uvd: UVData object
        UVData holding baselines for which we will build fringe-rate profiles.
    uvb: UVBeam object, optional
        UVBeam object holding beams that we will build fr profiles for.
        default is None -> use pre-computed frate_profiles.
        User must provide either frate_profiles or uvb. Otherwise an error
        will be raised.
    frate_profiles: dict object, optional
        Dictionary mapping antpairpol keys to fringe-rate profiles.
        centered on a grid of length nfr spaced by dfr centered at 0.
        default is None -> automatically calculate profiles using uvb.
        User must provide either frate_profiles or uvb. Otherwise an error
        will be raised.
    percentile_low: float, optional
        Percent of beam-squared power below lower fringe rate.
    percentile_high: float, optional
        Percent of beam-squared power above upper fringe rate.
    keys: dict, optional
        antpairpol keys to compute fringe-rate limits for.
    dfr: float, optional.
        spacing of fringe-rate grid used to perform binning and percentile calc
        in units of mHz.
        default is None -> set to 1 / (dtime * Ntime) of uvd.
    nfr: float, optional.
        number of points on fringe-rate grid to perform binning and percentile calc.
        default is None -> set to uvd.Ntimes.
    taper: str, optional
        taper expected for power spectrum calculations. Fringe-rate profiles from different frequencies
        will be summed into the total fringe-rate profile with the weight of this taper.
        Valid taper options can be found in uvtools.dspec.gen_window
        Located here
        https://github.com/HERA-Team/uvtools/blob/b1bbe5fd8cff06354bed6ca4ab195bf82b8db976/uvtools/dspec.py#L1155
    frate_standoff: float, optional
        Additional fringe-rate standoff in mHz to add to Omega_E b_{EW} nu/c to add
        to limits computed from beam-squared histogram.
        default = 0.0.
    frate_width_multiplier: float, optional
        fraction of horizon to fringe-rate filter.
        default is 1.0
    min_frate_half_width: float, optional
        minimum fringe-rate width to filter, regardless of baseline length in mHz.
        Default is 0.025
    max_frate_half_width: float, optional
        maximum half-width of fringe-rate filter, regardless of baseline length in mHz.
        Default is np.inf, i.e. no limit
    fr_freq_skip: int, optional
        bin fringe rates from every freq_skip channels.
        default is 1 -> takes a long time. We recommend setting this to be larger.
    verbose: bool, optional
        lots of text output, default is False.

    Returns
    -------
    frate_centers: dict object,
        Dictionary with the center fringe-rate of each baseline in to_filter in units of mHz.
        keys are antpairpols.
    frate_half_widths: dict object
        Dictionary with the half widths of each fringe-rate window around the frate_centers in units of mHz.
        keys are antpairpols
    """
    frate_centers = {}
    frate_half_widths = {}
    if keys is None:
        keys = uvd.get_antpairpols()

    if frate_profiles is None:
        if uvb is not None:
            fr_grid, frate_profiles = build_fringe_rate_profiles(uvd=uvd, uvb=uvb, keys=keys, normed=True, nfr=nfr, dfr=dfr,
                                                                 taper=taper, fr_freq_skip=fr_freq_skip, verbose=verbose)
        else:
            raise ValueError("Must either supply uvb or frate_profiles!")
    elif frate_profiles is not None and uvb is not None:
        raise ValueError("Must provide either uvb or frate_profiles but not both!")
    else:
        if nfr is None:
            nfr = uvd.Ntimes
        if dfr is None:
            dfr = 1. / (nfr * np.mean(np.diff(np.unique(uvd.time_array))) * SDAY_KSEC)
        fr_grid = np.arange(-nfr // 2, nfr // 2) * dfr

    reds = _get_key_reds(dict(zip(*uvd.get_ENU_antpos()[::-1])), keys)

    for redgrp in reds:
        bl0 = redgrp[0]
        frlows = []
        frhighs = []
        for bl in [bl0, utils.reverse_bl(bl0)]:
            binned_power = frate_profiles[bl]
            # normalize to sum to 100.
            binned_power /= np.sum(binned_power)
            binned_power *= 100.
            # get CDF as function of fringe-rate bin.
            cspower = np.cumsum(binned_power)
            # add dfr to ends of grid and set to zero and 100 to avoid
            # out of bounds errors.
            nfr = len(fr_grid)
            dfr = np.median(np.diff(fr_grid))
            cspower_interp = np.hstack([[0], cspower, [100.]])
            fr_grid_interp = np.hstack([[fr_grid.min() - dfr], fr_grid, [fr_grid.max() + dfr]])
            cspower_func = interp1d(cspower_interp, fr_grid_interp)
            # find low and high bins containing mass between percentile_low and percentile_high.
            frlows.append(cspower_func(percentile_low))
            frhighs.append(cspower_func(percentile_high))
        # iterate through redundant group and assign centers / half-widths.
        for blt in redgrp:
            # save low and high fringe rates for bl and its conjugate
            for cnum, bl in enumerate([blt, utils.reverse_bl(blt)]):
                frate_centers[bl] = .5 * (frlows[cnum] + frhighs[cnum])
                frate_half_widths[bl] = .5 * np.abs(frlows[cnum] - frhighs[cnum]) * frate_width_multiplier + frate_standoff
                frate_half_widths[bl] = np.max([frate_half_widths[bl], min_frate_half_width])
                frate_half_widths[bl] = np.min([frate_half_widths[bl], max_frate_half_width])

    return frate_centers, frate_half_widths


def timeavg_waterfall(data, Navg, flags=None, nsamples=None, wgt_by_nsample=True,
                      wgt_by_favg_nsample=False, rephase=False, lsts=None, freqs=None,
                      bl_vec=None, lat=-30.72152, extra_arrays={}, verbose=True):
    """
    Calculate the time average of a visibility waterfall. The average is optionally
    weighted by a boolean flag array (flags) and also optionally by an Nsample array (nsample),
    such that, for a single frequency channel, the time average is constructed as

    avg_data = sum( data * flag_wgt * nsample ) / sum( flag_wgt * nsample )

    where flag_wgt is constructed as (~flags).astype(np.float).

    Additionally, one can rephase each integration in the averaging window to the LST of the
    window-center before taking their average. This assumes the
    input data are drift-scan phased. See hera_cal.utils.lst_rephase
    for details on the rephasing algorithm. By feeding an nsample array,
    the averaged nsample for each averaging window is computed and returned.

    Parameters
    ----------
    data : ndarray
        2D complex ndarray of complex visibility with shape=(Ntimes, Nfreqs)
        The rows of data are assumed to be ordered chronologically.

    Navg : int
        Number of time samples to average together, with the condition
        that 0 < Navg <= Ntimes. Navg = 1 is no averaging. Navg = Ntimes
        is complete averaging.

    flags : ndarray
        2D boolean ndarray containing data flags with matching shape of data.
        Flagged pixels are True, otherwise False.

    nsamples : ndarray, optional
        2D float ndarray containing the number of pre-averages behind each pixel
        in data. Default is to assume unity for all pixels.

    wgt_by_nsample : bool, optional
        If True, perform time average weighted by nsample, otherwise perform uniform
        average. Default is True.

    wgt_by_favg_nsample : bool, optional
        If True, perform time average weighting by averaging the number of samples across
        frequency for each integration. Mutually exclusive with wgt_by_nsample. Default False.

    rephase : boolean, optional
        If True, phase each integration to the LST of the averaging window-center
        before averaging. Need to feed lsts, freqs and bl_vec if True.

    lsts : ndarray, optional
        1D float array holding the LST [radians] of each time integration in
        data. Shape=(Ntimes,)

    freqs : ndarray, optional
        1D float array holding the starting frequency of each frequency bin [Hz]
        in data. Shape=(Nfreqs,)

    bl_vec : ndarray, optional
        3D float ndarray containing the visibility baseline vector in meters
        in the ENU (TOPO) frame.

    lat : float, optional
        Latitude of observer in degrees North. Default is HERA coordinates.

    extra_arrays : dict, optional
        Dictionary of extra 1D arrays with shape=(Ntimes,) to push through
        averaging windows. For example, a time_array, or
        anything that has length Ntimes.

    verbose : bool, optional
        If True, report feedback to standard output.

    Returns
    -------
    avg_data : ndarray
        2D complex array with time-average spectrum, shape=(Navg_times, Nfreqs)

    win_flags : ndarray
        2D boolean array with OR of flags in averaging window, shape=(Navg_times, Nfreqs)

    avg_nsamples : ndarray
        2D array containing the sum of nsamples of each averaging window, weighted
        by the input flags, if fed. Shape=(Navg_times, Nfreqs)

    avg_lsts : ndarray
        1D float array holding the center LST of each averaging window, if
        lsts was fed. Shape=(Navg_times,).

    avg_extra_arrays : dict
        Dictionary of 1D arrays holding average of input extra_arrays for
        each averaging window, shape=(Navg_times,).
    """
    # type check
    assert isinstance(data, np.ndarray), "data must be fed as an ndarray"
    if rephase:
        assert lsts is not None and freqs is not None and bl_vec is not None, "" \
            "If rephase is True, must feed lsts, freqs and bl_vec."
    if (wgt_by_nsample and wgt_by_favg_nsample):
        raise ValueError('wgt_by_nsample and wgt_by_favg_nsample cannot both be True.')

    # unwrap lsts if fed
    if lsts is not None:
        lsts = np.unwrap(lsts)

    # form flags if None
    if flags is None:
        flags = np.zeros_like(data, dtype=np.bool)
    assert isinstance(flags, np.ndarray), "flags must be fed as an ndarray"

    # turn flags into weights
    flagw = (~flags).astype(np.float)

    # form nsamples if None
    if nsamples is None:
        nsamples = np.ones_like(data, dtype=np.float)
    assert isinstance(nsamples, np.ndarray), "nsamples must be fed as an ndarray"

    # assert Navg makes sense
    Ntimes = data.shape[0]
    assert Navg <= Ntimes and Navg > 0, "Navg must satisfy 0 < Navg <= Ntimes"

    # calculate Navg_times, the number of remaining time samples after averaging
    Navg_times = float(Ntimes) / Navg
    if Navg_times % 1 > 1e-10:
        if verbose:
            print("Warning: Ntimes is not evenly divisible by Navg, "
                  "meaning the last output time sample will be noisier "
                  "than the others.")
    Navg_times = int(np.ceil(Navg_times))

    # form output avg list
    avg_data = []
    win_flags = []
    avg_lsts = []
    avg_nsamples = []
    avg_extra_arrays = dict([('avg_{}'.format(a), []) for a in extra_arrays])

    # iterate through Navg_times
    for i in range(Navg_times):
        # get starting and stopping indices
        start = i * Navg
        end = (i + 1) * Navg
        d = data[start:end, :]
        f = flags[start:end, :]
        fw = flagw[start:end, :]
        n = nsamples[start:end, :]

        # calculate mean_l and l, if lsts was fed
        if lsts is not None:
            lst = lsts[start:end]
            mean_l = np.mean(lst)
            avg_lsts.append(mean_l)

        # rephase data if desired
        if rephase:
            # get dlst and rephase
            dlst = mean_l - lst
            d = utils.lst_rephase(d, bl_vec, freqs, dlst, lat=lat, inplace=False, array=True)

        # form data weights
        if wgt_by_nsample:
            w = fw * n
        elif wgt_by_favg_nsample:
            w = fw * np.mean(n, axis=1, keepdims=True)
        else:
            w = fw
        w_sum = np.sum(w, axis=0, keepdims=False).clip(1e-10, np.inf)

        # perfom weighted average of data along time
        ad = np.sum(d * w, keepdims=False, axis=0) / w_sum
        an = np.sum(n * fw, keepdims=False, axis=0)

        # append to data lists
        avg_data.append(ad)
        win_flags.append(np.min(f, axis=0, keepdims=False))
        avg_nsamples.append(an)

        # average arrays in extra_arrays
        for a in extra_arrays:
            avg_extra_arrays['avg_{}'.format(a)].append(np.mean(extra_arrays[a][start:end]))

    avg_data = np.asarray(avg_data, np.complex)
    win_flags = np.asarray(win_flags, np.bool)
    avg_nsamples = np.asarray(avg_nsamples, np.float)
    avg_lsts = np.asarray(avg_lsts, np.float)

    # wrap lsts
    avg_lsts = avg_lsts % (2 * np.pi)

    return avg_data, win_flags, avg_nsamples, avg_lsts, avg_extra_arrays


def apply_fir(data, fir, wgts=None, axis=0):
    """
    Convolves an FIR filter with visibility data.

    Args:
        data : complex ndarray of shape (Ntimes, Nfreqs)
        fir : complex 2d array of shape (Ntimes, Nfreqs)
            holding FIR filter to convolve against data
        wgts : float ndarray of shape (Ntimes, Nfreqs)
            Default is all ones.
        axis : int
            data axis along which to apply FIR

    Returns:
        new_data : complex ndarray of shape (Ntimes, Nfreqs)
            Contains data convolved with fir across
            time for each frequency channel independently.
    """
    # shape checks
    shape = list(data.shape)
    Ntimes, Nfreqs = shape
    assert isinstance(fir, np.ndarray), "fir must be an ndarray"
    if fir.ndim == 1:
        # try to broadcast given axis
        if axis == 0:
            fir = np.repeat(fir[:, None], Nfreqs, axis=1)
        elif axis == 1:
            fir = np.repeat(fir[None, :], Ntimes, axis=0)

    assert (Ntimes, Nfreqs) == fir.shape, "fir shape must match input data along time and frequency"

    # get weights
    if wgts is None:
        wgts = np.ones_like(data, dtype=np.float)

    new_data = np.empty_like(data, dtype=np.complex)

    shape.pop(axis)
    for i in range(shape[0]):
        slices = [i, i]
        slices[axis] = slice(None)
        slices = tuple(slices)
        new_data[slices] = np.convolve(data[slices] * wgts[slices], fir[slices], mode='same')

    return new_data


def frp_to_fir(frp, delta_bin=None, axis=0, undo=False):
    '''
    Transform a fourier profile to an FIR, or vice versa.

    This function assumes the convention of fft for real->fourier space and ifft
    for fourier->real space. The input fourier profile must have monotonically increasing fourier bins.

    Args:
        frp : 1D or 2D ndarray of the fourier profile.
        delta_bin : frp bin width along axis of fourier transform.
        axis : int, axis of frp along which to take fourier transform
        undo : bool, if True converts an fir to frp, else converts frp to fir

    Returns:
        fir : ndarray of the FIR filter, else undo == True then ndarray of frp
        frbins : 1D ndarray of fourier bins [1/delta_bin] if delta_bin is provided, else is None.
    '''
    # generate fir
    frp = np.fft.ifftshift(frp, axes=axis)
    if undo:
        fir = np.fft.fft(frp, axis=axis)
    else:
        fir = np.fft.ifft(frp, axis=axis)
    fir = np.fft.fftshift(fir, axes=axis)

    # generate frbins
    if delta_bin is None:
        frbins = None
    else:
        frbins = np.fft.fftshift(np.fft.fftfreq(len(frp), delta_bin), axes=axis)

    return fir, frbins


def fr_tavg(frp, noise_amp=None, axis=0):
    """
    Calculate the attenuation induced by fourier filtering a noise signal.

    See Ali et al. 2015 Eqn (9)

    Args:
        frp : A 1D or 2D fourier profile
        noise_amp : The noise amplitude (stand dev. not variance) in frate space
            with shape matching input frp
        axis : int, axis of frp along which filtering is done

    Returns:
        t_ratio : ndarray, effective integration ratio t_after / t_before
    """
    if noise_amp is None:
        noise_amp = np.ones_like(frp, dtype=np.float)

    t_ratio = np.sum(np.abs(noise_amp)**2, axis=axis, keepdims=True) / np.sum(np.abs(frp)**2 * np.abs(noise_amp)**2, axis=axis, keepdims=True).clip(1e-10, np.inf)

    return t_ratio


class FRFilter(VisClean):
    """
    FRFilter object. See hera_cal.vis_clean.VisClean.__init__ for instantiation options.
    """
    def timeavg_data(self, data, times, lsts, t_avg, flags=None, nsamples=None,
                     wgt_by_nsample=True, wgt_by_favg_nsample=False, rephase=False,
                     verbose=True, output_prefix='avg', keys=None, overwrite=False):
        """
        Time average data attached to object given a averaging time-scale t_avg [seconds].
        The resultant averaged data, flags, time arrays, etc. are attached to self
        with the name "{}_data".format(output_prefix), etc

        Note: The t_avg provided will be rounded to the nearest time that makes Navg
            an integer, and is stored as self.t_avg and self.Navg.

        Note: Time-averaging data with differing time-dependent flags per freq channel
            can create artificial spectral structure in the averaged data products.
            One can mitigate this by factorizing the flags into time-freq separable masks,
            see self.factorize_flags.

        Args :
            data : DataContainer
                data to time average, must be consistent with self.lsts and self.freqs
            times : 1D array
                Holds Julian Date time array for input data
            lsts : 1D array
                Holds LST time array for input data
            t_avg : float
                Width of time-averaging window in seconds.
            flags : DataContainer
                flags to use in averaging. Default is None.
                Must be consistent with self.lsts, self.freqs, etc.
            nsamples : DataContainer
                nsamples to use in averaging. Default is None.
                Must be consistent with self.lsts, self.freqs, etc.
            wgt_by_nsample : bool
                If True, perform time average weighted by nsample, otherwise perform
                uniform average. Default is True.
            wgt_by_favg_nsample : bool
                If True, perform time average weighting by averaging the number of samples across
                frequency for each integration. Mutually exclusive with wgt_by_nsample. Default False.
            rephase : bool
                If True, rephase data in averaging window to the window-center.
            keys : list of len-3 antpair-pol tuples
                List of data keys to operate on.
            overwrite : bool
                If True, overwrite existing keys in output DataContainers.
        """
        # turn t_avg into Navg
        Ntimes = len(times)
        dtime = np.median(np.abs(np.diff(times))) * 24 * 3600
        Navg = int(np.round((t_avg / dtime)))
        assert Navg > 0, "A t_avg of {:0.5f} makes Navg=0, which is too small.".format(t_avg)
        if Navg > Ntimes:
            Navg = Ntimes
        old_t_avg = t_avg
        t_avg = Navg * dtime

        if verbose:
            print("The t_avg provided of {:.3f} has been shifted to {:.3f} to make Navg = {:d}".format(
                old_t_avg, t_avg, Navg))

        # setup containers
        for n in ['data', 'flags', 'nsamples']:
            name = "{}_{}".format(output_prefix, n)
            if not hasattr(self, name):
                setattr(self, name, DataContainer({}))
            if n == 'data':
                avg_data = getattr(self, name)
            elif n == 'flags':
                avg_flags = getattr(self, name)
            elif n == 'nsamples':
                avg_nsamples = getattr(self, name)

        # setup averaging quantities
        if flags is None:
            flags = DataContainer(dict([(k, np.zeros_like(data[k], np.bool)) for k in data]))
        if nsamples is None:
            nsamples = DataContainer(dict([(k, np.ones_like(data[k], np.float)) for k in data]))

        if keys is None:
            keys = data.keys()

        # iterate over keys
        al = None
        at = None
        for i, k in enumerate(keys):
            if k in avg_data and not overwrite:
                utils.echo("{} exists in output DataContainer and overwrite == False, skipping...".format(k), verbose=verbose)
                continue
            (ad, af, an, al,
             ea) = timeavg_waterfall(data[k], Navg, flags=flags[k], nsamples=nsamples[k],
                                     rephase=rephase, lsts=lsts, freqs=self.freqs, bl_vec=self.blvecs[k[:2]],
                                     lat=self.lat, extra_arrays=dict(times=times), wgt_by_nsample=wgt_by_nsample,
                                     wgt_by_favg_nsample=wgt_by_favg_nsample, verbose=verbose)
            avg_data[k] = ad
            avg_flags[k] = af
            avg_nsamples[k] = an
            at = ea['avg_times']

        setattr(self, "{}_times".format(output_prefix), np.asarray(at))
        setattr(self, "{}_lsts".format(output_prefix), np.asarray(al))
        self.t_avg = t_avg
        self.Navg = Navg

    def filter_data(self, data, frps, flags=None, nsamples=None,
                    output_prefix='filt', keys=None, overwrite=False,
                    edgecut_low=0, edgecut_hi=0, axis=0, verbose=True):
        """
        Apply an FIR filter to data.

        Args :
            data : DataContainer
                data to time average, must be consistent with self.lsts and self.freqs
            frps : DataContainer
                DataContainer holding 2D fringe-rate profiles for each key in data,
                with values the same shape as data.
            flags : DataContainer
                flags to use in averaging. Default is None.
                Must be consistent with self.lsts, self.freqs, etc.
            nsamples : DataContainer
                nsamples to use in averaging. Default is None.
                Must be consistent with self.lsts, self.freqs, etc.
            keys : list of len-3 antpair-pol tuples
                List of data keys to operate on.
            overwrite : bool
                If True, overwrite existing keys in output DataContainers.
            edgecut_low : int, number of bins to flag on low side of axis
            edgecut_hi : int, number of bins to flag on high side of axis
        """
        if not HAVE_UVTOOLS:
            raise ImportError("FRFilter.filter_data requires uvtools to be installed. Install hera_cal[all]")
        # setup containers
        for n in ['data', 'flags', 'nsamples']:
            name = "{}_{}".format(output_prefix, n)
            if not hasattr(self, name):
                setattr(self, name, DataContainer({}))
            if n == 'data':
                filt_data = getattr(self, name)
            elif n == 'flags':
                filt_flags = getattr(self, name)
            elif n == 'nsamples':
                filt_nsamples = getattr(self, name)

        # setup averaging quantities
        if flags is None:
            flags = DataContainer(dict([(k, np.zeros_like(data[k], np.bool)) for k in data]))
        if nsamples is None:
            nsamples = DataContainer(dict([(k, np.ones_like(data[k], np.float)) for k in data]))

        if keys is None:
            keys = data.keys()

        # iterate over keys
        for i, k in enumerate(keys):
            if k in filt_data and not overwrite:
                utils.echo("{} exists in ouput DataContainer and overwrite == False, skipping...".format(k), verbose=verbose)
                continue

            # get wgts
            w = (~flags[k]).astype(np.float)
            shape = [1, 1]
            shape[axis] = -1
            w *= dspec.gen_window('none', w.shape[axis], edgecut_low=edgecut_low, edgecut_hi=edgecut_hi).reshape(tuple(shape))
            f = np.isclose(w, 0.0)

            # calculate effective nsamples
            eff_nsamples = np.zeros_like(nsamples[k])
            eff_nsamples += np.sum(nsamples[k] * w, axis=axis, keepdims=True) / np.sum(w, axis=axis, keepdims=True).clip(1e-10, np.inf)
            eff_nsamples *= fr_tavg(frps[k], axis=axis) * np.sum(w, axis=axis, keepdims=True).clip(1e-10, np.inf) / w.shape[axis]

            # setup FIR
            fir, _ = frp_to_fir(frps[k], axis=axis, undo=False)

            # apply fir
            dfilt = apply_fir(data[k], fir, wgts=w, axis=axis)

            # append
            filt_data[k] = dfilt
            filt_flags[k] = f
            filt_nsamples[k] = eff_nsamples

    def tophat_frfilter(self, frate_centers, frate_half_widths, keys=None, wgts=None, mode='clean',
                        skip_wgt=0.1, tol=1e-9, verbose=False, cache_dir=None, read_cache=False,
                        write_cache=False, pre_filter_modes_between_lobe_minimum_and_zero=False, **filter_kwargs):
        '''
        A wrapper around VisClean.fourier_filter specifically for
        filtering along the time axis with uniform fringe-rate weighting.

        Parameters
        ----------
        frate_centers: dict object,
            Dictionary with the center fringe-rate of each baseline in to_filter in units of mHz.
            keys are antpairpols.
        frate_half_widths: dict object
            Dictionary with the half widths of each fringe-rate window around the frate_centers in units of mHz.
            keys are antpairpols
        keys: list of visibilities to filter in the (i,j,pol) format.
          If None (the default), all visibilities are filtered.
        wgts: dictionary or DataContainer with all the same keys as self.data.
            Linear multiplicative weights to use for the fr filter. Default, use np.logical_not
            of self.flags. uvtools.dspec.fourier_filter will renormalize to compensate.
        mode: string specifying filtering mode. See fourier_filter or uvtools.dspec.fourier_filter for supported modes.
        skip_wgt: skips filtering rows with very low total weight (unflagged fraction ~< skip_wgt).
            Model is left as 0s, residual is left as data, and info is {'skipped': True} for that
            time. Skipped channels are then flagged in self.flags.
            Only works properly when all weights are all between 0 and 1.
        tol : float, optional. To what level are foregrounds subtracted.
        verbose: If True print feedback to stdout
        cache_dir: string, optional, path to cache file that contains pre-computed dayenu matrices.
         see uvtools.dspec.dayenu_filter for key formats.
        read_cache: bool, If true, read existing cache files in cache_dir before running.
        write_cache: bool. If true, create new cache file with precomputed matrices
            that were not in previously loaded cache files.
        pre_filter_modes_between_lobe_minimum_and_zero: bool, optional
            Subtract power between the main-lobe and zero before applying main-lobe filter.
            This is to avoid having the main-lobe filter respond to any exceedingly high power
            at low fringe rates which can happen during Galaxy set.
            or if there is egregious cross-talk / ground pickup.
            This arg is only used if beamfitsfile is not None.
            Default is False.
        filter_kwargs: see fourier_filter for a full list of filter_specific arguments.

        Returns
        -------
        N/A

        Results are stored in:
          self.clean_resid: DataContainer formatted like self.data with only high-fringe-rate components
          self.clean_model: DataContainer formatted like self.data with only low-fringe-rate components
          self.clean_info: Dictionary of info from uvtools.dspec.fourier_filter with the same keys as self.data
        '''
        if keys is None:
            keys = list(self.data.keys())
        # read in cache
        if not mode == 'clean':
            if read_cache:
                filter_cache = io.read_filter_cache_scratch(cache_dir)
            else:
                filter_cache = {}
            keys_before = list(filter_cache.keys())
        else:
            filter_cache = None

        if wgts is None:
            wgts = io.DataContainer({k: (~self.flags[k]).astype(float) for k in self.flags})
        if pre_filter_modes_between_lobe_minimum_and_zero:
            self.pre_filter_resid = DataContainer({})
            self.pre_filter_resid_flags = DataContainer({})
            filter_kwargs_no_data = copy.deepcopy(filter_kwargs)
            if 'data' in filter_kwargs_no_data:
                del filter_kwargs_no_data['data']
        for k in keys:
            if mode != 'clean':
                filter_kwargs['suppression_factors'] = [tol]
            else:
                filter_kwargs['tol'] = tol

            if pre_filter_modes_between_lobe_minimum_and_zero:
                min_frate_abs = np.min([np.abs(frate_centers[k] + frate_half_widths[k]),
                                        np.abs(frate_centers[k] - frate_half_widths[k])])
                # only pre-filter if main-lobe does not include zero fringe-rates.
                if not (frate_centers[k] + frate_half_widths[k] >= 0. and frate_centers[k] - frate_half_widths[k] <= 0.):
                    self.fourier_filter(keys=[k], filter_centers=[0.], filter_half_widths=[min_frate_abs],
                                        mode=mode, x=self.times * SDAY_KSEC,
                                        wgts=wgts, output_prefix='pre_filter',
                                        ax='time', cache=filter_cache, skip_wgt=skip_wgt, verbose=verbose, **filter_kwargs)
                else:
                    if 'data' not in filter_kwargs:
                        self.pre_filter_resid[k] = self.data[k]
                    else:
                        self.pre_filter_resid[k] = filter_kwargs['data'][k]
                    if 'flags' not in filter_kwargs:
                        self.pre_filter_resid_flags[k] = self.flags[k]
                    else:
                        self.pre_filter_flags[k] = filter_kwargs['flags'][k]
                # center at zero fringe-rate since some fourier_filter modes are
                # high pass only.
                phasor = np.exp(2j * np.pi * self.times * SDAY_KSEC * frate_centers[k])
                self.pre_filter_resid[k] /= phasor[:, None]
                filter_center_to_use = 0.0
                self.fourier_filter(keys=[k], filter_centers=[filter_center_to_use], filter_half_widths=[frate_half_widths[k]],
                                    mode=mode, x=self.times * SDAY_KSEC,
                                    wgts=wgts, data=self.pre_filter_resid, flags=self.pre_filter_resid_flags,
                                    ax='time', cache=filter_cache, skip_wgt=skip_wgt, verbose=verbose, **filter_kwargs_no_data)
            else:
                # center sky-modes at zero fringe-rate.
                phasor = np.exp(2j * np.pi * self.times * SDAY_KSEC * frate_centers[k])
                if 'data' in filter_kwargs:
                    input_data = filter_kwargs['data']
                else:
                    input_data = self.data
                input_data[k] /= phasor[:, None]
                filter_center_to_use = 0.0
                self.fourier_filter(keys=[k], filter_centers=[filter_center_to_use], filter_half_widths=[frate_half_widths[k]],
                                    mode=mode, x=self.times * SDAY_KSEC,
                                    flags=self.flags, wgts=wgts,
                                    ax='time', cache=filter_cache, skip_wgt=skip_wgt, verbose=verbose, **filter_kwargs)

            # recenter data in fringe-rate by multiplying back the phaser.
            if 'output_prefix' in filter_kwargs:
                filtered_data = getattr(self, filter_kwargs['output_prefix'] + '_data')
                filtered_model = getattr(self, filter_kwargs['output_prefix'] + '_model')
                filtered_resid = getattr(self, filter_kwargs['output_prefix'] + '_resid')
            else:
                filtered_data = self.clean_data
                filtered_model = self.clean_model
                filtered_resid = self.clean_resid
            filtered_data[k] *= phasor[:, None]
            filtered_model[k] *= phasor[:, None]
            filtered_resid[k] *= phasor[:, None]
            if 'data' in filter_kwargs:
                input_data = filter_kwargs['data']
            else:
                input_data = self.data
            input_data[k] *= phasor[:, None]
        if not mode == 'clean':
            if write_cache:
                filter_cache = io.write_filter_cache_scratch(filter_cache, cache_dir, skip_keys=keys_before)


def time_avg_data_and_write(input_data_list, output_data, t_avg, baseline_list=None,
                            wgt_by_nsample=True, wgt_by_favg_nsample=False, rephase=False,
                            filetype='uvh5', verbose=False, clobber=False, flag_output=None, **read_kwargs):
    """Time-averaging with a baseline cornerturn


    Parameters
    ----------
    intput_data_list: list of strings.
        list of names of input data file to read baselines across.
    baseline_list: list
        list of antpolpairs or antpairs
    output_data: str
        name of output data file.
    t_avg: float
        width of time-averaging interval in seconds.
    wgt_by_nsample: bool, optional
        weight by nsamples in time average
        default is True
    wgt_by_favg_nsample : bool
        If True, perform time average weighting by averaging the number of samples across
        frequency for each integration. Mutually exclusive with wgt_by_nsample. Default False.
    rephase: bool, optional
        rephase each time bin to central lst.
    filetype : str, optional
        specify if uvh5, miriad, ect...
        default is uvh5.
    verbose: bool, optional
        if true, more outputs.
        default is False
    clobber: bool, optional
        if true, overwrite output ata if it already exists.
        default is False
    flag_output: str, optional
        string to write flag output. Optional.
    read_kwargs: kwargs dict
        additional kwargs for for io.HERAData.read()
    Returns
    -------
    None
    """
    if baseline_list is not None and len(baseline_list) == 0:
        warnings.warn("Length of baseline list is zero."
                      "This can happen under normal circumstances when there are more files in datafile_list then baselines."
                      "in your dataset. Exiting without writing any output.", RuntimeWarning)
    else:
        fr = FRFilter(input_data_list, filetype=filetype)
        fr.read(bls=baseline_list, **read_kwargs)

        fr.timeavg_data(fr.data, fr.times, fr.lsts, t_avg, flags=fr.flags, nsamples=fr.nsamples,
                        wgt_by_nsample=wgt_by_nsample, wgt_by_favg_nsample=wgt_by_favg_nsample, rephase=rephase)
        fr.write_data(fr.avg_data, output_data, overwrite=clobber, flags=fr.avg_flags, filetype=filetype,
                      nsamples=fr.avg_nsamples, times=fr.avg_times, lsts=fr.avg_lsts)
        if flag_output is not None:
            uv_avg = UVData()
            uv_avg.read(output_data)
            uvf = UVFlag(uv_avg, mode='flag', copy_flags=True)
            uvf.to_waterfall(keep_pol=False, method='and')
            uvf.write(flag_output, clobber=clobber)


def tophat_frfilter_argparser(mode='clean'):
    '''Arg parser for commandline operation of tophat fr-filters.

    Parameters
    ----------
    mode : string, optional.
        Determines sets of arguments to load.
        Can be 'clean', 'dayenu', or 'dpss_leastsq'.

    Returns
    -------
    argparser
        argparser for tophat fringe-rate (time-domain) filtering for specified filtering mode

    '''
    ap = vis_clean._filter_argparser()
    filt_options = ap.add_argument_group(title='Options for the fr-filter')
    ap.add_argument("--frate_width_multiplier", type=float, default=1.0, help="Fraction of maximum sky-fringe-rate to interpolate / filter."
                                                                              "Used if select_mainlobe is False and max_frate_coeffs not specified.")
    ap.add_argument("--frate_standoff", type=float, default=0.0, help="Standoff in fringe-rate to filter [mHz]."
                                                                      "Used of select_mainlobe is False and max_frate_coeffs not specified.")
    ap.add_argument("--min_frate_half_width", type=float, default=0.025, help="minimum half-width of fringe-rate filter, regardless of baseline length in mHz."
                                                                              "Default is 0.025.")
    ap.add_argument("--max_frate_half_width", type=float, default=np.inf, help="maximum half-width of fringe-rate filter, regardless of baseline length in mHz."
                                                                               "Default is np.inf, i.e. no limit.")
    ap.add_argument("--max_frate_coeffs", type=float, default=None, nargs=2, help="Maximum fringe-rate coefficients for the model max_frate [mHz] = x1 * EW_bl_len [ m ] + x2."
                                                                                  "Providing these overrides the sky-based fringe-rate determination! Default is None.")
    ap.add_argument("--skip_autos", default=False, action="store_true", help="Exclude autos from filtering.")
    ap.add_argument("--beamfitsfile", default=None, type=str, help="Path to UVBeam beamfits file to use for determining isotropic sky fringe-rates to filter.")
    ap.add_argument("--percentile_low", default=5.0, type=float, help="Reject fringe-rates with beam power below this percentile if beamfitsfile is provided.")
    ap.add_argument("--percentile_high", default=95.0, type=float, help="Reject fringe-rates with beam power above this percentile if beamfitsfile is provided.")
    ap.add_argument("--taper", default='none', type=str, help="Weight fringe-rates at different frequencies by the square of this taper if beamfitsfile is provided.")
    ap.add_argument("--fr_freq_skip", default=1, type=int, help="fr_freq_skip: int, optional"
                                                                "bin fringe rates from every freq_skip channels."
                                                                "default is 1 -> takes a long time. We recommend setting this to be larger.")
    ap.add_argument("--pre_filter_modes_between_lobe_minimum_and_zero", type=bool, default=False, help="Subtract emission between the main-lobe fringe-rate region and zero"
                                                                                                       "before applying main-lobe fringe rate filter. This is to prevent"
                                                                                                       "the main-lobe filter to responding to overwhelmingly bright emission"
                                                                                                       "centered at zero fringe-rate, which can happen if we have lots of cross-talk.")
    ap.add_argument("--wgt_by_nsample", default=False, action="store_true", help="Use weights proportional to nsamples during FRF. Default is to just use flags by nsamples.")
    from .smooth_cal import _pair
    ap.add_argument("--excluded_lsts", type=_pair, default=[], nargs='+', help="space-separated list of dash-separted pairs of LSTs in hours \
                          bounding (inclusively) LSTs assigned zero weight during FRF, e.g. '3-4 10-12 23-.5'")

    desc = ("Filtering case ['max_frate_coeffs', 'uvbeam', 'sky']",
            "If case == 'max_frate_coeffs', then determine fringe rate centers",
            "and half-widths based on the max_frate_coeffs arg (see below).",
            "If case == 'uvbeam', then determine fringe rate centers and half widths",
            "from histogram of main-beam wrt instantaneous sky fringe rates.",
            "If case == 'sky': then use fringe-rates corresponding to range of ",
            "instantanous fringe-rates that include sky emission.")
    ap.add_argument("--case", default="sky", help=desc, type=str)
    return ap


def load_tophat_frfilter_and_write(datafile_list, case, baseline_list=None, calfile_list=None,
<<<<<<< HEAD
                                   Nbls_per_load=None, spw_range=None, external_flags=None,
                                   factorize_flags=False, time_thresh=0.05,
=======
                                   Nbls_per_load=None, spw_range=None, cache_dir=None,
                                   read_cache=False, write_cache=False, external_flags=None,
                                   factorize_flags=False, time_thresh=0.05, wgt_by_nsample=False, excluded_lsts=None,
>>>>>>> ab3469d9
                                   res_outfilename=None, CLEAN_outfilename=None, filled_outfilename=None,
                                   clobber=False, add_to_history='', avg_red_bllens=False, polarizations=None,
                                   overwrite_flags=False,
                                   flag_yaml=None, skip_autos=False, beamfitsfile=None, verbose=False,
                                   read_axis=None,
                                   percentile_low=5., percentile_high=95.,
                                   frate_standoff=0.0, frate_width_multiplier=1.0,
                                   min_frate_half_width=0.025, max_frate_half_width=np.inf,
                                   max_frate_coeffs=None, fr_freq_skip=1,
                                   **filter_kwargs):
    '''
    A tophat fr-filtering method that only simultaneously loads and writes user-provided
    list of baselines. This is to support parallelization over baseline (rather then time) if baseline_list is specified.

    Arguments:
        datafile_list: list of data files to perform cross-talk filtering on
        case: str
            Filtering case ['max_frate_coeffs', 'uvbeam', 'frate_profiles', 'sky']
            If case == 'max_frate_coeffs', then determine fringe rate centers
            and half-widths based on the max_frate_coeffs arg (see below).
            If case == 'uvbeam', then determine fringe rate centers and half widths
            from histogram of main-beam wrt instantaneous sky fringe rates
            If case == 'sky': then use fringe-rates corresponding to range of
            instantanous fringe-rates that include sky emission.
        baseline_list: list of antenna-pair 2-tuples to filter and write out from the datafile_list.
                       If None, load all baselines in files. Default is None.
        calfile_list: optional list of calibration files to apply to data before fr filtering
        Nbls_per_load: int, the number of baselines to load at once.
            If None, load all baselines at once. default : None.
        spw_range: 2-tuple or 2-list, spw_range of data to filter.
        factorize_flags: bool, optional
            If True, factorize flags before running fr filter. See vis_clean.factorize_flags.
        time_thresh : float, optional
            Fractional threshold of flagged pixels across time needed to flag all times
            per freq channel. It is not recommend to set this greater than 0.5.
            Fully flagged integrations do not count towards triggering time_thresh.
        wgt_by_nsample : bool, optional
            If True, perform FRF with weighting proportional to nsamples (flags still get 0 weight).
            Default False, meaning use only ~flags as weights.
        excluded_lsts : list of 2-tuples, optional
            List of LST ranges (in hours, inclusive) to assign zero weight when performing FRF (regardless of
            whether or not they are flagged). Ranges crossing the 24h brach cut, e.g. [(23, 1)], are allowed.
        res_outfilename: path for writing the filtered visibilities with flags
        CLEAN_outfilename: path for writing the CLEAN model visibilities (with the same flags)
        filled_outfilename: path for writing the original data but with flags unflagged and replaced
            with CLEAN models wherever possible
        clobber: if True, overwrites existing file at the outfilename
        add_to_history: string appended to the history of the output file
        avg_red_bllens: bool, if True, round baseline lengths to redundant average. Default is False.
        polarizations : list of polarizations to process (and write out). Default None operates on all polarizations in data.
        overwrite_flags : bool, if true reset data flags to False except for flagged antennas.
        flag_yaml: path to manual flagging text file.
        skip_autos: bool, if true, exclude autocorrelations from filtering. Default is False.
                 autos will still be saved in the resides as zeros, as the models as the data (with original flags).
        beamfitsfile: str, optional.
            path to UVBeam object for calculating frate bounds.
            default is None -> use other filter kwargs to determine fringe rate bounds.
        verbose: bool, optional
            Helpful text outputs.
<<<<<<< HEAD
=======
        clean_flags_in_resid_flags: bool, optional. If true, include clean flags in residual flags that get written.
            default is True.
>>>>>>> ab3469d9
        read_axis: str, optional
            optional parameter to pass as the axis arg to io.HERAData.read()
        percentile_low: float, optional
            if uvb is provided, filter fringe rates that are larger then this percentile
            in the histogram of beam squared powers for instantaneous fringe rates.
        percentile_high: float, optional
            if uvb is provided, filter fringe rates that are smaller then this percentile
            in the histogram of beam squared powers for instantaneous fringe rates.
        frate_standoff: float, optional
            additional fringe-rate to add to min and max of computed fringe-rate bounds [mHz]
            to add to analytic calculation of fringe-rate bounds for emission on the sky.
            default = 0.0.
        frate_width_multiplier: float, optional
            fraction of horizon to fringe-rate filter.
            default is 1.0
        min_frate_half_width: float, optional
            minimum half-width of fringe-rate filter, regardless of baseline length in mHz.
            Default is 0.025
        max_frate_half_width: float, optional
            maximum half-width of fringe-rate filter, regardless of baseline length in mHz.
            Default is np.inf, i.e. no limit
        max_frate_coeffs, 2-tuple float
            Maximum fringe-rate coefficients for the model max_frate [mHz] = x1 * | EW_bl_len | [ m ] + x2."
            Providing these overrides the sky-based fringe-rate determination! Default is None.
        fr_freq_skip: int, optional
            bin fringe rates from every freq_skip channels.
            default is 1 -> takes a long time. We recommend setting this to be larger.
            only used if case == 'uvbeam'
        filter_kwargs: additional keyword arguments to be passed to FRFilter.tophat_frfilter()
    '''
    if baseline_list is not None and Nbls_per_load is not None:
        raise NotImplementedError("baseline loading and partial i/o not yet implemented.")
    hd = io.HERAData(datafile_list, filetype='uvh5')
    if baseline_list is not None and len(baseline_list) == 0:
        warnings.warn("Length of baseline list is zero."
                      "This can happen under normal circumstances when there are more files in datafile_list then baselines."
                      "in your dataset. Exiting without writing any output.", RuntimeWarning)
    else:
        if baseline_list is None:
            if len(hd.filepaths) > 1:
                baseline_list = list(hd.antpairs.values())[0]
            else:
                baseline_list = hd.antpairs
        if spw_range is None:
            spw_range = [0, hd.Nfreqs]
        freqs = hd.freq_array.flatten()[spw_range[0]:spw_range[1]]
        baseline_antennas = []
        for blpolpair in baseline_list:
            baseline_antennas += list(blpolpair[:2])
        baseline_antennas = np.unique(baseline_antennas).astype(int)
        if calfile_list is not None:
            cals = io.HERACal(calfile_list)
            cals.read(antenna_nums=baseline_antennas, frequencies=freqs)
        else:
            cals = None
        if polarizations is None:
            if len(hd.filepaths) > 1:
                polarizations = list(hd.pols.values())[0]
            else:
                polarizations = hd.pols
        if Nbls_per_load is None:
            Nbls_per_load = len(baseline_list)
        for i in range(0, len(baseline_list), Nbls_per_load):
            frfil = FRFilter(hd, input_cal=cals)
            frfil.read(bls=baseline_list[i:i + Nbls_per_load],
                       frequencies=freqs, polarizations=polarizations, axis=read_axis)
            if avg_red_bllens:
                frfil.avg_red_baseline_vectors()
            if external_flags is not None:
                frfil.apply_flags(external_flags, overwrite_flags=overwrite_flags)
            if flag_yaml is not None:
                frfil.apply_flags(flag_yaml, overwrite_flags=overwrite_flags, filetype='yaml')
            if factorize_flags:
                frfil.factorize_flags(time_thresh=time_thresh, inplace=True)
            keys = frfil.data.keys()
            if skip_autos:
                keys = [bl for bl in keys if bl[0] != bl[1]]
            if beamfitsfile is not None:
                uvb = UVBeam()
                uvb.read_beamfits(beamfitsfile)
            else:
                uvb = None
            if len(keys) > 0:
                # figure out frige rate centers and half-widths
                assert case in ['sky', 'max_frate_coeffs', 'uvbeam'], f'case={case} is not valid.'
                frate_centers, frate_half_widths = select_tophat_frates(uvd=frfil.hd, blvecs=frfil.blvecs,
                                                                        case=case, keys=keys, uvb=uvb,
                                                                        frate_standoff=frate_standoff,
                                                                        frate_width_multiplier=frate_width_multiplier,
                                                                        min_frate_half_width=min_frate_half_width,
                                                                        max_frate_half_width=max_frate_half_width,
                                                                        max_frate_coeffs=max_frate_coeffs,
                                                                        percentile_low=percentile_low,
                                                                        percentile_high=percentile_high,
                                                                        fr_freq_skip=fr_freq_skip,
                                                                        verbose=verbose)

<<<<<<< HEAD
                frfil.tophat_frfilter(frate_centers=frate_centers, frate_half_widths=frate_half_widths,
                                      keys=keys, verbose=verbose, **filter_kwargs)
=======
                # Build weights using flags, nsamples, and exlcuded lsts
                wgts = io.DataContainer({k: (~frfil.flags[k]).astype(float) for k in frfil.flags})
                for k in wgts:
                    if wgt_by_nsample:
                        wgts[k] *= frfil.nsamples[k]
                    if excluded_lsts is not None:
                        for xlst in excluded_lsts:
                            if xlst[0] < xlst[1]:
                                wgts[k][(frfil.lsts >= xlst[0] * np.pi / 12) & (frfil.lsts <= xlst[1] * np.pi / 12), :] = 0
                            else:
                                wgts[k][(frfil.lsts >= xlst[0] * np.pi / 12) | (frfil.lsts <= xlst[1] * np.pi / 12), :] = 0

                # run tophat filter
                frfil.tophat_frfilter(frate_centers=frate_centers, frate_half_widths=frate_half_widths, wgts=wgts,
                                      keys=keys, verbose=verbose, cache_dir=cache_dir, read_cache=read_cache,
                                      write_cache=write_cache, **filter_kwargs)
>>>>>>> ab3469d9

            else:
                frfil.clean_data = DataContainer({})
                frfil.clean_flags = DataContainer({})
                frfil.clean_resid = DataContainer({})
                frfil.clean_resid_flags = DataContainer({})
                frfil.clean_model = DataContainer({})
            # put autocorr data into filtered data containers if skip_autos = True.
            # so that it can be written out into the filtered files.
            if skip_autos:
                for bl in frfil.data.keys():
                    if bl[0] == bl[1]:
                        frfil.clean_data[bl] = frfil.data[bl]
                        frfil.clean_flags[bl] = frfil.flags[bl]
                        frfil.clean_resid[bl] = frfil.data[bl]
                        frfil.clean_model[bl] = np.zeros_like(frfil.data[bl])
                        frfil.clean_resid_flags[bl] = frfil.flags[bl]

            frfil.write_filtered_data(res_outfilename=res_outfilename, CLEAN_outfilename=CLEAN_outfilename,
                                      filled_outfilename=filled_outfilename, partial_write=Nbls_per_load < len(baseline_list),
                                      clobber=clobber, add_to_history=add_to_history,
                                      extra_attrs={'Nfreqs': frfil.hd.Nfreqs, 'freq_array': frfil.hd.freq_array})
            frfil.hd.data_array = None  # this forces a reload in the next loop


def time_average_argparser():
    """
    Define an argument parser for time averaging data.

    Parameters
    ----------
    None

    Returns
    -------
    ap : ArgumentParser object
        An instance of an `ArgumentParser` that has the relevant options defined.
    """
    ap = argparse.ArgumentParser(description="Time-average data.")
    ap.add_argument("input_data_list", type=str, nargs="+", help="list of data files to use for determining baseline chunk if performing cornerturn.")
    ap.add_argument("output_data", type=str, help="name of data file to write out time-average.")
    ap.add_argument("--cornerturnfile", type=str, help="name of data file to determine baselines based on posotion in input_data_list."
                                                       "If provided, will perform cornerturn from time to baselines.")
    ap.add_argument("--t_avg", type=float, help="number of seconds to average over.", default=None)
    ap.add_argument("--rephase", default=False, action="store_true", help="rephase to averaging window center.")
    ap.add_argument("--dont_wgt_by_nsample", default=False, action="store_true", help="don't weight averages by nsample. Default is to wgt by nsamples.")
    ap.add_argument("--wgt_by_favg_nsample", default=False, action="store_true", help="weight each integration by frequency-averaged nsamples.")
    ap.add_argument("--clobber", default=False, action="store_true", help="Overwrite output files.")
    ap.add_argument("--verbose", default=False, action="store_true", help="verbose output.")
    ap.add_argument("--flag_output", default=None, type=str, help="optional filename to save a separate copy of the time-averaged flags as a uvflag object.")
    ap.add_argument("--filetype", default="uvh5", type=str, help="optional filetype specifier. Default is 'uvh5'. Set to 'miriad' if reading miriad files etc...")

    return ap<|MERGE_RESOLUTION|>--- conflicted
+++ resolved
@@ -1291,14 +1291,8 @@
 
 
 def load_tophat_frfilter_and_write(datafile_list, case, baseline_list=None, calfile_list=None,
-<<<<<<< HEAD
                                    Nbls_per_load=None, spw_range=None, external_flags=None,
-                                   factorize_flags=False, time_thresh=0.05,
-=======
-                                   Nbls_per_load=None, spw_range=None, cache_dir=None,
-                                   read_cache=False, write_cache=False, external_flags=None,
                                    factorize_flags=False, time_thresh=0.05, wgt_by_nsample=False, excluded_lsts=None,
->>>>>>> ab3469d9
                                    res_outfilename=None, CLEAN_outfilename=None, filled_outfilename=None,
                                    clobber=False, add_to_history='', avg_red_bllens=False, polarizations=None,
                                    overwrite_flags=False,
@@ -1358,11 +1352,6 @@
             default is None -> use other filter kwargs to determine fringe rate bounds.
         verbose: bool, optional
             Helpful text outputs.
-<<<<<<< HEAD
-=======
-        clean_flags_in_resid_flags: bool, optional. If true, include clean flags in residual flags that get written.
-            default is True.
->>>>>>> ab3469d9
         read_axis: str, optional
             optional parameter to pass as the axis arg to io.HERAData.read()
         percentile_low: float, optional
@@ -1460,10 +1449,6 @@
                                                                         fr_freq_skip=fr_freq_skip,
                                                                         verbose=verbose)
 
-<<<<<<< HEAD
-                frfil.tophat_frfilter(frate_centers=frate_centers, frate_half_widths=frate_half_widths,
-                                      keys=keys, verbose=verbose, **filter_kwargs)
-=======
                 # Build weights using flags, nsamples, and exlcuded lsts
                 wgts = io.DataContainer({k: (~frfil.flags[k]).astype(float) for k in frfil.flags})
                 for k in wgts:
@@ -1477,11 +1462,8 @@
                                 wgts[k][(frfil.lsts >= xlst[0] * np.pi / 12) | (frfil.lsts <= xlst[1] * np.pi / 12), :] = 0
 
                 # run tophat filter
-                frfil.tophat_frfilter(frate_centers=frate_centers, frate_half_widths=frate_half_widths, wgts=wgts,
-                                      keys=keys, verbose=verbose, cache_dir=cache_dir, read_cache=read_cache,
-                                      write_cache=write_cache, **filter_kwargs)
->>>>>>> ab3469d9
-
+                frfil.tophat_frfilter(frate_centers=frate_centers, frate_half_widths=frate_half_widths,
+                                      keys=keys, verbose=verbose, **filter_kwargs)
             else:
                 frfil.clean_data = DataContainer({})
                 frfil.clean_flags = DataContainer({})
