# -*- coding: utf-8 -*-
# Copyright 2018 the HERA Project
# Licensed under the MIT License

from __future__ import print_function, division, absolute_import

import numpy as np
from collections import OrderedDict as odict
import copy
from .datacontainer import DataContainer
import os
from six.moves import range
from pyuvdata import UVData
import pyuvdata.utils as uvutils

from . import io
from . import utils
<<<<<<< HEAD
=======
from .datacontainer import DataContainer
from .vis_clean import VisClean
>>>>>>> 8bbc9eaa


def timeavg_waterfall(data, Navg, flags=None, nsamples=None, rephase=False, lsts=None,
                      freqs=None, bl_vec=None, lat=-30.72152, extra_arrays={}, verbose=True):
    """
    Calculate the time average of a visibility waterfall. The average is optionally
    weighted by a boolean flag array (flags) and also optionally by an Nsample array (nsample),
    such that, for a single frequency channel, the time average is constructed as

    avg_data = sum( data * flag_wgt * nsample**2 ) / sum( flag_wgt * nsample**2 )

    where flag_wgt is constructed as (~flags).astype(np.float).

    Additionally, one can rephase each integration in the averaging window to the LST of the
    window-center before taking their average. This assumes the
    input data are drift-scan phased. See hera_cal.utils.lst_rephase
    for details on the rephasing algorithm. By feeding an nsample array,
    the averaged nsample for each averaging window is computed and returned.

    Parameters
    ----------
    data : ndarray
        2D complex ndarray of complex visibility with shape=(Ntimes, Nfreqs)
        The rows of data are assumed to be ordered chronologically.

    Navg : int
        Number of time samples to average together, with the condition
        that 0 < Navg <= Ntimes. Navg = 1 is no averaging. Navg = Ntimes
        is complete averaging.

    flags : ndarray
        2D boolean ndarray containing data flags with matching shape of data.
        Flagged pixels are True, otherwise False.

    nsamples : ndarray, optional
        2D float ndarray containing the number of pre-averages behind each pixel
        in data. Default is to assume unity for all pixels.

    rephase : boolean, optional
        If True, phase each integration to the LST of the averaging window-center
        before averaging. Need to feed lsts, freqs and bl_vec if True.

    lsts : ndarray, optional
        1D float array holding the LST [radians] of each time integration in
        data. Shape=(Ntimes,)

    freqs : ndarray, optional
        1D float array holding the starting frequency of each frequency bin [Hz]
        in data. Shape=(Nfreqs,)

    bl_vec : ndarray, optional
        3D float ndarray containing the visibility baseline vector in meters
        in the ENU (TOPO) frame.

    lat : float, optional
        Latitude of observer in degrees North. Default is HERA coordinates.

    extra_arrays : dict, optional
        Dictionary of extra 1D arrays with shape=(Ntimes,) to push through
        averaging windows. For example, a time_array, or
        anything that has length Ntimes.

    verbose : bool, optional
        If True, report feedback to standard output.

    Returns 
    -------
    avg_data : ndarray
        2D complex array with time-average spectrum, shape=(Navg_times, Nfreqs)

    win_flags : ndarray
        2D boolean array with OR of flags in averaging window, shape=(Navg_times, Nfreqs)

    avg_nsamples : ndarray
        2D array containing the sum of nsamples of each averaging window, weighted
        by the input flags, if fed. Shape=(Navg_times, Nfreqs)

    avg_lsts : ndarray
        1D float array holding the center LST of each averaging window, if
        lsts was fed. Shape=(Navg_times,).

    avg_extra_arrays : dict
        Dictionary of 1D arrays holding average of input extra_arrays for
        each averaging window, shape=(Navg_times,).
    """
    # type check
    assert isinstance(data, np.ndarray), "data must be fed as an ndarray"
    if rephase:
        assert lsts is not None and freqs is not None and bl_vec is not None, "" \
            "If rephase is True, must feed lsts, freqs and bl_vec."

    # unwrap lsts if fed
    if lsts is not None:
        lsts = np.unwrap(lsts)

    # form flags if None
    if flags is None:
        flags = np.zeros_like(data, dtype=np.bool)
    assert isinstance(flags, np.ndarray), "flags must be fed as an ndarray"

    # turn flags into weights
    flagw = (~flags).astype(np.float)

    # form nsamples if None
    if nsamples is None:
        nsamples = np.ones_like(data, dtype=np.float)
    assert isinstance(nsamples, np.ndarray), "nsamples must be fed as an ndarray"

    # assert Navg makes sense
    Ntimes = data.shape[0]
    assert Navg <= Ntimes and Navg > 0, "Navg must satisfy 0 < Navg <= Ntimes"

    # calculate Navg_times, the number of remaining time samples after averaging
    Navg_times = float(Ntimes) / Navg
    if Navg_times % 1 > 1e-10:
        if verbose:
            print("Warning: Ntimes is not evenly divisible by Navg, "
                  "meaning the last output time sample will be noisier "
                  "than the others.")
    Navg_times = int(np.ceil(Navg_times))

    # form output avg list
    avg_data = []
    win_flags = []
    avg_lsts = []
    avg_nsamples = []
    avg_extra_arrays = dict([('avg_{}'.format(a), []) for a in extra_arrays])

    # iterate through Navg_times
    for i in range(Navg_times):
        # get starting and stopping indices
        start = i * Navg
        end = (i + 1) * Navg
        d = data[start:end, :]
        f = flags[start:end, :]
        fw = flagw[start:end, :]
        n = nsamples[start:end, :]

        # calculate mean_l and l, if lsts was fed
        if lsts is not None:
            lst = lsts[start:end]
            mean_l = np.mean(lst)
            avg_lsts.append(mean_l)

        # rephase data if desired
        if rephase:
            # get dlst and rephase
            dlst = mean_l - lst
            d = utils.lst_rephase(d, bl_vec, freqs, dlst, lat=lat, inplace=False, array=True)

        # form data weights : flag weights * nsample**2
        w = fw * n**2
        w_sum = np.sum(w, axis=0, keepdims=False).clip(1e-10, np.inf)

        # perfom weighted average of data along time
        ad = np.sum(d * w, keepdims=False, axis=0) / w_sum
        an = np.sum(w, keepdims=False, axis=0)

        # append to data lists
        avg_data.append(ad)
        win_flags.append(np.min(f, axis=0, keepdims=False))
        avg_nsamples.append(an)

        # average arrays in extra_arrays
        for a in extra_arrays:
            avg_extra_arrays['avg_{}'.format(a)].append(np.mean(extra_arrays[a][start:end]))

    avg_data = np.array(avg_data, np.complex)
    win_flags = np.array(win_flags, np.bool)
    avg_nsamples = np.array(avg_nsamples, np.float)
    avg_lsts = np.array(avg_lsts, np.float)

    # wrap lsts
    avg_lsts = avg_lsts % (2 * np.pi)

    return avg_data, win_flags, avg_nsamples, avg_lsts, avg_extra_arrays


class FRFilter(VisClean):
    """
<<<<<<< HEAD
    Fringe Rate Filter Object
    """

    def __init__(self, inp_data=None, filetype='miriad', **load_kwargs):
        """
        Initialize the object and optionally
        load data if provided.

        Parameters
        ----------
        inp_data : string, UVData or DataContainer object
            Filepath to a miriad, uvfits or uvh5
            datafile, a UVData object or a DataContainer
            object.

        filetype : str
            If inp_data is a filepath, this is its filetype.
            See hera_cal.io.HERAData for supported filetypes.

        load_kwargs : dictionary
            Keyword arguments to pass to UVData.read if
            dainp_datata is fed as a string.
        """
        if inp_data is not None:
            self.load_data(inp_data, filetype=filetype, **load_kwargs)

    def load_data(self, inp_data, filetype='miriad', **load_kwargs):
        """
        Load in visibility data for filtering

        Parameters
        ----------
        inp_data : string, UVData or HERAData object
            Filepath to visibility file, or UVData or HERAData object

        filetype : str
            IF data is a filepath, this is its filetype.
            See hera_cal.io.HERAData for supported filetypes.

        load_kwargs : dictionary
            Keyword arguments to pass to UVData.read if data is a string.
        """
        # load HERAData if fed as string
        if isinstance(inp_data, (str, np.str)):
            self.inp_data = io.HERAData(inp_data, filetype=filetype)
            self.inp_data.read(**load_kwargs)
        elif isinstance(inp_data, UVData):
            # promote UVData to HERAData
            self.inp_data = inp_data
            self.inp_data.__class__ = io.HERAData
            self.inp_data._determine_blt_slicing()
            self.inp_data._determine_pol_indexing()
        elif isinstance(inp_data, io.HERAData):
            self.inp_data = inp_data
            if self.inp_data.data_array is None:
                self.inp_data.read(**load_kwargs)
        else:
            raise ValueError("inp_data must be fed as a HERAData or UVData object or a string filepath")
        self.filetype = filetype

        # read all the data into datacontainers
        self.data, self.flags, self.nsamples = self.inp_data.build_datacontainers()

        # assign necessary metadata
        mdict = self.inp_data.get_metadata_dict()
        self.antpos = mdict['antpos']
        self.ants = mdict['ants']
        self.freqs = mdict['freqs']
        self.times = mdict['times']
        self.lsts = mdict['lsts']
        self.pols = mdict['pols']

        self.Nfreqs = len(self.freqs)
        self.Ntimes = len(self.times)
        self.dlst = np.median(np.diff(self.lsts))
        self.dtime = np.median(np.diff(self.times))
        self.dnu = np.median(np.diff(self.freqs))
        self.bls = sorted(set([k[:2] for k in self.data.keys()]))
        self.blvecs = odict([(bl, self.antpos[bl[0]] - self.antpos[bl[1]]) for bl in self.bls])
        self.lat = self.inp_data.telescope_location_lat_lon_alt[0] * 180 / np.pi

    def timeavg_data(self, t_avg, rephase=False, verbose=True, data=None, flags=None, nsamples=None):
=======
    Fringe Rate Filter object.
    """

    def timeavg_data(self, t_avg, rephase=False, verbose=True):
>>>>>>> 8bbc9eaa
        """
        Time average data attached to object given a averaging time-scale t_avg [seconds].
        The time-averaged data, flags, time arrays, etc. are stored in avg_* attributes.
        Note that although denoted avg_flags for consistency, this array stores the AND
        of flags in each averaging window.

        The t_avg provided will be rounded to the nearest time that makes Navg
        an integer, and is stored as self.t_avg.

        Parameters
        ----------
        t_avg : float
            Width of time-averaging window in seconds.

        rephase : bool
            If True, rephase data in averaging window to window-center.

        data : DataContainer
            data to use in averaging. Default is self.data.
            Must be consistent with self.lsts, self.freqs, etc.

        flags : DataContainer
            flags to use in averaging. Default is self.flags.
            Must be consistent with self.lsts, self.freqs, etc.

        nsamples : DataContainer
            nsamples to use in averaging. Default is self.nsamples.
            Must be consistent with self.lsts, self.freqs, etc.

        Result
        ------
        self.avg_data, self.avg_flags, self.avg_nsamples, self.avg_lsts
        self.avg_times
        """
        # turn t_avg into Navg given dtime
        Navg = int(np.round((t_avg / self.dtime)))
        assert Navg > 0, "A t_avg of {:0.5f} makes Navg=0, which is too small.".format(t_avg)
        if Navg > self.Ntimes:
            Navg = self.Ntimes
        old_t_avg = t_avg
        t_avg = Navg * self.dtime

        if verbose:
            print("The t_avg provided of {:.3f} has been shifted to {:.3f} to make Navg = {:d}".format(
                old_t_avg, t_avg, Navg))

        # setup lists
        avg_data = DataContainer({})
        avg_flags = DataContainer({})
        avg_nsamples = DataContainer({})

        # setup averaging quantities
        if data is None:
            data = self.data
        if flags is None:
            flags = self.flags
        if nsamples is None:
            nsamples = self.nsamples

        # iterate over keys
        for i, k in enumerate(data.keys()):
            (ad, af, an, al,
             ea) = timeavg_waterfall(data[k], Navg, flags=flags[k], nsamples=nsamples[k],
                                     rephase=rephase, lsts=self.lsts, freqs=self.freqs, bl_vec=self.blvecs[k[:2]],
                                     lat=self.lat, extra_arrays=dict(times=self.times), verbose=verbose)
            avg_data[k] = ad
            avg_flags[k] = af
            avg_nsamples[k] = an

<<<<<<< HEAD
        self.avg_data = avg_data
        self.avg_flags = avg_flags
        self.avg_nsamples = avg_nsamples
=======
        self.avg_data = DataContainer(avg_data)
        self.avg_flags = DataContainer(avg_flags)
        self.avg_nsamples = DataContainer(avg_nsamples)
>>>>>>> 8bbc9eaa
        self.avg_lsts = al
        self.avg_times = np.asarray(ea['avg_times'])
        self.t_avg = t_avg
        self.Navg = Navg

<<<<<<< HEAD
        # attach time array to DataContainers
        for dc in ['avg_data', 'avg_flags', 'avg_nsamples']:
            setattr(getattr(self, dc), 'times', self.avg_times)

=======
>>>>>>> 8bbc9eaa
    def write_data(self, outfilename, write_avg=True, filetype='miriad', add_to_history='', overwrite=False,
                   run_check=True):
        """
        Write data in FRFringe object. If write_avg == True, write the self.avg_data dictionary,
        else write the self.data dictionary.

        Parameters
        ----------
        outfilename : str
            Path to output visibility data.

        write_avg : bool
            If True, write the avg_data dictionary, else write the data dictionary.

        filetype : str
            Output file format. Currently only miriad is supported.

        add_to_history : str
            History string to add to the HERAData object before writing to disk.

        overwrite : bool
            If True, overwrite output if it exists.

        run_check : bool
<<<<<<< HEAD
            If True, run acceptability check on object before write.
    
        data : DataContainer
            DataContainer to write to file. Must be consistent with all other
            containers and metadata. Supercedes write_avg if provided.
=======
            If True, run UVData check before write.
>>>>>>> 8bbc9eaa

        Returns
        -------
        new_hd : HERAData object
<<<<<<< HEAD
            A copy of the inp_data object, but with updated data
=======
            A copy of the hd object, but with updated data
>>>>>>> 8bbc9eaa
            and relevant metadata.
        """
        # check output
        if os.path.exists(outfilename) and not overwrite:
            print("{} already exists, not overwriting...".format(outfilename))
            return

        # create new HERAData object
<<<<<<< HEAD
        new_hd = copy.deepcopy(self.inp_data)
=======
        new_hd = copy.deepcopy(self.hd)
>>>>>>> 8bbc9eaa

        # set write data references
        if write_avg:
            data = self.avg_data
            flags = self.avg_flags
            nsamples = self.avg_nsamples
            lsts = self.avg_lsts
            times = self.avg_times
        else:
            data = self.data
            flags = self.flags
            nsamples = self.nsamples
            lsts = self.lsts
            times = self.times

        # strip down to appropriate Ntimes
        Ntimes = len(times)
        new_hd.select(times=self.times[:Ntimes], inplace=True)

        # get telescope coords
        lat, lon, alt = new_hd.telescope_location_lat_lon_alt
        lat = lat * 180 / np.pi
        lon = lon * 180 / np.pi

        # Overwrite data
        for k in data.keys():
            blts_inds = new_hd.antpair2ind(*k[:2])
            p = uvutils.polstr2num(k[2])
            pol_ind = np.argmax(p in new_hd.polarization_array)
            new_hd.data_array[blts_inds, 0, :, pol_ind] = data[k]
            new_hd.flag_array[blts_inds, 0, :, pol_ind] = flags[k]
            new_hd.nsample_array[blts_inds, 0, :, pol_ind] = nsamples[k]
            new_hd.time_array[blts_inds] = times
            new_hd.lst_array[blts_inds] = lsts

<<<<<<< HEAD
        # run check
=======
>>>>>>> 8bbc9eaa
        if run_check:
            new_hd.check()

        # write data
        if filetype == 'miriad':
            new_hd.write_miriad(outfilename, clobber=True)
        elif filetype == 'uvh5':
            new_hd.write_uvh5(outfilename, clobber=True)
        else:
            raise NotImplementedError("filetype {} not recognized".format(filetype))

        return new_hd<|MERGE_RESOLUTION|>--- conflicted
+++ resolved
@@ -15,11 +15,9 @@
 
 from . import io
 from . import utils
-<<<<<<< HEAD
-=======
+
 from .datacontainer import DataContainer
 from .vis_clean import VisClean
->>>>>>> 8bbc9eaa
 
 
 def timeavg_waterfall(data, Navg, flags=None, nsamples=None, rephase=False, lsts=None,
@@ -200,95 +198,10 @@
 
 class FRFilter(VisClean):
     """
-<<<<<<< HEAD
-    Fringe Rate Filter Object
-    """
-
-    def __init__(self, inp_data=None, filetype='miriad', **load_kwargs):
-        """
-        Initialize the object and optionally
-        load data if provided.
-
-        Parameters
-        ----------
-        inp_data : string, UVData or DataContainer object
-            Filepath to a miriad, uvfits or uvh5
-            datafile, a UVData object or a DataContainer
-            object.
-
-        filetype : str
-            If inp_data is a filepath, this is its filetype.
-            See hera_cal.io.HERAData for supported filetypes.
-
-        load_kwargs : dictionary
-            Keyword arguments to pass to UVData.read if
-            dainp_datata is fed as a string.
-        """
-        if inp_data is not None:
-            self.load_data(inp_data, filetype=filetype, **load_kwargs)
-
-    def load_data(self, inp_data, filetype='miriad', **load_kwargs):
-        """
-        Load in visibility data for filtering
-
-        Parameters
-        ----------
-        inp_data : string, UVData or HERAData object
-            Filepath to visibility file, or UVData or HERAData object
-
-        filetype : str
-            IF data is a filepath, this is its filetype.
-            See hera_cal.io.HERAData for supported filetypes.
-
-        load_kwargs : dictionary
-            Keyword arguments to pass to UVData.read if data is a string.
-        """
-        # load HERAData if fed as string
-        if isinstance(inp_data, (str, np.str)):
-            self.inp_data = io.HERAData(inp_data, filetype=filetype)
-            self.inp_data.read(**load_kwargs)
-        elif isinstance(inp_data, UVData):
-            # promote UVData to HERAData
-            self.inp_data = inp_data
-            self.inp_data.__class__ = io.HERAData
-            self.inp_data._determine_blt_slicing()
-            self.inp_data._determine_pol_indexing()
-        elif isinstance(inp_data, io.HERAData):
-            self.inp_data = inp_data
-            if self.inp_data.data_array is None:
-                self.inp_data.read(**load_kwargs)
-        else:
-            raise ValueError("inp_data must be fed as a HERAData or UVData object or a string filepath")
-        self.filetype = filetype
-
-        # read all the data into datacontainers
-        self.data, self.flags, self.nsamples = self.inp_data.build_datacontainers()
-
-        # assign necessary metadata
-        mdict = self.inp_data.get_metadata_dict()
-        self.antpos = mdict['antpos']
-        self.ants = mdict['ants']
-        self.freqs = mdict['freqs']
-        self.times = mdict['times']
-        self.lsts = mdict['lsts']
-        self.pols = mdict['pols']
-
-        self.Nfreqs = len(self.freqs)
-        self.Ntimes = len(self.times)
-        self.dlst = np.median(np.diff(self.lsts))
-        self.dtime = np.median(np.diff(self.times))
-        self.dnu = np.median(np.diff(self.freqs))
-        self.bls = sorted(set([k[:2] for k in self.data.keys()]))
-        self.blvecs = odict([(bl, self.antpos[bl[0]] - self.antpos[bl[1]]) for bl in self.bls])
-        self.lat = self.inp_data.telescope_location_lat_lon_alt[0] * 180 / np.pi
-
-    def timeavg_data(self, t_avg, rephase=False, verbose=True, data=None, flags=None, nsamples=None):
-=======
     Fringe Rate Filter object.
     """
 
     def timeavg_data(self, t_avg, rephase=False, verbose=True):
->>>>>>> 8bbc9eaa
         """
         Time average data attached to object given a averaging time-scale t_avg [seconds].
         The time-averaged data, flags, time arrays, etc. are stored in avg_* attributes.
@@ -358,27 +271,14 @@
             avg_flags[k] = af
             avg_nsamples[k] = an
 
-<<<<<<< HEAD
-        self.avg_data = avg_data
-        self.avg_flags = avg_flags
-        self.avg_nsamples = avg_nsamples
-=======
         self.avg_data = DataContainer(avg_data)
         self.avg_flags = DataContainer(avg_flags)
         self.avg_nsamples = DataContainer(avg_nsamples)
->>>>>>> 8bbc9eaa
         self.avg_lsts = al
         self.avg_times = np.asarray(ea['avg_times'])
         self.t_avg = t_avg
         self.Navg = Navg
 
-<<<<<<< HEAD
-        # attach time array to DataContainers
-        for dc in ['avg_data', 'avg_flags', 'avg_nsamples']:
-            setattr(getattr(self, dc), 'times', self.avg_times)
-
-=======
->>>>>>> 8bbc9eaa
     def write_data(self, outfilename, write_avg=True, filetype='miriad', add_to_history='', overwrite=False,
                    run_check=True):
         """
@@ -403,24 +303,12 @@
             If True, overwrite output if it exists.
 
         run_check : bool
-<<<<<<< HEAD
-            If True, run acceptability check on object before write.
-    
-        data : DataContainer
-            DataContainer to write to file. Must be consistent with all other
-            containers and metadata. Supercedes write_avg if provided.
-=======
             If True, run UVData check before write.
->>>>>>> 8bbc9eaa
 
         Returns
         -------
         new_hd : HERAData object
-<<<<<<< HEAD
-            A copy of the inp_data object, but with updated data
-=======
             A copy of the hd object, but with updated data
->>>>>>> 8bbc9eaa
             and relevant metadata.
         """
         # check output
@@ -429,11 +317,7 @@
             return
 
         # create new HERAData object
-<<<<<<< HEAD
-        new_hd = copy.deepcopy(self.inp_data)
-=======
         new_hd = copy.deepcopy(self.hd)
->>>>>>> 8bbc9eaa
 
         # set write data references
         if write_avg:
@@ -469,10 +353,6 @@
             new_hd.time_array[blts_inds] = times
             new_hd.lst_array[blts_inds] = lsts
 
-<<<<<<< HEAD
-        # run check
-=======
->>>>>>> 8bbc9eaa
         if run_check:
             new_hd.check()
 
