--- conflicted
+++ resolved
@@ -69,16 +69,9 @@
 from scipy.optimize import minimize
 from scipy import sparse
 from sklearn import gaussian_process as gp
-<<<<<<< HEAD
-try:
-    from hera_filters import dspec
-    HAVE_HERA_FILTERS = True
-except ImportError:
-    HAVE_HERA_FILTERS = False
-=======
 from hera_filters import dspec
 
->>>>>>> 0d03e101
+
 import argparse
 import ast
 from astropy import constants
@@ -762,12 +755,6 @@
             self.data_pcmodel_resid : DataContainer, ant-pair-pol keys and ndarray values
                 Holds the residual between input data and pcomp_model_fft.
         """
-<<<<<<< HEAD
-        if not HAVE_HERA_FILTERS:
-            raise ImportError("hera_filters required, install hera_cal[all]")
-
-=======
->>>>>>> 0d03e101
         # get keys
         if keys is None:
             keys = list(self.pcomp_model.keys())
