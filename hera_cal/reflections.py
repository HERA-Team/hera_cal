# -*- coding: utf-8 -*-
# Copyright 2018 the HERA Project
# Licensed under the MIT License

"""
Functions for modeling and removing reflections.

Given that a nominal visibility between antennas 1 & 2
is the correlation of two voltage spectra

    V_12 = v_1 v_2^*

a "signal chain reflection" is defined as an additive term in either
v_1 or v_2 that introduces another copy of the voltage as

    v_1 <= v_1 + eps * v_1 = v_1 (1 + eps)

This could be, for example, a cable
reflection or dish-to-feed reflection.

The reflection itself (eps) can be decomposed into three parameters:
its amplitude (A), delay (tau) and phase offset (phi)

    eps = A * exp(2pi * i * tau * nu + i * phi).

Reflections can be removed from the data within the framework
of standard antenna-based calibration

    V_12^data = V_12^model g_1 g_2^*

The basic idea is that the standard antenna gain, g_1, should be
multiplied by an additional term (1 + eps_1), where eps_1 is the reflection
derived for antenna 1's signal chain, such that an effective gain is formed

    g_1^eff = g_1 (1 + eps)

and the calibration equation becomes

    V_12^data = V_12^model g_1^eff g_2^eff*

----------------

Reflections that couple other voltage signals into v_1 cannot
be described in this formalism (for example, over-the-air aka
feed-to-feed reflections). We refer to these as "voltage cross couplings"
and their behavior is to introduce a copy of the autocorrelation
into the cross correlation. If an antenna voltage becomes:

    v_1 <= v_1 + eps_1 v_2

then the cross correlation is proportional to

    V_12 = v_1 v_2^* + eps_1 v_2 v_2^* + ...

where we see that the V_22 = v_2 v_2^* autocorrelation is now
present in the V_12 cross correlation. V_22 is a non-fringing
but still time-dependent term, meaning it will introduce an
offset in the visibility at a specific delay that will have
some time-dependent amplitude. This cannot be corrected
via antenna-based calibration. However, we can in principle
subtract this off at the visibility level by taking
some form of a time-average and subtracting off the bias.
The code here models the time and delay dependent behavior
through a combination of SVD and fringe-rate filtering.
"""
from __future__ import print_function, division, absolute_import

import numpy as np
import aipy
import os
import copy
from pyuvdata import UVData, UVCal
import pyuvdata.utils as uvutils
from scipy.signal import windows
from scipy.optimize import minimize
from sklearn import gaussian_process as gp
from uvtools import dspec
import argparse

from . import io
from . import version
from .abscal import merge_gains
from .datacontainer import DataContainer
from .frf import FRFilter
from . import vis_clean
from .utils import echo, interp_peak


class ReflectionFitter(FRFilter):
    """
    A subclass of FRFilter & VisClean with added reflection
    modeling capabilities. Instantiation inherits from the VisClean class.

    Possible products from this class include
        self.ref_eps : dictionary, see model_auto_reflections()
        self.ref_amp : dictionary, see model_auto_reflections()
        self.ref_dly : dictionary, see model_auto_reflections()
        self.ref_phs : dictionary, see model_auto_reflections()
        self.ref_significance : dictionary, see model_auto_reflections()
        self.ref_gains : dictionary, see model_auto_reflections()
        self.ref_flags : dictionary, see model_auto_reflections()

        self.umodes : DataContainer, see sv_decomp()
        self.vmodes : DataContainer, see sv_decomp()
        self.svals : DataContainer, see sv_decomp()
        self.umode_interp : DataContainer, see interp_u()
        self.pcomp_model : DataContainer, see build_pc_model()
        self.pcomp_model_fft : DataContainer, see subtract_model()
        self.data_pcmodel_resid : DataContainer, see subtract_model()
    """
    def __init__(self, *args, **kwargs):
        """
        Initialize ReflectionFitter, see vis_clean.VisClean for kwargs.
        """
        super(ReflectionFitter, self).__init__(*args, **kwargs)

        # init empty datacontainers
        self.umodes = DataContainer({})
        self.uflags = DataContainer({})
        self.vmodes = DataContainer({})
        self.svals = DataContainer({})
        self.umode_interp = DataContainer({})
        self.pcomp_model = DataContainer({})
        self.pcomp_model_fft = DataContainer({})
        self.data_pcmodel_resid = DataContainer({})

        # init empty dictionaries
        self.ref_eps = {}
        self.ref_amp = {}
        self.ref_phs = {}
        self.ref_dly = {}
        self.ref_flags = {}
        self.ref_significance = {}

    def clear(self, exclude=[]):
        """
        Clear all DataContainers, and
        all reflection dictionaries beginning with ref_*

        Args:
            exclude : list of DataContainer and dictionary names
                attached to self to exclude from purge.
        """
        keys = list(self.__dict__.keys())
        for key in keys:
            if key in exclude:
                continue
            obj = getattr(self, key)
            if isinstance(getattr(self, key), DataContainer):
                setattr(self, key, DataContainer({}))
            if "ref_" in key:
                setattr(self, key, {})

    def model_auto_reflections(self, clean_resid, dly_range, clean_flags=None, clean_data=None, 
                               keys=None, edgecut_low=0, edgecut_hi=0, window='none',
                               alpha=0.1, zeropad=0, fthin=10, Nphs=300, ref_sig_cut=2.0,
                               overwrite=False, verbose=True):
        """
        Model reflections in (ideally RFI-free) autocorrelation data.

        Recommended to set zeropad to at least as large as Nfreqs/2.
        This function attaches the result to self. See results below.
        To CLEAN data of RFI gaps see the self.vis_clean() function.

        Args:
            clean_resid : DataContainer
                Autocorrelation data (in frequency space) to find reflections in.
                Ideally this is the CLEAN residual, having cleaned out structure
                at delays less than the min(abs(dly_range)). If this is the
                CLEAN residual, you must feed the unfiltered CLEAN data as "clean_data"
                to properly estimate the reflection amplitude.
            dly_range : len-2 tuple
                delay range [nanoseconds] to search within for reflections.
                Must be either both positive or both negative.
            clean_flags : DataContainer
                Flags of the (CLEANed) data. Default is None.
            clean_data : DataContainer
                If clean_resid is fed as the CLEAN residual (and not CLEAN data),
                this should be the unfiltered CLEAN data output.
            keys : list of len-3 tuples
                ant-pair-pols to operate on. Default is to use all auto-corr & auto-pol keys.
            edgecut_low : int
                Nbins to flag and exclude from windowing function on low-side of the band
            edgecut_hi : int
                Nbins to flag and exclude from windowing function on low-side of the band
            window : str
                windwoing function to apply across freq before FFT. See dspec.gen_window for options
            alpha : float
                if taper is Tukey, this is its alpha parameter
            zeropad : int
                number of channels to pad band edges with zeros before FFT
            fthin : int
                scaling factor to down-select frequency axis when solving for phase
            Nphs : int
                Number of samples from 0 - 2pi to estimate reflection phase at.
            ref_sig_cut : float
                if max reflection significance is not above this, do not record solution
            overwrite : bool
                if True, overwrite dictionaries

        Result:
            self.ref_eps : dict
                reflection epsilon term with (ant, pol) keys and ndarray values
            self.ref_amp : dict
                reflection amplitude with (ant, pol) keys and ndarray values
            self.ref_phs : dict
                reflection phase [radians] with (ant, pol) keys and ndarray values
            self.ref_dly : dict
                reflection delay [nanosec] with (ant, pol) keys and ndarray values
            self.ref_flags : dict
                reflection flags [bool] with (ant, pol) keys and ndarray values
            self.ref_significance : dict
                reflection significance with (ant, pol) keys and ndarray values.
                Significance is max|Vfft| / median|Vfft| near the reflection peak
            self.ref_gains : dict
                reflection gains spanning all keys in clean_resid. keys that
                weren't included in input or didn't have a significant reflection have a gain of 1.0
        """
        # get flags
        if clean_flags is None:
            clean_flags = DataContainer(dict([(k, np.zeros_like(clean_resid[k], dtype=np.bool)) for k in clean_resid]))

        # get keys: only use auto correlations and auto pols to model reflections
        if keys is None:
            keys = [k for k in clean_resid.keys() if k[0] == k[1] and k[2][0] == k[2][1]]

        # iterate over keys
        for k in keys:
            # get gain key
            if dly_range[0] >= 0:
                rkey = (k[0], uvutils.parse_jpolstr(k[2][0]))
            else:
                rkey = (k[1], uvutils.parse_jpolstr(k[2][1]))

            # model reflection
            echo("...Modeling reflections in {}, assigning to {}".format(k, rkey), verbose=verbose)
            if clean_data is not None:
                cd = clean_data[k]
            else:
                cd = None
            amp, dly, phs, sig = fit_reflection_params(clean_resid[k], dly_range, self.freqs, clean_flags=clean_flags[k],
                                                       clean_data=cd, window=window, alpha=alpha, edgecut_low=edgecut_low,
                                                       edgecut_hi=edgecut_hi, zeropad=zeropad, ref_sig_cut=ref_sig_cut,
                                                       fthin=fthin, Nphs=Nphs)

            # form epsilon term
            eps = construct_reflection(self.freqs, amp, dly / 1e9, phs, real=False)

            self.ref_eps[rkey] = eps
            self.ref_amp[rkey] = amp
            self.ref_phs[rkey] = phs
            self.ref_dly[rkey] = dly
            self.ref_significance[rkey] = sig
            self.ref_flags[rkey] = np.min(clean_flags[k], axis=1, keepdims=True)

        # form gains
        self.ref_gains = form_gains(self.ref_eps)
        for a in self.ants:
            for p in self.pols:
                k = (a, uvutils.parse_jpolstr(p)) 
                if k not in self.ref_gains:
                    self.ref_gains[k] = np.ones((self.Ntimes, self.Nfreqs), dtype=np.complex)

    def refine_auto_reflections(self, clean_data, dly_range, ref_amp, ref_dly, ref_phs,
                                keys=None, clean_flags=None, clean_model=None,
                                fix_amp=False, fix_dly=False, fix_phs=False,
                                edgecut_low=0, edgecut_hi=0, window='none', alpha=0.1, zeropad=0,
                                skip_frac=0.9, maxiter=50, method='BFGS', tol=1e-2, verbose=True):
        """
        Refine reflection parameters via some minimization technique.

        Iteratively perturbs reflection parameters in ref_* dictionaries,
        and applies to input clean_data until reflection bump amplitude
        inside dly_range is minimimzed to within a tolerance.
 
        Args:
            clean_data : 2D ndarray of shape (Ntimes, Nfreqs)
                CLEANed auto-correlation visibility data
            dly_range : len-2 tuple
                Range in delay [ns] to search for reflections
            freqs : 1D array of shape (Nfreqs,)
                Frequency array [Hz]
            ref_amp : dictionary
                Initial guess for reflection amplitude
            ref_dly : dictionary
                Initial guess for reflection delay [ns]
            ref_phs : dictionary
                Initial guess for reflection phase [radian]
            keys : list
                List of ant-pair-pol tuples in clean_data to iterate over
            clean_model : 2D ndarray of shape (Ntimes, Nfreqs)
                CLEAN model with CLEAN boundary out to at most min(|dly_range|)
                If reflection is well-isolated from foreground power, this is not necessary.
            clean_flags : 2D ndarray boolean of shape (Ntimes, Nfreqs)
                CLEAN flags for FFT
            fix_amp : bool
                If True, fix amplitude solution at ref_amp
            fix_dly : bool
                If True, fix delay solution at ref_dly
            fix_phs : bool
                If True, fix delay solution at ref_phs
            method : str
                Optimization algorithm. See scipy.optimize.minimize for options
            skip_frac : float in range [0, 1]
                fraction of flagged channels (excluding edge flags) above which skip the integration
            tol : float
                Optimization stopping tolerance
            maxiter : int
                Optimization max iterations

        Returns:
            ref_amp : dictionary
                Reflection amplitude
            ref_dly : dictionary
                Reflection delay [ns]
            ref_phs : dictionary
                Reflection phase [radian]
            ref_info : dictionary
                Optimization success [bool]
            ref_eps : dictionary
                Reflection coefficient
            ref_gains : dictionary
                Reflection gains
        """
        # check inputs
        if clean_flags is None:
            clean_flags = DataContainer(dict([(k, np.zeros_like(clean_data[k], dtype=np.bool)) for k in clean_data]))
        if clean_model is None:
            clean_model = DataContainer(dict([(k, np.zeros_like(clean_data[k])) for k in clean_data]))            

        # get keys: only use auto correlations and auto pols to model reflections
        if keys is None:
            keys = [k for k in clean_data.keys() if k[0] == k[1] and k[2][0] == k[2][1]]

        # setup reflection dictionaries
        out_ref_eps = {}
        out_ref_amp = {}
        out_ref_dly = {}
        out_ref_phs = {}
        out_ref_info = {}

        # iterate over keys
        for k in keys:
            # get gain key
            if dly_range[0] >= 0:
                rkey = (k[0], uvutils.parse_jpolstr(k[2][0]))
            else:
                rkey = (k[1], uvutils.parse_jpolstr(k[2][1]))

            # Ensure they exist in reflection dictionaries
            if rkey not in ref_amp or rkey not in ref_dly or rkey not in ref_phs:
                echo("...{} doesn't exist in ref_* dictionaries, skipping".format(rkey), verbose=verbose)
                continue

            # run optimization
            echo("...Optimizing reflections in {}, assigning to {}".format(k, rkey), verbose=verbose)
            amp = ref_amp[rkey]
            dly = ref_dly[rkey]
            phs = ref_phs[rkey]
            (opt_amp, opt_dly, opt_phs,
             opt_info) = reflection_param_minimization(clean_data[k], dly_range, self.freqs, amp, dly, phs, fix_amp=fix_amp, fix_dly=fix_dly,
                                                       fix_phs=fix_phs, clean_model=clean_model[k], clean_flags=clean_flags[k],
                                                       method=method, tol=tol, maxiter=maxiter, window=window, alpha=alpha,
                                                       edgecut_hi=edgecut_hi, edgecut_low=edgecut_low, zeropad=zeropad)

            amp = np.reshape(opt_amp, amp.shape)
            dly = np.reshape(opt_dly, dly.shape)
            phs = np.reshape(opt_phs, phs.shape)

            # form epsilon term
            eps = construct_reflection(self.freqs, amp, dly / 1e9, phs, real=False)

            out_ref_eps[rkey] = eps
            out_ref_amp[rkey] = amp
            out_ref_phs[rkey] = phs
            out_ref_dly[rkey] = dly
            out_ref_info[rkey] = opt_info

        # form gains
        out_ref_gains = form_gains(out_ref_eps)

        return out_ref_amp, out_ref_dly, out_ref_phs, out_ref_info, out_ref_eps, out_ref_gains

    def write_auto_reflections(self, output_calfits, input_calfits=None, overwrite=False,
                               write_npz=False, add_to_history='', verbose=True):
        """
        Write reflection gain terms from self.ref_gains.

        If input_calfits is provided, merge its gains with the reflection
        gains before writing to disk. Flags, quality and total_quality
        arrays are all empty unless input_calfits is provided, in which
        case its arrays are inherited.

        Optionally, take the values in self.ref_amp, self.ref_phs and self.ref_dly and
        write their values to an NPZ file with the same path name as output_calfits.

        Args:
            output_calfits : str, filepath to write output calfits file to
            input_calfits : str, filepath to input calfits file to multiply in with
                reflection gains. 
            overwrite : bool, if True, overwrite output file
            write_npz : bool, if True, write an NPZ file holding reflection
                params with the same pathname as output_calfits
            add_to_history: string to add to history of output calfits file
            verbose : bool, report feedback to stdout

        Returns:
            uvc : UVCal object with new gains
        """
        # Create reflection gains
        rgains = self.ref_gains
        flags, quals, tquals = None, None, None

        if input_calfits is not None:
            # Load calfits
            cal = io.HERACal(input_calfits)
            gains, flags, quals, tquals = cal.read()

            # Merge gains
            rgains = merge_gains([gains, rgains])

            # resolve possible broadcasting across time and freq
            if cal.Ntimes > self.Ntimes:
                time_array = cal.time_array
            else:
                time_array = self.times
            if cal.Nfreqs > self.Nfreqs:
                freq_array = cal.freq_array
            else:
                freq_array = self.freqs
            kwargs = dict([(k, getattr(cal, k)) for k in ['gain_convention', 'x_orientation',
                                                          'telescope_name', 'cal_style']])
            add_to_history += "\nMerged-in calibration {}".format(input_calfits)
        else:
            time_array = self.times
            freq_array = self.freqs
            kwargs = {}

        echo("...writing {}".format(output_calfits), verbose=verbose)
        uvc = io.write_cal(output_calfits, rgains, freq_array, time_array, flags=flags,
                           quality=quals, total_qual=tquals, zero_check=False,
                           overwrite=overwrite, history=version.history_string(add_to_history),
                           **kwargs)

        if write_npz:
            output_npz = os.path.splitext(output_calfits)[0] + '.npz'
            if not os.path.exists(output_npz) or overwrite:
                echo("...writing {}".format(output_npz), verbose=verbose)
                np.savez(output_npz, delay=self.ref_dly, phase=self.ref_phs, amp=self.ref_amp,
                         significance=self.ref_significance, times=self.times, freqs=self.freqs,
                         lsts=self.lsts, antpos=self.antpos,
                         history=version.history_string(add_to_history))

        return uvc

    def svd_weights(self, dfft, delays, horizon=1.0, standoff=0.0, min_dly=None, max_dly=None, side='both'):
        """
        Form wgts windowing DataContainer for sv_decomp.

        Args:
            dfft : DataContainer, holding visibilities in time & delay space
            delays : ndarray, 1D array of dfft delays [ns]
            horizon : float, coefficient of baseline geometric horizon
                to set as *lower* delay boundary of window (opposite of CLEANing convention)
            standoff : float, buffer [nanosec] added to baseline horizon
                for lower delay boundary of window
            min_dly : float, minimum delay of window
            max_dly : float, maximum delay of window
            side : str, options=['pos', 'neg', 'both']
                Specifies window as spanning only positive delays, only negative delays or both.
 
        Returns:
            wgts : DataContainer, holding sv_decomp weights
        """
        wgts = DataContainer({})
        for k in dfft:
            w = np.ones_like(dfft[k], dtype=np.float)
            # get horizon
            h = np.linalg.norm(self.antpos[k[1]] - self.antpos[k[0]]) / 2.99e8 * 1e9 * horizon + standoff
            if min_dly is not None:
                h = np.max([h, min_dly])
            w[:, np.abs(delays) < h] = 0.0
            if max_dly is not None:
                w[:, np.abs(delays) > max_dly] = 0.0
            if side == 'neg':
                w[:, delays > 0.0] = 0.0
            elif side == 'pos':
                w[:, delays < 0.0] = 0.0
            wgts[k] = w

        return wgts

    def sv_decomp(self, dfft, wgts=None, flags=None, keys=None, Nkeep=None,
                  overwrite=False, verbose=True):
        """
        Create a SVD-based model of the FFT data in dfft.

        This is done via Singular Value Decomposition on the input delay waterfall data
        times the wgts and stores results in self.umodes, self.vmodes, self.svals, and self.uflags.

        Args:
            dfft : DataContainer, holding delay-transformed data.
            wgts : DataContainer, holding weights to multiply with dfft before taking SVD
                See self.svd_weights()
            dly_range : len-2 tuple of positive delays in nanosec
            flags : DataContainer, holding dfft flags (e.g. skip_wgts). Default is None.
            keys : list of tuples
                List of datacontainer baseline-pol tuples to create model for.
            Nkeep : int, number of modes to keep out of total Ntimes number of modes.
                Default is keep all modes.
            overwrite : bool
                If dfft exists, overwrite its values.

        Result:
            self.umodes : DataContainer, SVD time-modes, ant-pair-pol keys, 2D ndarray values
            self.vmodes : DataContainer, SVD delay-modes, ant-pair-pol keys, 2D ndarray values
            self.svals : DataContainer, SVD time-modes, ant-pair-pol keys, 1D ndarray values
            self.uflags : DataContainer, flags for umodes, ant-pair-pol keys, 2D ndarray values
        """
        # get flags
        if flags is None:
            flags = DataContainer(dict([(k, np.zeros_like(dfft[k], dtype=np.bool)) for k in dfft]))

        # get weights
        if wgts is None:
            wgts = DataContainer(dict([(k, np.ones_like(dfft[k], dtype=np.float)) for k in dfft]))

        # get keys
        if keys is None:
            keys = dfft.keys()

        # iterate over keys
        for k in keys:
            if k in self.svals and not overwrite:
                echo("{} exists in svals and overwrite == False, skipping...".format(k), verbose=verbose)
                continue
            if k not in dfft:
                echo("{} not found in dfft, skipping...".format(k), verbose=verbose)
                continue

            # perform svd to get principal components
            u, svals, v = np.linalg.svd(dfft[k] * wgts[k], full_matrices=False)

            # append to containers: keeping Nmodes b/c otherwise their eventual outerproduct fails
            self.umodes[k] = u[:, :Nkeep]
            self.vmodes[k] = v[:Nkeep, :]
            self.svals[k] = svals[:Nkeep]
            self.uflags[k] = np.min(flags[k], axis=1, keepdims=True)

        # append relevant metadata
        if hasattr(dfft, 'times'):
            self.umodes.times = dfft.times
            self.vmodes.times = dfft.times
            self.svals.times = dfft.times
            self.uflags.times = dfft.times

    def project_svd_modes(self, dfft, umodes=None, svals=None, vmodes=None):
        """
        Given two of the 3 SVD output vectors, project the input dfft data onto
        the last remaining SVD vector.

        Args:
            dfft : DataContainer, holds time-delay waterfall visibilities
            umodes : DataContainer, holds SVD umodes
            svals : DataContainer, holds SVD singular values
            vmodes : DataContainer, holds SVD vmodes

        Returns:
            output : DataContainer, dfft projected onto last remaining SVD vector
        """
        output = DataContainer({})
        if umodes is None:
            assert svals is not None and vmodes is not None, "Must feed two of the SVD output matrices"
            # compute umodes
            for k in dfft:
                if k not in svals or k not in vmodes:
                    continue
                output[k] = dfft[k].dot(np.linalg.pinv(vmodes[k]).dot(svals[k] * np.eye(len(svals[k]))))

        elif svals is None:
            assert umodes is not None and vmodes is not None, "Must feed two of the SVD output matrices"
            for k in dfft:
                if k not in umodes or k not in vmodes:
                    continue
                output[k] = np.linalg.pinv(umodes[k]).dot(dfft[k].dot(np.linalg.pinv(vmodes[k])))

        elif vmodes is None:
            assert umodes is not None and svals is not None, "Must feed two of the SVD output matrices"
            # compute vmodes
            for k in dfft:
                if k not in svals or k not in umodes:
                    continue
                output[k] = np.linalg.pinv(svals[k] * np.eye(len(svals[k]))).dot(np.linalg.pinv(umodes[k]).dot(dfft[k]))

        else:
            raise AssertionError("Must feed two of the SVD output matrices")

        return output

    def build_pc_model(self, umodes, vmodes, svals, keys=None, Nkeep=None, overwrite=False, increment=False, verbose=True):
        """
        Build a data model out of principal components.

        Take outer products of input umodes and vmodes, multiply by singular
        values and sum to form self.pcomp_model.

        Args:
            umodes : DataContainer
                SVD u-modes from self.sv_decomp().
            vmodes : DataContainer
                SVD v-modes from self.sv_decomp().
            svals : DataContainer
                SVD singular values from self.sv_decomp().
            keys : list of tuples
                List of ant-pair-pol tuples to operate on.
            Nkeep : int
                Number of principal components to keep when forming model. Default is all.
            overwrite : bool
                If True, overwrite output data if it exists.
            increment : bool
                If key already exists in pcomp_model, add the new model
                to it, rather than overwrite it. This supercedes overwrite if both are true.
            verbose : bool
                If True, report feedback to stdout.

        Result:
            self.pcomp_model : DataContainer of the PC model, ant-pair-pol key and ndarray value
        """
        # get keys
        if keys is None:
            keys = svals.keys()

        # iterate over keys
        for k in keys:
            if k in self.pcomp_model and (not overwrite and not increment):
                echo("{} in pcomp_model and overwrite == increment == False, skipping...".format(k), verbose=verbose)
                continue

            # form principal components
            pcomps = np.einsum("ij,jk->jik", umodes[k], vmodes[k])

            # multiply by svals and sum 
            pc_model = np.einsum("i,i...->...", svals[k][:Nkeep], pcomps[:Nkeep])

            # add to pcomp_model
            if k not in self.pcomp_model:
                self.pcomp_model[k] = pc_model
            elif k in self.pcomp_model and increment:
                self.pcomp_model[k] += pc_model
            else:
                self.pcomp_model[k] = pc_model

        if hasattr(umodes, 'times'):
            self.pcomp_model.times = umodes.times

    def subtract_model(self, data, keys=None, overwrite=False, ifft=True, ifftshift=True,
                       window='none', alpha=0.2, edgecut_low=0, edgecut_hi=0, verbose=True):
        """
        Subtract pcomp_model from data.

        FFT pcomp_model to frequency space, divide by window, and subtract from data.
        Inserts FFT of pcomp_model into self.pcomp_model_fft and 
        residual of data with self.data_pcmodel_resid. 

        Note: The windowing parameters should be the *same* as those that were used
        in constructing the dfft that sv_decomp operated on.

        Args:
            data : DataContainer
                Object to pull data from in forming data-model residual.
            keys : list of tuples
                List of baseline-pol DataContainer tuples to operate on.
            overwrite : bool
                If True, overwrite output data if it exists.
            ifft : bool
                If True, use ifft to go from delay to freq axis
            ifftshift : bool
                If True, ifftshift delay axis before fft.
            window : str
                window function across freq to divide by after FFT.
            alpha : float
                if window is Tukey, this is its alpha parameter.
            edgecut_low : int
                Nbins to flag but not window at low-side of band.
            edgecut_hi : int
                Nbins to flag but not window at high-side of band.
            verbose : bool
                If True, report feedback to stdout.

        Result:
            self.pcomp_model_fft : DataContainer, ant-pair-pol keys and ndarray values
                Holds the FFT of self.pcomp_model, divided by the original windowing
                function applied to the data.
            self.data_pcmodel_resid : DataContainer, ant-pair-pol keys and ndarray values
                Holds the residual between input data and pcomp_model_fft.
        """
        # get keys
        if keys is None:
            keys = self.pcomp_model.keys()

        if not hasattr(self, 'pcomp_model_fft'):
            self.pcomp_model_fft = DataContainer({})
        if not hasattr(self, 'data_pcmodel_resid'):
            self.data_pcmodel_resid = DataContainer({})

        # get data
        if data is None:
            data = self.data

        # iterate over keys
        for k in keys:
            if k in self.pcomp_model_fft and not overwrite:
                echo("{} in pcomp_model_fft and overwrite==False, skipping...".format(k), verbose=verbose)
                continue

            # get fft of model
            model = self.pcomp_model[k]

            # ifftshift
            if ifftshift:
                model = np.fft.ifftshift(model, axes=-1)

            # ifft to get to data space
            if ifft:
                model_fft = np.fft.ifft(model, axis=-1)
            else:
                model_fft = np.fft.fft(model, axis=-1)

            # divide by a window
            win = dspec.gen_window(window, model_fft.shape[1], alpha=alpha,
                                   edgecut_low=edgecut_low, edgecut_hi=edgecut_hi)
            model_fft = np.true_divide(model_fft, win, where=~np.isclose(win, 0.0))

            # subtract from data
            self.pcomp_model_fft[k] = model_fft
            self.data_pcmodel_resid[k] = data[k] - model_fft

    def interp_u(self, umodes, times, full_times=None, uflags=None, keys=None, overwrite=False,
                 mode='gpr', gp_len=1e-2, gp_nl=1e-4, optimizer=None, verbose=True):
        """
        Interpolate u modes along time, inserts into self.umode_interp.

        Currently only a Gaussian Process interpolator is supported.

        Args:
            umomdes : DataContainer
                u-mode container to interpolate, see self.sv_decomp()
            times : 1D array
                Holds time_array of input umodes.
            full_times : 1D array
                time_array to interpolate onto. Default is times.
            uflags : DataContainer
                Object to pull target u flags from. Default is None.
            keys : list of tuples
                List of baseline-pol DataContainer tuples to operate on.
            overwrite : bool
                If True, overwrite output data if it exists.
            mode : str
                Interpolation mode. Options=['gpr']
            gp_len : float
                length-scale of GPR in units of input times.
            gp_nl : float
                GPR noise-level in units of input umodes.
            optimizer : str
                GPR optimizer for kernel hyperparameter solution.
                See sklearn.gaussian_process.GaussianProcessRegressor for details.
            verbose : bool
                If True, report feedback to stdout.

        Result:
            self.umode_interp : DataContainer, ant-pair-pol keys and ndarray values
                Holds the input umodes Container interpolated onto full_times.
        """
        if not hasattr(self, 'umode_interp'):
            self.umode_interp = DataContainer({})

        if uflags is None:
            uflags = self.uflags

        if full_times is None:
            full_times = times

        # get keys
        if keys is None:
            keys = umodes.keys()

        # setup X predict
        Xmean = np.median(times)
        Xpredict = full_times[:, None] - Xmean

        # iterate over keys
        for k in keys:
            # check overwrite
            if k in self.umode_interp and not overwrite:
                echo("{} in umode_interp and overwrite == False, skipping...".format(k), verbose=verbose)
                continue

            if mode == 'gpr':
                # setup GP kernel
                kernel = 1**2 * gp.kernels.RBF(length_scale=gp_len) + gp.kernels.WhiteKernel(noise_level=gp_nl)
                GP = gp.GaussianProcessRegressor(kernel=kernel, optimizer=optimizer, normalize_y=True)

                # setup regression data: get unflagged data
                select = ~np.max(uflags[k], axis=1)
                X = times[select, None] - Xmean
                y = umodes[k][select, :]

                # fit gp and predict
                GP.fit(X, y.real)
                ypredict_real = GP.predict(Xpredict)
                GP.fit(X, y.imag)
                ypredict_imag = GP.predict(Xpredict)

                # append
                self.umode_interp[k] = ypredict_real + 1j * ypredict_imag

            else:
                raise ValueError("didn't recognize interp mode {}".format(mode))


def form_gains(epsilon):
    """
    Turn reflection coefficients into gains.

    Reflection gains are formed via g = 1 + eps
    where eps is the reflection coefficient
        eps = A exp(2j * pi * tau * freqs + 1j * phs)

    Args:
        epsilon : dictionary, ant-pol keys and ndarray values

    Returns:
        gains : dictionary, ant-pol keys and ndarray values
    """
    return dict([(k, 1 + epsilon[k]) for k in epsilon.keys()])


def construct_reflection(freqs, amp, tau, phs, real=False):
    """
    Given a frequency range and reflection parameters,
    construct the complex (or real) valued reflection
    term eps.

    Args:
        freqs : 1-D array of frequencies [Hz]
        amp : N-D array of reflection amplitudes
        tau : N-D array of reflection delays [sec]
        phs : N-D array of phase offsets [radians]
        real : bool, if True return as real-valued. Else
            return as complex-valued.

    Returns:
        eps : complex (or real) valued reflection across
            input frequencies.
    """
    # reshape if necessary
    if isinstance(amp, np.ndarray):
        if amp.ndim == 1:
            amp = np.reshape(amp, (-1, 1))
    if isinstance(tau, np.ndarray):
        if tau.ndim == 1:
            tau = np.reshape(tau, (-1, 1))
    if isinstance(phs, np.ndarray):
        if phs.ndim == 1:
            phs = np.reshape(phs, (-1, 1))

    # make reflection
    eps = amp * np.exp(2j * np.pi * tau * freqs + 1j * phs)
    if real:
        eps = eps.real

    return eps


def fit_reflection_delay(rfft, dly_range, dlys, dfft=None, return_peak=False):
    """
    Take FFT'd data and fit for peak delay and amplitude.

    Args:
        rfft : complex 2D array with shape (Ntimes, Ndlys)
            The FFT of the clean residual, having CLEANed-out
            structure at delays less than dly_range.
            If the reflection is significantly isolated, this works
            fine as the FFT of the clean data.
        dly_range : len-2 tuple
            Specifying range of delays [nanosec] to look for reflection within.
        dlys : 1D array
            data delays [nanosec]
        dfft : complex 2D array with shape (Ntimes, Ndlys)
            The FFT of the unfiltered clean data to use in fitting for
            the main foreground amplitude and delay, if rfft is
            FFT of clean residual.
        return_peak : bool
            if True, just return peak delay and amplitude and rfft

    Returns:
        if return_peak:
            ref_peaks : rfft peak amplitude within dly_range
            ref_dlys : rfft peak delay [nanosec] within dly_range
        else:
            ref_amps : reflection amplitudes (Ntimes, 1)
            ref_dlys : reflection delays [nanosec] (Ntimes, 1)
            ref_inds : reflection peak indicies of input rfft array
            ref_sig : reflection significance, SNR of peak relative to neighbors
    """
    # get fft
    assert rfft.ndim == 2, "input rfft must be 2-dimensional with shape [Ntimes, Ndlys]"
    if dfft is None:
        dfft = rfft
    assert dfft.shape == rfft.shape, "input dfft shape must match rfft shape"
    Ntimes, Ndlys = rfft.shape

    # select delay range
    select = np.where((dlys > dly_range[0]) & (dlys < dly_range[1]))[0]
    if len(select) == 0:
        raise ValueError("No delays in specified range {} ns".format(dly_range))

    # locate peak bin within dly range
<<<<<<< HEAD
    abs_rfft = np.abs(rfft)[:, select]
    ref_dly_inds, bin_shifts, _, ref_peaks = interp_peak(abs_rfft)
=======
    abs_dfft = np.abs(dfft)[:, select]
    ref_dly_inds, bin_shifts, _, ref_peaks = interp_peak(abs_dfft, method='quadratic')
>>>>>>> 992ed83d
    ref_dly_inds += select.min()
    ref_dlys = dlys[ref_dly_inds, None] + bin_shifts[:, None] * np.median(np.abs(np.diff(dlys)))
    ref_peaks = ref_peaks[:, None]

    if return_peak:
        return ref_peaks, ref_dlys

    # get reflection significance, defined as max|V| / med|V|
    avgmed = np.median(abs_rfft, axis=1, keepdims=True)
    ref_significance = np.true_divide(ref_peaks, avgmed, where=~np.isclose(avgmed, 0.0))

    # get peak value at tau near zero
    fg_peak, fg_dly = fit_reflection_delay(dfft, (-np.abs(dly_range).min(), np.abs(dly_range).min()), dlys, return_peak=True)

    # get reflection amplitude
    ref_amps = np.true_divide(ref_peaks, fg_peak, where=~np.isclose(fg_peak, 0.0))

    # update reflection delay given FG delay
    ref_dlys -= fg_dly

    return ref_amps, ref_dlys, ref_dly_inds, ref_significance


def fit_reflection_phase(dfft, dly_range, dlys, ref_dlys, fthin=1, Nphs=250, ifft=False, ifftshift=True):
    """
    Fit for reflection phases.

    Take FFT'd data and reflection amp and delay and solve for its phase.

    Args:
        dfft : complex 2D array with shape (Ntimes, Ndlys)
        dly_range : len-2 tuple specifying range of delays [nanosec]
            to look for reflection within.
        dlys : 1D array of data delays [nanosec]
        ref_dlys : 2D array (Ntimes, 1) of reflection delays [nanosec]
        fthin : integer thinning parameter along freq axis when solving for reflection phase
        Nphs : int, number of phase bins between 0 and 2pi to use in solving for phase.
        ifft : bool, if True, use ifft to go from delay to freq axis
        ifftshift : bool, if True, ifftshift delay axis before fft to freq in solving for phase.
        return_peak : bool, if True, just return peak delay and amplitude

    Returns:
        ref_phs : reflection phases (Ntimes, 1)
    """
    # get fft
    assert dfft.ndim == 2, "input dfft must be 2-dimensional with shape [Ntimes, Ndlys]"
    Ntimes, Ndlys = dfft.shape

    # get reflection phase by fitting cosines to filtered data thinned along frequency axis
    filt = np.zeros_like(dfft)
    select = np.where((dlys > dly_range[0]) & (dlys < dly_range[1]))[0]
    filt[:, select] = dfft[:, select]
    select = np.where((dlys > -dly_range[1]) & (dlys < -dly_range[0]))[0]
    filt[:, select] = dfft[:, select]
    filt, freqs = vis_clean.fft_data(filt, np.median(np.diff(dlys)) / 1e9, axis=-1, ifft=ifft, ifftshift=ifftshift, fftshift=False)
    filt /= np.max(np.abs(filt), axis=-1, keepdims=True)
    freqs = np.linspace(0, freqs.max() - freqs.min(), Ndlys, endpoint=True)
    phases = np.linspace(0, 2 * np.pi, Nphs, endpoint=False)
    cosines = np.array([construct_reflection(freqs[::fthin], 1, ref_dlys / 1e9, p) for p in phases])
    residuals = np.sum((filt[None, :, ::fthin].real - cosines.real)**2, axis=-1)

    # quadratic interp of residuals to get reflection phase
    inds, bin_shifts, _, _ = interp_peak(-residuals.T, method='quadratic')
    ref_phs = (phases[inds] + bin_shifts * np.median(np.diff(phases)))[:, None] % (2 * np.pi)

    # get reflection phase by interpolation: this didn't work well in practice
    # when the reflection delay wasn't directly centered in a sampled delay bin,
    # but leaving it here for possible future use b/c it should be much faster.
    # x = np.array([-1, 0, 1])
    # a = dfft[np.arange(Ntimes), ref_dly_inds-1]
    # g = dfft[np.arange(Ntimes), ref_dly_inds+1]
    # b = dfft[np.arange(Ntimes), ref_dly_inds]
    # y = np.array([a, b, g]).T
    # real = np.array([interp1d(x, y[i].real, kind='linear')(bin_shifts[i]) for i in range(Ntimes)])
    # imag = np.array([interp1d(x, y[i].imag, kind='linear')(bin_shifts[i]) for i in range(Ntimes)])
    # ref_phs = np.angle(real + 1j*imag)

    return ref_phs


def fit_reflection_params(clean_resid, dly_range, freqs, clean_flags=None, clean_data=None, window=None, alpha=0.2,
                          edgecut_low=0, edgecut_hi=0, zeropad=0, ref_sig_cut=2.0, fthin=1, Nphs=250):
    """
    Fit for reflection parameters in CLEANed visibility.

    Args:
        clean_resid : 2D ndarray shape (Ntimes, Nfreqs)
            Autocorrelation data (in frequency space) to find reflections in.
            Ideally this is the CLEAN residual, having cleaned out structure
            at delays less than the min(abs(dly_range)). If this is the
            CLEAN residual, you must feed the unfiltered CLEAN data as "clean_data"
            to properly estimate the reflection amplitude.
        dly_range : len-2 tuple
            delay range [nanoseconds] to search within for reflections.
            Must be either both positive or both negative.
        freqs : 1D ndarray
            Frequency array in Hz
        clean_flags : 2D ndarray shape (Ntimes, Nfreqs)
            Flags of the (CLEANed) data. Default is None.
        clean_data : 2D ndarray shape (Ntimes, Nfreqs)
            If clean_resid is fed as the CLEAN residual (and not CLEAN data),
            this should be the unfiltered CLEAN data output.
        window : str
            windwoing function to apply across freq before FFT. See dspec.gen_window for options
        alpha : float
            if taper is Tukey, this is its alpha parameter
        edgecut_low : int
            Nbins to flag and exclude from windowing function on low-side of the band
        edgecut_hi : int
            Nbins to flag and exclude from windowing function on low-side of the band
        zeropad : int
            number of channels to pad band edges with zeros before FFT
        fthin : int
            scaling factor to down-select frequency axis when solving for phase
        Nphs : int
            Number of samples from 0 - 2pi to estimate reflection phase at.
        ref_sig_cut : float
            if max reflection significance is not above this, do not record solution,
            where significance is defined as max(fft) / median(fft).

    Returns:
        amp : reflection amplitude
        dly : reflection delay [nanosec]
        phs : reflection phase [radians]
        sig : reflection significance, defined as max(fft) / median(fft) in dly_range
    """
    # get info
    dnu = np.diff(freqs)[0]

    # get wgts
    if clean_flags is None:
        wgts = np.ones_like(clean_resid, dtype=np.float)
    else:
        wgts = (~clean_flags).astype(np.float)

    # fourier transform
    rfft, delays = vis_clean.fft_data(clean_resid, dnu, wgts=wgts, axis=-1, window=window, alpha=alpha, edgecut_low=edgecut_low, edgecut_hi=edgecut_hi, ifft=False, fftshift=True, zeropad=zeropad)
    delays *= 1e9
    if clean_data is None:
        dfft = rfft
    else:
        dfft, _ = vis_clean.fft_data(clean_data, dnu, wgts=wgts, axis=-1, window=window, alpha=alpha, edgecut_low=edgecut_low, edgecut_hi=edgecut_hi, ifft=False, fftshift=True, zeropad=zeropad)
    assert rfft.shape == dfft.shape, "clean_resid and clean_data must have same shape"

    # fit for reflection delays and amplitude
    amp, dly, inds, sig = fit_reflection_delay(rfft, dly_range, delays, dfft=dfft, return_peak=False)

    # make significance cut
    if np.max(sig) < ref_sig_cut:
        # set reflection parameters to zero
        amp[:] = 0.0
        dly[:] = 0.0
        phs = np.zeros_like(amp)

    else:
        # solve for phase (slowest step)
        phs = fit_reflection_phase(rfft, dly_range, delays, dly, fthin=fthin, Nphs=Nphs, ifft=True, ifftshift=True)

        # anchor phase to 0 Hz
        phs = (phs - 2 * np.pi * dly / 1e9 * (freqs[0] - zeropad * dnu)) % (2 * np.pi)

    return amp, dly, phs, sig


def reflection_param_minimization(clean_data, dly_range, freqs, amp0, dly0, phs0,
                                  fix_amp=False, fix_dly=False, fix_phs=False, clean_model=None,
                                  clean_flags=None, method='BFGS', skip_frac=0.9,
                                  tol=1e-4, maxiter=100, **fft_kwargs):
    """
    Perturb reflection parameters to minimize residual in data.

    Args:
        clean_data : 2D ndarray of shape (Ntimes, Nfreqs)
            CLEANed auto-correlation visibility data
        dly_range : len-2 tuple
            Range in delay [ns] to search for reflections
        freqs : 1D array of shape (Nfreqs,)
            Frequency array [Hz]
        amp0 : float or ndarray
            Initial guess for reflection amplitude
        dly0 : float or ndarray
            Initial guess for reflection delay [ns]
        phs0 : float or ndarray
            Initial guess for reflection phase [radian]
        fix_amp : bool
            If True, fix amplitude solution at amp0
        fix_dly : bool
            If True, fix delay solution at dly0
        fix_phs : bool
            If True, fix delay solution at phs0
        clean_model : 2D ndarray of shape (Ntimes, Nfreqs)
            CLEAN model with CLEAN boundary out to at most min(|dly_range|)
            If reflection is well-isolated from foreground power, this is not necessary.
        clean_flags : 2D ndarray boolean of shape (Ntimes, Nfreqs)
            CLEAN flags for FFT
        method : str
            Optimization algorithm. See scipy.optimize.minimize for options
        skip_frac : float in range [0, 1]
            fraction of flagged channels (excluding edge flags) above which skip the integration
        tol : float
            Optimization stopping tolerance
        maxiter : int
            Optimization max iterations
        fft_kwargs : kwargs to pass to vis_clean.fft_data
            except for axis, wgts, ifft, fftshift

    Returns:
        amp : ndarray
            Reflection amplitude solution
        dly : ndarray
            Reflection delay solution [ns]
        phs : ndarray
            Reflection phase solution [rad]
        info : list
            Optimization success [bool]
    """
    # define removal metric
    def L(x, amp, dly, phs, clean_data, clean_model, clean_wgts, dly_range, freqs, fft_kwargs):
        """
        Metric to minimize is max(dfft) in delay range

        x : ndarray, amp, and/or dly [ns], and/or phs [rad] parameters in this order.
            If any are fed as their own argument below, exclude them from x.
        amp : ndarray, amplitude to hold fixed if not fed in x.
            If fed in x, this should be None
        dly : ndarray, delay [ns] to hold fixed if not fed in x.
            If fed in x, this should be None
        phs : ndarray, phase [rad] to hold fixed if not fed in x.
            If fed in x, this should be None
        clean_data : ndarray, CLEANed visibility data
        clean_model : ndarray, CLEAN visibility model
        clean_wgts : ndarray, FFT weights
        dly_range : len-2 tuple [ns]
        freqs : ndarray, frequency array [Hz]
        fft_kwargs : dictionary, kwargs to pass to fft_data
        """
        # form gains and apply to data
        Nparams = (amp is None) + (dly is None) + (phs is None)
        x = np.reshape(x, (Nparams, -1))
        if amp is None:
            amp = x[0]
            x = x[1:]
        if dly is None:
            dly = x[0]
            x = x[1:]
        if phs is None:
            phs = x[0]

        # construct reflection and divide gain from data
        eps = construct_reflection(freqs, amp, dly / 1e9, phs, real=False)
        gain = 1 + eps
        cal_data = clean_data / (gain * np.conj(gain))

        # fft to delay space
        dnu = np.diff(freqs)[0]
        dfft, delays = vis_clean.fft_data(cal_data - clean_model, dnu, axis=-1, wgts=clean_wgts, ifft=False, fftshift=True, **fft_kwargs)
        delays *= 1e9

        select = (delays > dly_range[0]) & (delays < dly_range[1])
        metric = np.median(np.max(np.abs(dfft[:, select]), axis=1), axis=0)

        return metric

    # input checks
    Ntimes = len(clean_data)
    if clean_model is None:
        clean_model = np.zeros_like(clean_data)
    if clean_flags is None:
        clean_wgts = np.ones_like(clean_data)
    else:
        clean_wgts = (~clean_flags).astype(np.float)
    edge_flags = np.isclose(np.mean(clean_wgts, axis=0), 0.0)
    edge_flags[np.argmin(edge_flags):-np.argmin(edge_flags[::-1])] = False
    if fix_amp and fix_dly and fix_phs:
        raise ValueError("Can't hold amp, dly and phs fixed")

    # iterate over times
    amp, dly, phs, info = [], [], [], []
    for i in range(Ntimes):
        # skip frac
        if edge_flags.all() or (skip_frac < 1 - np.mean(clean_wgts[i][~edge_flags])):
            amp.append(0)
            dly.append(0)
            phs.append(0)
            info.append(False)
            continue

        # setup starting guess
        x0 = []
        if fix_amp:
            _amp = amp0[i]
        else:
            x0.append(amp0[i])
            _amp = None
        if fix_dly:
            _dly = dly0[i]
        else:
            x0.append(dly0[i])
            _dly = None
        if fix_phs:
            _phs = phs0[i]
        else:
            x0.append(phs0[i])
            _phs = None
        x0 = np.array(x0)

        # optimize
        res = minimize(L, x0, args=(_amp, _dly, _phs, clean_data[i], clean_model[i], clean_wgts[i], dly_range, freqs, fft_kwargs), method=method, tol=tol, options=dict(maxiter=maxiter))

        # collect output
        xf = res.x
        if fix_amp:
            amp.append(amp0[i])
        else:
            amp.append(xf[0])
            xf = xf[1:]
        if fix_dly:
            dly.append(dly0[i])
        else:
            dly.append(xf[0])
            xf = xf[1:]
        if fix_phs:
            phs.append(phs0[i])
        else:
            phs.append(xf[0])
        info.append(res.success)

    return np.array(amp), np.array(dly), np.array(phs), np.array(info)


def auto_reflection_argparser():
    a = argparse.ArgumentParser(description='Model auto (e.g. cable) reflections from auto-correlation visibilities')
    a.add_argument("clean_data", nargs='*', type=str, help="CLEAN data file paths to run auto reflection modeling on")
    a.add_argument("--output_fname", type=str, help="Full path to the output .calfits file")
    a.add_argument("--dly_range", type=float, nargs='*', help='lower and upper delay [nanosec] within which to search for reflections.')
    a.add_argument("--filetype", type=str, default='uvh5', help="Filetype of datafile")
    a.add_argument("--overwrite", default=False, action='store_true', help="Overwrite output file if it already exists")
    a.add_argument("--write_npz", default=False, action='store_true', help="Write NPZ file with reflection params with same path name as output calfits.")
    a.add_argument("--input_cal", type=str, default=None, help="Path to input .calfits to apply to data before modeling")
    a.add_argument("--antenna_numbers", default=None, type=int, nargs='*', help="List of antenna numbers to operate on. Default is all.")
    a.add_argument("--polarizations", default=None, type=str, nargs='*', help="List of polarization strings to operate on.")
    a.add_argument("--window", default='None', type=str, help="FFT window for CLEAN")
    a.add_argument("--alpha", default=0.2, type=float, help="Alpha parameter if window is tukey")
    a.add_argument("--tol", default=1e-6, type=float, help="CLEAN tolerance")
    a.add_argument("--gain", default=1e-1, type=float, help="CLEAN gain")
    a.add_argument("--maxiter", default=100, type=int, help="CLEAN maximum Niter")
    a.add_argument("--skip_wgt", default=0.1, type=float, help="Skip integration if heavily flagged, see hera_cal.delay_filter for details")
    a.add_argument("--edgecut_low", default=0, type=int, help="Number of channels to flag but not window on low edge of band (before zeropadding)")
    a.add_argument("--edgecut_hi", default=0, type=int, help="Number of channels to flag but not window on high edge of band (before zeropadding)")
    a.add_argument("--zeropad", default=0, type=int, help="Number of channels to zeropad *both* sides of band in auto modeling process.")
    a.add_argument("--horizon", default=1.0, type=float, help="Baseline horizon coefficient. See hera_cal.delay_filter for details")
    a.add_argument("--standoff", default=0.0, type=float, help="Baseline horizon standoff. See hera_cal.delay_filter for details")
    a.add_argument("--min_dly", default=0.0, type=float, help="Minimum CLEAN delay horizon. See hera_cal.delay_filter for details")
    a.add_argument("--Nphs", default=500, type=int, help="Number of phase points to evaluate from 0--2pi in solving for phase")
    a.add_argument("--fthin", default=1, type=int, help="Coefficient to thin frequency axis by when solving for phase")
    a.add_argument("--ref_sig_cut", default=2, type=float, help="Reflection minimum 'significance' threshold for fitting.")
    a.add_argument("--add_to_history", default='', type=str, help="String to append to file history")
    a.add_argument("--time_avg", default=False, action='store_true', help='Time average file before reflection fitting.')
    a.add_argument("--opt_maxiter", default=0, type=int, help="Optimization max Niter. Default is no optimization")
    a.add_argument("--opt_method", default='BFGS', type=str, help="Optimization algorithm. See scipy.optimize.minimize for details")
    a.add_argument("--opt_tol", default=1e-3, type=float, help="Optimization stopping tolerance.")
    a.add_argument("--skip_frac", default=0.9, type=float, help="Float in range [0, 1]. Fraction of (non-edge) flagged channels above which integration is skipped in optimization.")
    return a


def auto_reflection_run(data, dly_range, output_fname, filetype='uvh5', input_cal=None, time_avg=False,
                        write_npz=False, antenna_numbers=None, polarizations=None,
                        window='None', alpha=0.2, edgecut_low=0, edgecut_hi=0, zeropad=0,
                        tol=1e-6, gain=1e-1, maxiter=100, skip_wgt=0.2, horizon=1.0, standoff=0.0,
                        min_dly=100.0, Nphs=300, fthin=10, ref_sig_cut=2.0, add_to_history='',
                        skip_frac=0.9, opt_maxiter=0, opt_method='BFGS', opt_tol=1e-3, overwrite=False):
    """
    Run auto-correlation reflection modeling on files.

    Args:
        data : str or UVData subclass, data to operate on
        dly_range : len-2 tuple, min and max delay range [ns] to fit reflections
        output_fname : str, full path to output calfits file
        filetype : str, filetype if data is a str, options=['uvh5', 'miriad', 'uvfits']
        input_cal : str or UVCal subclass, calibration to apply to data on-the-fly
        time_avg : bool, if True, time-average the entire input data before reflection modeling
        write_npz : bool, if True, write an NPZ with reflection parameters with matching path as output_fname
        antenna_numbers : int list, list of antenna number integers to run on. Default is all.
        polarizations : str list, list of polarization strings to run on, default is all
        edgecut_low : int, Nbins to flag but not window at low-side of the FFT axis.
        edgecut_hi : int, Nbins to flag but not window at high-side of the FFT axis.
        window : str, tapering function to apply across freq before FFT
        alpha : float, if taper is Tukey, this is its alpha parameter
        zeropad : int, number of channels to pad band edges with zeros before FFT
        fthin : int, scaling factor to down-select frequency axis when solving for phase
        tol : float, CLEAN tolerance
        gain : float, CLEAN gain
        maxiter : int, CLEAN max Niter
        skip_wgt : float, flagged threshold for skipping integration, see delay_filter.py
        standoff : float ,fixed additional delay beyond the horizon (in nanosec) to CLEAN
        horizon : float, coefficient to baseline horizon where 1 is the horizon
        min_dly : float, upper CLEAN boundary is never below min_dly [ns]
        Nphs : int, Number of points in phase [0=2pi] to evaluate for reflection phase solution
        fthin : int, Thinning number across frequency axis when solving for phase
        ref_sig_cut : float, if max reflection significance is not above this, do not record solution
        add_to_history : str, notes to add to history
        opt_maxiter : int, optimization max iterations. Default is no optimization
        opt_method : str, optimization algorithm. See scipy.optimize.minimize for options
        opt_tol : float, Optimization stopping tolerance
        skip_frac : float in range [0, 1], fraction of flagged channels (excluding edge flags) above which skip the integration
        overwrite : bool, if True, overwrite output files.

    Result:
        A calfits written to output_fname, and if write_npz, an NPZ with the
        same path and filename, except for the .npz suffix.

    Notes:
        The CLEAN min_dly should always be less than the lower boundary of dly_range.
    """
    # initialize reflection fitter
    RF = ReflectionFitter(data, filetype=filetype, input_cal=input_cal)

    # get antennas if possible
    if antenna_numbers is None and hasattr(RF, 'ants'):
        bls = zip(RF.ants, RF.ants)
    elif antenna_numbers is not None:
        bls = zip(antenna_numbers, antenna_numbers)
    else:
        bls = None

    # read data
    RF.read(bls=bls, polarizations=polarizations)

    # get all autocorr & autopol keys
    keys = [k for k in RF.data if (k[0] == k[1]) and (k[2][0] == k[2][1])]

    # assign Containers
    data = RF.data
    flags = RF.flags
    nsamples = RF.nsamples
    times = RF.times
    lsts = RF.lsts

    # time average file
    if time_avg:
        RF.timeavg_data(data, times, lsts, 1e10, flags=flags, nsamples=nsamples)
        data = RF.avg_data
        flags = RF.avg_flags
        nsamples = RF.avg_nsamples

    # clean data
    RF.vis_clean(data=data, flags=flags, keys=keys, ax='freq', window=window, alpha=alpha,
                 horizon=horizon, standoff=standoff, min_dly=min_dly, tol=tol, maxiter=maxiter,
                 gain=gain, skip_wgt=skip_wgt, edgecut_low=edgecut_low, edgecut_hi=edgecut_hi)

    # model auto reflections in clean data
    RF.model_auto_reflections(RF.clean_data, dly_range, clean_flags=RF.clean_flags, edgecut_low=edgecut_low,
                              edgecut_hi=edgecut_hi, Nphs=Nphs, window=window, alpha=alpha,
                              zeropad=zeropad, fthin=fthin, ref_sig_cut=ref_sig_cut)

    # refine reflections
    if opt_maxiter > 0:
        (RF.ref_amp, RF.ref_dly, RF.ref_phs, info, RF.ref_eps,
         RF.ref_gains) = RF.refine_auto_reflections(RF.clean_data, dly_range, RF.ref_amp, RF.ref_dly, RF.ref_phs,
                                                    keys=keys, window=window, alpha=alpha, edgecut_low=edgecut_low,
                                                    edgecut_hi=edgecut_hi, clean_flags=RF.clean_flags, clean_model=RF.clean_model,
                                                    skip_frac=skip_frac, maxiter=opt_maxiter, method=opt_method, tol=opt_tol)

    # write reflections
    RF.write_auto_reflections(output_fname, overwrite=overwrite, add_to_history=add_to_history,
                              write_npz=write_npz)<|MERGE_RESOLUTION|>--- conflicted
+++ resolved
@@ -916,13 +916,8 @@
         raise ValueError("No delays in specified range {} ns".format(dly_range))
 
     # locate peak bin within dly range
-<<<<<<< HEAD
     abs_rfft = np.abs(rfft)[:, select]
-    ref_dly_inds, bin_shifts, _, ref_peaks = interp_peak(abs_rfft)
-=======
-    abs_dfft = np.abs(dfft)[:, select]
-    ref_dly_inds, bin_shifts, _, ref_peaks = interp_peak(abs_dfft, method='quadratic')
->>>>>>> 992ed83d
+    ref_dly_inds, bin_shifts, _, ref_peaks = interp_peak(abs_rfft, method='quadratic')
     ref_dly_inds += select.min()
     ref_dlys = dlys[ref_dly_inds, None] + bin_shifts[:, None] * np.median(np.abs(np.diff(dlys)))
     ref_peaks = ref_peaks[:, None]
