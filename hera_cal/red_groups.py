--- conflicted
+++ resolved
@@ -629,11 +629,7 @@
 
         Examples
         --------
-<<<<<<< HEAD
-        >>> rg = RedundantGroups.from_antpos([[(0, 1), (1, 2)], [(0, 2)]])
-=======
         >>> rg = RedundantGroups([[(0, 1), (1, 2)], [(0, 2)]])
->>>>>>> f0cfd8d4
         >>> rg.get_reds_in_bl_set((0, 1), {(0, 1), (1, 2)})
         {(0, 1), (1, 2)}
         >>> rg.get_reds_in_bl_set((0, 1), {(0, 1)})
