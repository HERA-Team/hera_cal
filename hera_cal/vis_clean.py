# -*- coding: utf-8 -*-
# Copyright 2019 the HERA Project
# Licensed under the MIT License

import numpy as np
from collections import OrderedDict as odict
import datetime
from hera_filters import dspec
import argparse
from astropy import constants
import copy
import fnmatch
from scipy import signal
import warnings
from pyuvdata import UVFlag
from pyuvdata import utils as uvutils

from . import io, apply_cal, utils, redcal
from .datacontainer import DataContainer
from .utils import echo
from .flag_utils import factorize_flags

<<<<<<< HEAD
def discard_autocorr_imag(data_container):
=======

def discard_autocorr_imag(data_container, keys = None):
>>>>>>> 6f6318f8
    """
    Helper function to discard all imaginary components in autocorrs in a datacontainer.

    Parameters
    ----------
    data_container: io.DataContainer dictionary

    Returns
    -------
    N/A modifies DataContainer in place.
    """
    if keys is None:
        keys = data_container.keys()

    for k in keys:
        if k[0] == k[1]:
            data_container[k].imag = 0


def find_discontinuity_edges(x, xtol=1e-3):
    """Find edges based on discontinuity in x-axis

    This function helps us find discontinuities in the x-axis which exist if we have several non-contiguous subbands in our data (for example, excluding the FM band).

    Parameters
    ----------
    x: array-like
        1d numpy array of x-values.
    xtol: float, optional
        fractional discontinuity in diff (relative to median discontinuity)
        to be used as a threshold for identifying discontinuities in the x-axis.
        positions where the diff is larger then the median diff is identified as a
        discontinuity.

    Returns
    -------
    edgesd: list
        list of 2-tuples of indices of (lower bound inclusive, upper-bound (exclusive))
        of contiguous x-indices.
    Examples:
            x = [0, 1, 4, 9] -> [(0, 2) (2, 3), (3, 4)]
            x = [0, 1, 2, 4, 5, 6, 7, 11, 12] -> [(0, 3), (3, 7), (7, 9)]
    """
    xdiff = np.diff(x)
    discontinuities = np.where(~np.isclose(xdiff, np.min(np.abs(xdiff)) * np.sign(xdiff[0]),
                               rtol=0.0, atol=np.abs(np.min(xdiff)) * xtol))[0]
    if len(discontinuities) == 0:
        edges = [(0, len(x))]
    elif len(discontinuities) == 1:
        edges = [(0, discontinuities[0] + 1), (discontinuities[0] + 1, len(x))]
    else:
        edges = [(0, discontinuities[0] + 1)]
        for i in range(len(discontinuities) - 1):
            edges.append((discontinuities[i] + 1, discontinuities[i + 1] + 1))
        edges.append((discontinuities[-1] + 1, len(x)))
    return edges


def truncate_flagged_edges(data_in, weights_in, x, ax='freq'):
    """
    cut away edge channels and integrations that are completely flagged

    Parameters
    ----------
    data_in : array-like, 2d (Ntimes, Nfreqs)
        data from which to remove edge integrations and channels that are completely flagged.
    weights_in : array-like, 2d
        weights to determine which edge integrations and channels are completely flagged
        (close to zero). Will also be truncated.
    x : array-like, 1-d (or 2-tuple/list of arrays)
        x-values for data axis that we are truncating.
        if ax=='both', should be a 2-tuple or 2-list of 1-d arrays.
    ax : string, optional
        axis to truncate flagged edges from. Should be 'freq' to truncate
        completely flagged edge channels, 'time' to truncate completely flagged
        edge integrations, or 'both' to do both.

    Returns
    -------
    xout : array-like 1d (or 2-list if ax=='both').
        x with completely flagged edges trimmed off.
    dout : array-like 2d.
        data_in with completely flagged edges trimmed off.
    wout : array-like 2d.
        weights_in with completely flagged edges trimmed off.
    edges : list of 2-tuples or 2-list of lists of 2-tuples
        the width of the edges trimmed.
        Example: Suppose we provide data 100 frequency channels and discontinuities
        after channel 37 and after channel 59 and
        suppose that channels [0, 12, 36, 37, 59, 60, 61] are flagged.
        Then edges = [(1, 2), (0, 1), (2, 0)]
        which is the number of edge channels flagged on each contiguous chunk.

        If ax == 'both' then a 2-list of lists of tuples
        first list is time dim, second list is freq dim.
    chunks : list of 2-tuples or 2-list of lists of 2-tuples
        List of start / end indices of each chunk that edges are applied to.
        If ax=='both' should be a 2-tuple or 2-list.
    """
    # if axis == 'time', just use freq mode
    # on transposed arrays.
    if ax == 'time':
        xout, dout, wout, edges, chunks = truncate_flagged_edges(data_in.T, weights_in.T, x)
        dout = dout.T
        wout = wout.T
    else:
        # Identify all contiguous chunks.
        if ax == 'both':
            chunks = find_discontinuity_edges(x[1])
        else:
            chunks = find_discontinuity_edges(x)
        inds_left = []
        inds_right = []
        # Identify edge channels that are flagged.
        for chunk in chunks:
            ind_left = 0  # If there are no unflagged channels, then the chunk should have zero width.
            ind_right = 0
            chunkslice = slice(chunk[0], chunk[1])
            unflagged_chans = np.where(~np.all(np.isclose(weights_in[:, chunkslice], 0.0), axis=0))[0]
            if np.count_nonzero(unflagged_chans) > 0:
                # truncate data to be filtered where appropriate.
                ind_left = np.min(unflagged_chans)
                ind_right = np.max(unflagged_chans) + 1

            inds_left.append(ind_left)
            inds_right.append(ind_right)

        dout = np.hstack([data_in[:, chunk[0] + ind_left: chunk[0] + ind_right] for ind_left, ind_right, chunk in zip(inds_left, inds_right, chunks)])
        wout = np.hstack([weights_in[:, chunk[0] + ind_left: chunk[0] + ind_right] for ind_left, ind_right, chunk in zip(inds_left, inds_right, chunks)])
        edges = [(ind_left, chunk[1] - chunk[0] - ind_right) for ind_left, ind_right, chunk in zip(inds_left, inds_right, chunks)]
        if ax == 'both':
            x1 = np.hstack([x[1][chunk[0] + ind_left: chunk[0] + ind_right] for ind_left, ind_right, chunk in zip(inds_left, inds_right, chunks)])
            x0, dout, wout, e0, c0 = truncate_flagged_edges(dout, wout, x[0], ax='time')
            xout = [x0, x1]
            edges = [e0, edges]
            chunks = [c0, chunks]
        else:
            xout = np.hstack([x[chunk[0] + ind_left: chunk[0] + ind_right] for ind_left, ind_right, chunk in zip(inds_left, inds_right, chunks)])
    return xout, dout, wout, edges, chunks


def restore_flagged_edges(data, chunks, edges, ax='freq'):
    """
    fill in flagged regions of data array produced
    by truncate_flagged_edges with zeros.

    Parameters
    ----------
    data: array-like
        2d array containing data that has been trimmed with
        trunate_flagged_edges (dout or wout)
        dimensions (nf_trimmed, nt_trimmed)
    chunks : list of 2-tuples or 2-list of lists of 2-tuples.
        indices indicating the chunk edges that edge widths are reference too.
        first list is time dim, second list is freq dim.
    edges : list of 2-tuples or 2-list of lists of 2-tuples.
        the width of the edges trimmed.
        must be 2-list of lists if ax=='both'
    ax : str, optional
        axis to restore gaps on.
        default is 'freq'

    Returns
    -------
    data_restored: array-like
        2d array with truncated edges restored.
    """
    if ax == 'time':
        # if axis is time, process everything like its the time axis with 0 <-> 1 reversed.
        # switch everything back later.
        data_restored = restore_flagged_edges(data.T, chunks, edges).T
    else:
        if ax == 'both':
            zgen = zip(chunks[1], edges[1])
        else:
            zgen = zip(chunks, edges)
        data_restored = []
        start_ind = 0
        for chunk, edge in zgen:
            stop_ind = start_ind + chunk[1] - chunk[0] - edge[1] - edge[0]
            data_restored.append(np.pad(data[:, start_ind: stop_ind], [(0, 0), edge]))
            start_ind = stop_ind
        if len(data_restored) > 1:
            data_restored = np.hstack(data_restored)
        else:
            data_restored = data_restored[0]
        if ax == 'both':
            # if axis is both, then process time-axis after freq axis.
            data_restored = restore_flagged_edges(data_restored, chunks[0], edges[0], ax='time')
    return data_restored


def flag_rows_with_flags_within_edge_distance(x, weights_in, min_flag_edge_distance, ax='freq'):
    """
    flag integrations (and/or channels) with flags within min_flag_edge_distance of edge.

    Parameters
    -----------
    x: array-like or 2-list / 2-tuple
    weights_in : array-like, 2d (Ntimes, Nfreqs)
        weights to check for flags within min_edge distance of edge along specified axis.
        will set all weights in each row with flags within min_flag_edge_distance to zero.
    min_flag_edge_distance : integer (or two-tuple / list)
        any row of weights_in with zero weights within min_edge distance
        of edge will be set to zero.
    ax : str, optional
        string specifying which axis to flag edges of.
        valid options include 'freq', 'time', 'both'.
        default is 'freq'

    Returns
    -------
    wout, array-like 2d
        weights with rows or columns with zero weights
        within min_flag_edge_distance set entirely to zero.

    """
    if ax == 'time':
        wout = flag_rows_with_flags_within_edge_distance(x, weights_in.T, min_flag_edge_distance).T
    else:
        if isinstance(x, (tuple, list)) and len(x) == 2 and isinstance(x[0], (list, tuple, np.ndarray)):
            chunks = find_discontinuity_edges(x[1])
        else:
            chunks = find_discontinuity_edges(x)
        wout = copy.deepcopy(weights_in)
        for rownum, wrow in enumerate(wout):
            flagrow = False
            for chunk in chunks:
                if ax == 'both':
                    cslice0 = slice(chunk[0], chunk[0] + min_flag_edge_distance[1] + 1)
                    cslice1 = slice(chunk[1] - min_flag_edge_distance[1] - 1, chunk[1])
                    if np.any(np.isclose(wout[rownum, cslice0], 0.0)) | np.any(np.isclose(wout[rownum, cslice1], 0.0)):
                        flagrow = True
                else:
                    cslice0 = slice(chunk[0], chunk[0] + min_flag_edge_distance + 1)
                    cslice1 = slice(chunk[1] - min_flag_edge_distance - 1, chunk[1])
                    if np.any(np.isclose(wout[rownum, cslice0], 0.0)) | np.any(np.isclose(wout[rownum, cslice1], 0.0)):
                        flagrow = True
            if flagrow:
                wout[rownum, :] = 0.
        if ax == 'both':
            wout = flag_rows_with_flags_within_edge_distance(x[0], wout, min_flag_edge_distance[0], ax='time')
    return wout


def flag_rows_with_contiguous_flags(weights_in, max_contiguous_flag, ax='freq'):
    """
    flag any row or column with contiguous zero-weights over a specified limit.

    Parameters
    ----------
    weights_in : array-like, 2d (Ntimes, Nfreqs)
        weights to check. any row (ax='time') or col (ax='freq')
        with contiguous regions of zero with length greater then max_contiguous_flag
        will be set to zero.
    max_contiguous_flag : integer (or 2-list/tuple if ax='both')
        flag any row or column when any N series of contiguous bins in weights_in
        along the axis are zero, where N = max_contiguous_flags
    ax : str, optional
        axis to perform flagging over. options=['time', 'freq', 'both'], default='freq'
    """
    if ax == 'time':
        wout = flag_rows_with_contiguous_flags(weights_in.T, max_contiguous_flag).T
    else:
        wout = copy.deepcopy(weights_in)
        for rownum, wrow in enumerate(wout):
            max_contiguous = 0  # keeps track of the largest contig flags in integration.
            current_flag_length = 0  # keeps track of current contig flag size.
            on_flag = False  # keep track if currently on a flag.
            # iterate over each channel in integration.
            for wr in wrow:
                on_flag = (wr == 0)  # if weights are zero, on a flag.
                # if on a flag, +1 current flag size.
                if on_flag:
                    current_flag_length += 1
                else:
                    # otherwise, check if the current flag len > max.
                    # update max_contiguous if appropriate.
                    if current_flag_length >= max_contiguous:
                        max_contiguous = current_flag_length
                    current_flag_length = 0
            if ax == 'both':
                if max_contiguous >= max_contiguous_flag[1]:
                    wout[rownum][:] = 0.
            elif max_contiguous >= max_contiguous_flag:
                wout[rownum][:] = 0.
        if ax == 'both':
            wout = flag_rows_with_contiguous_flags(wout, max_contiguous_flag[0], ax='time')
    return wout


def get_max_contiguous_flag_from_filter_periods(x, filter_centers, filter_half_widths):
    """
    determine maximum contiguous flags from filter periods

    Parameters
    ----------
    x : array-like, 1d or 2-tuple
        x (and y) axes of data to determine maximum contiguous flags from.
    filter_centers : list or 2-tuple/list of lists
        centers of filtering-windows.
    filter_half_widths : list or 2-tuple list of lists
        half-widths of filtering windows.

    Returns
    -------
    max_contiguous_flag: int or 2-list containing the width of a region corresponding
        to the largest delay in the filter centers and filter_widths
    """
    if isinstance(x, (tuple, list)) and len(x) == 2 and isinstance(x[0], (list, tuple, np.ndarray)):
        if not len(x[0]) > 1 and len(x[1]) > 1:
            raise ValueError("x-axes with only a single element are not supported.")
        else:
            dx = [np.median(np.diff(x[0])), np.median(np.diff(x[1]))]
        max_filter_freq = [np.max(np.abs(np.hstack([[fc - fw, fc + fw] for fc, fw in zip(filter_centers[0], filter_half_widths[0])]))),
                           np.max(np.abs(np.hstack([[fc - fw, fc + fw] for fc, fw in zip(filter_centers[1], filter_half_widths[1])])))]
        return [int(1. / (max_filter_freq[0] * dx[0])), int(1. / (max_filter_freq[1] * dx[1]))]
    else:
        if len(x) > 1:
            dx = np.median(np.diff(x))
        else:
            raise ValueError("x-axes with only a single element are not supported.")
        max_filter_freq = np.max(np.abs(np.hstack([[fc - fw, fc + fw] for fc, fw in zip(filter_centers, filter_half_widths)])))
        return int(1. / (max_filter_freq * dx))


def flag_model_rms(skipped, d, w, mdl, mdl_w=None, model_rms_threshold=1.1, ax='freq'):
    """
    flag integrations or channels where the RMS of the model > RMS of the data

    Parameters
    ----------
    skipped : array-like 2d, bool
        existing clean_flags
    d : array-like 2d, complex
        the data waterfall.
    w : array-like 2d, float
        data weights waterfall. RMS of data will only be determined
        over voxels where |w| > 0.
    mdl : array-like 2d, complex
        model waterfall.
    mdl_w : array-like 2d, float, optional
        model weights waterfall. RMS of model will be determined
        over voxels where |mdl_w| > 0.
        default is None. When None provided, mdl_w set to 1 everywhere.
    model_rms_threshold : float, optional
        flag integrations and/or channels if RMS of model > RMS of data x model_rms_threshold
        default is 1.1
    ax : str, optional
        axis to flag over.
    """
    if mdl_w is None:
        mdl_w = np.ones_like(w)
    if ax == 'freq' or ax == 'both':
        for i in range(mdl.shape[0]):
            if np.any(~skipped[i]):
                if np.mean(np.abs(mdl[i, ~np.isclose(np.abs(mdl_w[i]), 0.0)]) ** 2.) ** .5 >= model_rms_threshold * np.mean(np.abs(d[i, ~np.isclose(np.abs(w[i]), 0.0)]) ** 2.) ** .5:
                    skipped[i] = True
    if ax == 'time' or ax == 'both':
        for i in range(mdl.shape[1]):
            if np.any(~skipped[:, i]):
                if np.mean(np.abs(mdl[~np.isclose(np.abs(mdl_w[:, i]), 0.0), i]) ** 2.) ** .5 >= model_rms_threshold * np.mean(np.abs(d[~np.isclose(np.abs(w[:, i]), 0.0), i]) ** 2.) ** .5:
                    skipped[:, i] = True
    return skipped


class VisClean(object):
    """
    VisClean object for visibility CLEANing and filtering.
    """
    def __init__(self, input_data, filetype='uvh5', input_cal=None, link_data=True,
                 **read_kwargs):
        """
        Initialize the object.

        Args:
            input_data : string, UVData or HERAData object
                Filepath to a miriad, uvfits or uvh5
                datafile, or a UVData or HERAData object.
            filetype : string, options=['miriad', 'uvh5', 'uvfits']
            input_cal : string, UVCal or HERACal object holding
                gain solutions to apply to DataContainers
                as they are built.
            link_data : bool, if True, attempt to link DataContainers
                from HERAData object, otherwise only link metadata if possible.
            read_kwargs : kwargs to pass to UVData.read (e.g. run_check, check_extra and
                run_check_acceptability). Only used for uvh5 filetype
        """
        # attach HERAData
        self.clear_containers()
        self.hd = io.to_HERAData(input_data, filetype=filetype, **read_kwargs)
        # attach calibration
        if input_cal is not None:
            self.attach_calibration(input_cal)

        # attach data and/or metadata to object if exists
        self.attach_data(link_data=link_data)

    def avg_red_baseline_vectors(self, bl_error_tol=1.0):
        """
        Round individual baseline vectors to the
        average baseline vector of each redundant group

        Args:
            bl_error_tol : float, baseline error tolerance [meters]

        Notes:
            Affects self.blvecs and self.bllens in place
        """
        # get redundancies
        antpos, ants = self.hd.get_ENU_antpos(pick_data_ants=True)
        antpos_dict = dict(list(zip(ants, antpos)))
        reds = redcal.get_pos_reds(antpos_dict, bl_error_tol=bl_error_tol)

        # iterate over redundancies
        for red in reds:
            avg_vec = np.mean([self.blvecs[r] for r in red if r in self.blvecs], axis=0)
            for r in red:
                self.blvecs[r] = avg_vec.copy()
                self.bllens[r] = np.linalg.norm(avg_vec) / constants.c.value

    def soft_copy(self, references=[]):
        """
        Make and return a new object with references (not copies)
        to the data objects in self.

        By default, self.hd, self.data, self.flags and self.nsamples
        are referenced into the new object. Additional attributes
        can be specified by references.

        Args:
            references : list of string
                List of extra attributes to copy references from self to output.
                Accepts wildcard * and ? values.

        Returns:
            VisClean object : A VisClean object with references
                to self.hd, and all attributes specified in references.
        """
        # make a new object w/ only copies of metadata
        newobj = self.__class__(self.hd, link_data=False)
        newobj.hd = self.hd
        newobj.data = self.data
        newobj.flags = self.flags
        newobj.nsamples = self.nsamples

        # iterate through extra attributes
        refs = list(self.__dict__.keys())
        for ref in references:
            atrs = fnmatch.filter(refs, ref)
            for atr in atrs:
                setattr(newobj, atr, getattr(self, atr))

        return newobj

    def attach_data(self, link_data=True):
        """
        Attach DataContainers to self.

        If they exist, attach metadata and/or data from self.hd
        and apply calibration solutions from self.hc if it exists.

        Args:
            link_data : bool, if True, attempt to link DataContainers
                from HERAData object, otherwise only link metadata if possible.
        """
        # link the metadata if they exist
        if self.hd.antenna_numbers is not None:
            mdict = self.hd.get_metadata_dict()
            self.antpos = mdict['antpos']
            self.ants = mdict['ants']
            self.data_ants = mdict['data_ants']
            self.freqs = mdict['freqs']
            self.times = mdict['times']
            self.lsts = mdict['lsts']
            self.pols = mdict['pols']
            self.Nfreqs = len(self.freqs)
            self.Ntimes = len(self.times)  # Does not support BDA for now
            self.dlst = np.median(np.diff(self.lsts))
            self.dtime = np.median(np.diff(self.times)) * 24 * 3600
            self.dnu = np.median(np.diff(self.freqs))
            self.bls = sorted(set(self.hd.get_antpairs()))
            self.blvecs = odict([(bl, self.antpos[bl[0]] - self.antpos[bl[1]]) for bl in self.bls])
            self.bllens = odict([(bl, np.linalg.norm(self.blvecs[bl]) / constants.c.value) for bl in self.bls])
            self.lat = self.hd.telescope_location_lat_lon_alt[0] * 180 / np.pi  # degrees
            self.lon = self.hd.telescope_location_lat_lon_alt[1] * 180 / np.pi  # degrees
            self.Nfreqs = len(self.freqs)
        # link the data if they exist
        if self.hd.data_array is not None and link_data:
            self.hd.select(frequencies=self.freqs, run_check=False)
            data, flags, nsamples = self.hd.build_datacontainers()
            self.data = data
            self.flags = flags
            self.nsamples = nsamples

            # apply calibration solutions if they exist
            if hasattr(self, 'hc'):
                self.apply_calibration(self.hc)

    def clear_containers(self, exclude=[]):
        """
        Clear all DataContainers attached to self.

        Args:
            exclude : list of DataContainer names attached
                to self to exclude from purge.
        """
        keys = list(self.__dict__.keys())
        for key in keys:
            if key in exclude:
                continue
            if isinstance(getattr(self, key), DataContainer):
                setattr(self, key, DataContainer({}))

    def attach_calibration(self, input_cal):
        """
        Attach input_cal to self.

        Attach calibration so-as to apply or unapply
        to visibility data on-the-fly as it
        is piped into DataContainers upon read-in.
        """
        # attach HERACal
        self.hc = io.to_HERACal(input_cal)

    def clear_calibration(self):
        """
        Remove calibration object self.hc to clear memory
        """
        if hasattr(self, 'hc'):
            delattr(self, 'hc')

    def apply_calibration(self, input_cal, unapply=False):
        """
        Apply input_cal self.data.

        Args:
            input_cal : UVCal, HERACal or filepath to calfits file
            unapply : bool, if True, reverse gain convention to
                unapply the gains from the data.
        """
        # ensure its a HERACal
        hc = io.to_HERACal(input_cal)
        # load gains
        cal_gains, cal_flags, cal_quals, cal_tquals = hc.read()
        # get overlapping frequency bins
        cal_freqs_in_data = []
        for f in self.freqs:
            match = np.isclose(hc.freqs, f, rtol=1e-10)
            if True in match:
                cal_freqs_in_data.append(np.argmax(match))
        # assert all frequencies in data are found in uvcal
        assert len(cal_freqs_in_data) == len(self.freqs), "Not all freqs in uvd are in uvc"

        for ant in cal_gains:
            cal_gains[ant] = cal_gains[ant][:, cal_freqs_in_data]
            cal_flags[ant] = cal_flags[ant][:, cal_freqs_in_data]
            cal_quals[ant] = cal_quals[ant][:, cal_freqs_in_data]
        if cal_tquals is not None:
            for pol in cal_tquals:
                cal_tquals[pol] = cal_tquals[pol][:, cal_freqs_in_data]

        # apply calibration solutions to data and flags
        gain_convention = hc.gain_convention
        if unapply:
            if gain_convention == 'multiply':
                gain_convention = 'divide'
            elif gain_convention == 'divide':
                gain_convention = 'multiply'
        apply_cal.calibrate_in_place(self.data, cal_gains, self.flags, cal_flags,
                                     gain_convention=gain_convention)

    def apply_flags(self, external_flags, overwrite_flags=False, filetype='uvflag'):
        """
        Apply external set of flags to self.hd.flag_array (inplace!), and re-attach the data and flags.
        Default is to OR existing flags, unless overwrite_flags is True.

        Parameters
        ----------
        external_flags: str or UVFlag object
            Str or list of strings pointing to flag files to apply.
            flag files should be in a format readable by UVFlag.
        overwrite_flags: bool, optional
            If True, overwrite flags (instead of OR) for baselines that are not entirely flagged.
        filetype : str, optional
            Use 'yaml' if the flags are a yaml file or 'uvflag' if the flags are a UVFlag
            file or object. Default is 'uvflag'.
        """

        # get a census of fully flagged baselines to re-flag if overwrite_flags
        if overwrite_flags:
            full_flags = [bl for bl in self.flags if np.all(self.flags[bl])]

        # apply flags
        if filetype == 'uvflag':
            if isinstance(external_flags, str):
                external_flags = UVFlag(external_flags)
            uvutils.apply_uvflag(self.hd, external_flags, unflag_first=overwrite_flags, inplace=True)
        elif filetype == 'yaml':
            from hera_qm.utils import apply_yaml_flags
            self.hd = apply_yaml_flags(self.hd, external_flags, unflag_first=overwrite_flags)
        else:
            raise ValueError(f"{type} is an invalid type! Must be 'yaml' or 'uvflag'.")
        # re-flag fully flagged baselines if necessary
        if overwrite_flags:
            for bl in full_flags:
                tinds = self.hd.antpair2ind(bl)
                self.hd.flag_array[tinds] = True

        # attach data
        self.attach_data()

    def read(self, **read_kwargs):
        """
        Read from self.hd and attach data and/or metadata to self.

        Args:
            read_kwargs : dictionary
                Keyword arguments to pass to HERAData.read().
        """
        # read data
        self.hd.read(return_data=False, **read_kwargs)

        # attach data
        self.attach_data()

    def write_data(self, data, filename, overwrite=False, flags=None, nsamples=None,
                   times=None, lsts=None, filetype='uvh5', partial_write=False,
                   add_to_history='', verbose=True, extra_attrs={}, **kwargs):
        """
        Write data to file.

        Create a new HERAData and update it with data and write to file. Can only write
        data that has associated metadata in the self.hd HERAData object.

        Args:
            data : DataContainer, holding complex visibility data to write to disk.
            filename : string, output filepath
            overwrite : bool, if True, overwrite output file if it exists
            flags : DataContainer, boolean flag arrays to write to disk with data.
            nsamples : DataContainer, float nsample arrays to write to disk with data.
            times : ndarray, list of Julian Date times to replace in HD
            lsts : ndarray, list of LST times [radian] to replace in HD
            filetype : string, output filetype. ['miriad', 'uvh5', 'uvfits'] supported.
            partial_write : bool, if True, begin (or continue) a partial write to
            the output filename and store file descriptor in self.hd._writers.
            add_to_history : string, string to append to hd history.
            extra_attrs : additional UVData/HERAData attributes to update before writing
            kwargs : extra kwargs to pass to UVData.write_*() call
        """
        # get common keys
        keys = [k for k in self.hd.get_antpairpols() if data.has_key(k)]
        if flags is not None:
            keys = [k for k in keys if flags.has_key(k)]
        if nsamples is not None:
            keys = [k for k in keys if nsamples.has_key(k)]

        # if time_array is fed, select out appropriate times
        if times is not None:
            assert lsts is not None, "Both times and lsts must be fed"
            _times = np.unique(self.hd.time_array)[:len(times)]
        else:
            _times = None

        # select out a copy of hd
        hd = self.hd.select(bls=keys, inplace=False, times=_times, frequencies=self.freqs, run_check=False)

        # update HERAData data arrays
        hd.update(data=data, flags=flags, nsamples=nsamples)

        # update extra blt arrays
        for ap in hd.get_antpairs():
            s = hd._blt_slices[ap]
            if times is not None:
                hd.time_array[s] = times
            if lsts is not None:
                hd.lst_array[s] = lsts

        # add history
        hd.history += utils.history_string(add_to_history)

        # update other extra attrs
        for attribute, value in extra_attrs.items():
            hd.__setattr__(attribute, value)

        # write to disk
        if filetype == 'miriad':
            hd.write_miriad(filename, clobber=overwrite, **kwargs)
        elif filetype == 'uvh5':
            if partial_write:
                hd.partial_write(filename, clobber=overwrite, inplace=True, **kwargs)
                self.hd._writers.update(hd._writers)
            else:
                hd.write_uvh5(filename, clobber=overwrite, **kwargs)
        elif filetype == 'uvfits':
            hd.write_uvfits(filename, **kwargs)
        else:
            raise ValueError("filetype {} not recognized".format(filetype))
        echo("...writing to {}".format(filename), verbose=verbose)

    def vis_clean(self, keys=None, x=None, data=None, flags=None, wgts=None,
                  ax='freq', horizon=1.0, standoff=0.0, cache=None, mode='clean',
                  min_dly=10.0, max_frate=None, output_prefix='clean', output_postfix='',
                  skip_wgt=0.1, verbose=False, tol=1e-9,
                  overwrite=False, **filter_kwargs):
        """
        Perform visibility cleaning and filtering given flags.

        Parameters
        -----------
        keys : list of antpair-pol tuples
            keys in data to filter, default is all keys
        x : array-like
            x-values of the axes to be filtered. Numpy array if 1d filter.
            2-list/tuple of numpy arrays if 2d filter.
        data : DataContainer, data to clean. Default is self.data
        flags : Datacontainer, flags to use. Default is self.flags
        wgts : DataContainer, weights to use. Default is None.
            Inverse of flags are multiplied into this dictionary
        ax : str, axis to filter, options=['freq', 'time', 'both']
            Where 'freq' and 'time' are 1d filters and 'both' is a 2d filter.
        horizon: coefficient to bl_len where 1 is the horizon [freq filtering]
        standoff: fixed additional delay beyond the horizon (in nanosec) to filter [freq filtering]
        cache: dictionary containing pre-computed filter products.
        mode: string specifying filtering mode. See fourier_filter for supported modes.
        min_dly: max delay (in nanosec) used for freq filter is never below this.
        max_frate : max fringe rate (in milli-Hz) used for time filtering. See hera_filters.dspec.fourier_filter for options.
        output_prefix : str, attach output model, resid, etc, to self as output_prefix + '_model' etc.
        output_postfix : str, optional
             postfix to append to names of time averaged data containers.
             Example: 'avg' means that 'data' -> 'data_avg'
             Default is '', an empty string.
        cache: dict, optional
            dictionary for caching fitting matrices.
        skip_wgt : skips filtering rows with very low total weight (unflagged fraction ~< skip_wgt).
            Model is left as 0s, residual is left as data, and info is {'skipped': True} for that
            time. Skipped channels are then flagged in self.flags.
            Only works properly when all weights are all between 0 and 1.
        verbose : Lots of outputs
        tol : float, optional. To what level are foregrounds subtracted.
        overwrite : bool, if True, overwrite output modules with the same name
                    if they already exist.
        filter_kwargs : optional dictionary, see fourier_filter **filter_kwargs.
                        Do not pass suppression_factors (non-clean)!
                        instead, use tol to set suppression levels in linear filtering.
        """
        if cache is None and not mode == 'clean':
            cache = {}
        if data is None:
            data = self.data
        if flags is None:
            flags = self.flags
        if keys is None:
            keys = data.keys()
        if wgts is None:
            wgts = DataContainer(dict([(k, np.ones_like(flags[k], dtype=float)) for k in keys]))
        # make sure flagged channels have zero weight, regardless of what user supplied.
        wgts = DataContainer(dict([(k, (~flags[k]).astype(float) * wgts[k]) for k in keys]))
        # convert max_frate to DataContainer
        if max_frate is not None:
            if isinstance(max_frate, (int, np.integer, float, np.floating)):
                max_frate = DataContainer(dict([(k, max_frate) for k in data]))
            if not isinstance(max_frate, DataContainer):
                raise ValueError("If fed, max_frate must be a float, or a DataContainer of floats")
            # convert kwargs to proper units
            max_frate = DataContainer(dict([(k, np.asarray(max_frate[k])) for k in max_frate]))

        for k in keys:
            # get filter properties
            mfrate = max_frate[k] if max_frate is not None else None
            filter_centers, filter_half_widths = gen_filter_properties(ax=ax, horizon=horizon,
                                                                       standoff=standoff, min_dly=min_dly,
                                                                       bl_len=self.bllens[k[:2]], max_frate=mfrate)
            if mode != 'clean':
                suppression_factors = [[tol], [tol]] if ax == 'both' else [tol]
                self.fourier_filter(filter_centers=filter_centers, filter_half_widths=filter_half_widths,
                                    keys=[k], mode=mode, suppression_factors=suppression_factors,
                                    x=x, data=data, flags=flags, wgts=wgts, output_prefix=output_prefix,
                                    ax=ax, cache=cache, skip_wgt=skip_wgt, verbose=verbose,
                                    overwrite=overwrite, **filter_kwargs)
            else:
                self.fourier_filter(filter_centers=filter_centers, filter_half_widths=filter_half_widths,
                                    keys=[k], mode=mode, tol=tol, x=x, data=data, flags=flags, wgts=wgts,
                                    output_prefix=output_prefix, ax=ax, skip_wgt=skip_wgt, verbose=verbose,
                                    overwrite=overwrite, **filter_kwargs)

    def fourier_filter(self, filter_centers, filter_half_widths, mode='clean',
                       x=None, keys=None, data=None, flags=None, wgts=None,
                       output_prefix='clean', output_postfix='', zeropad=None, cache=None,
                       ax='freq', skip_wgt=0.1, verbose=False, overwrite=False,
                       skip_flagged_edges=False, filter_spw_ranges=None,
                       skip_contiguous_flags=False, max_contiguous_flag=None,
                       keep_flags=False, clean_flags_in_resid_flags=True,
                       skip_if_flag_within_edge_distance=0,
                       flag_model_rms_outliers=False, model_rms_threshold=1.1,
                       interleave=False,
                       **filter_kwargs):
        """
        Generalized fourier filtering wrapper for hera_filters.dspec.fourier_filter.
        It can filter 1d or 2d data with x-axis(es) x and wgts in fourier domain
        rectangular windows centered at filter_centers or filter_half_widths
        perform filtering along any of 2 dimensions in 2d or 1d!
        the 'dft' and 'dayenu' modes support irregularly sampled data.

        Parameters
        -----------
        filter_centers: array-like
            if not 2dfilter: 1d np.ndarray or list or tuple of floats
            specifying centers of rectangular fourier regions to filter.
            If 2dfilter: should be a 2-list or 2-tuple. Each element
            should be a list or tuple or np.ndarray of floats that include
            centers of rectangular regions to filter.
        filter_half_widths: array-like
            if not 2dfilter: 1d np.ndarray or list of tuples of floats
            specifying the half-widths of rectangular fourier regions to filter.
            if 2dfilter: should be a 2-list or 2-tuple. Each element should
            be a list or tuple or np.ndarray of floats that include centers
            of rectangular bins.
        mode: string, optional
            specify filtering mode. Currently supported are
            'clean', iterative clean
            'dpss_lsq', dpss fitting using scipy.optimize.lsq_linear
            'dft_lsq', dft fitting using scipy.optimize.lsq_linear
            'dpss_matrix', dpss fitting using direct lin-lsq matrix
                           computation. Slower then lsq but provides linear
                           operator that can be used to propagate
                           statistics and the matrix is cached so
                           on average, can be faster for data with
                           many similar flagging patterns.
            'dft_matrix', dft fitting using direct lin-lsq matrix
                          computation. Slower then lsq but provides
                          linear operator that can be used to propagate
                          statistics and the matrix is cached so
                          on average, can be faster for data with
                          many similar flagging patterns.
                          !!!WARNING: In my experience,
                          'dft_matrix' option is numerical unstable.!!!
                          'dpss_matrix' works much better.
            'dayenu', apply dayenu filter to data. Does not
                     deconvolve subtracted foregrounds.
            'dayenu_dft_leastsq', apply dayenu filter to data
                     and deconvolve subtracted foregrounds using
                    'dft_leastsq' method (see above).
            'dayenu_dpss_leastsq', apply dayenu filter to data
                     and deconvolve subtracted foregrounds using
                     'dpss_leastsq' method (see above)
            'dayenu_dft_matrix', apply dayenu filter to data
                     and deconvolve subtracted foregrounds using
                    'dft_matrix' mode (see above).
                    !!!WARNING: dft_matrix mode is often numerically
                    unstable. I don't recommend it!
            'dayenu_dpss_matrix', apply dayenu filter to data
                     and deconvolve subtracted foregrounds using
                     'dpss_matrix' method (see above)
            'dayenu_clean', apply dayenu filter to data. Deconvolve
                     subtracted foregrounds with 'clean'.
        x : array-like, x-values of axes to be filtered. Numpy array if 1d filter.
            2-list/tuple of numpy arrays if 2d filter. Default is freqs [Hz] and/or time [sec].
        keys : list, optional, list of tuple ant-pol pair keys of visibilities to filter.
        data : DataContainer, data to clean. Default is self.data
        flags : Datacontainer, flags to use. Default is self.flags
        wgts : DataContainer, weights to use. Default is None.
        output_prefix : str, optional
             Prefix for attached filter data containers.
             'clean' -> flags for filtered data are stored in a new data container name
             "clean_flags"
             Default is 'clean'
        output_postfix : str, optional
             Postfix for attached filter data containers.
             Default is ''
        zeropad : int, number of bins to zeropad on both sides of FFT axis. Provide 2-tuple if axis='both'
        ax : string, optional, string specifying axis to filter.
            Where 'freq' and 'time' are 1d filters and 'both' is a 2d filter.
        skip_wgt : skips filtering rows with very low total weight (unflagged fraction ~< skip_wgt).
            Model is left as 0s, residual is left as data, and info is {'skipped': True} for that
            time. Skipped channels are then flagged in self.flags.
            Only works properly when all weights are all between 0 and 1.
        max_contiguous_edge_flags : int, optional
            if the number of contiguous samples at the edge is greater then this
            at either side, skip.
        verbose : Lots of outputs.
        overwrite : bool, if True, overwrite output modules with the same name
                    if they already exist.
        skip_flagged_edges : bool, optional
            if true, do not filter over flagged edge times (if ax='time') (filter over sub-region)
            or dont filter over flagged edge freqs (if ax='freq') or dont filter over both (if ax='both')
            defualt is False
        filter_spw_ranges : list of 2-tuples, optional
            list of 2-tuples specifying spw-ranges to filter simultaneously
        skip_contiguous_flags : bool, optional
            if true, skip integrations or channels with gaps that are larger then integer
            specified in max_contiguous_flag
        max_contiguous_flag : int (or 2-tuple), optional
            used if skip_contiguous_flags is True
            gaps larger then this value will be skipped.
        keep_flags : bool, optional
            if true, set the post-filtered flags equal to the original flags plus any skipped integrations / channels.
        clean_flags_in_resid_flags : bool, optional
            if true, include clean flags in residual flags that will be written out in res_outfilename.
            default is True.
        skip_if_flag_within_edge_distance : int (or 2-tuple/list), optional. Units of channels or integrations.
            If there is any flag within skip_if_flag_within_edge_distance
            of the edge of the band, then flag that integration (or channel).
            If performing 2dfilter, this arg should be a 2-tuple or list.
        flag_model_rms_outliers : bool, optional
            if true, flag integrations or channels where the rms of the filter model exceeds the rms of the
            unflagged data by model_rms_threshold.
        model_rms_threshold : float, optional
            factor that rms of model in a channel or integration needs to exceed the rms of unflagged data
            to be flagged. only used if flag_model_rms_outliers is true.
        interleave : bool, optional
            If true, run filters separately on alternating time/frequency samples.
            default is False.
        filter_kwargs: dict. Filtering arguments depending on type of filtering.
            NOTE: Unlike the dspec.fourier_filter function, cache is not passed in filter_kwargs.
            dictionary with options for fitting techniques.
            if filter2d is true, this should be a 2-tuple or 2-list
            of dictionaries. The dictionary for each dimension must
            specify the following for each fitting method.
            Also see hera_filters.dspec.fourier_filter where these kwargs are listed.
                * 'dft':
                    'fundamental_period': float or 2-tuple
                        the fundamental_period of dft modes to fit. The number of
                        modes fit within each window in 'filter_half_widths' will
                        equal fw / fundamental_period where fw is the filter_half_width of the window.
                        if filter2d, must provide a 2-tuple with fundamental_period
                        of each dimension.
                * 'dayenu':
                    No parameters necessary if you are only doing 'dayenu'.
                    For 'dayenu_dpss', 'dayenu_dft', 'dayenu_clean' see below
                    and use the appropriate fitting options for each method.
                    suppression_factors: array-like
                        if not 2dfilter: 1d np.ndarray or list of tuples of floats
                        specifying the fractional residuals of model to leave in the data.
                        For example, 1e-6 means that the filter will leave in 1e-6 of data fitted
                        by the model.
                        if 2dfilter: should be a 2-list or 2-tuple. Each element should
                        be a list or tuple or np.ndarray of floats that include centers
                        of rectangular bins.
                * 'dpss':
                    'eigenval_cutoff': array-like
                        list of sinc_matrix eigenvalue cutoffs to use for included dpss modes.
                    'nterms': array-like
                        list of integers specifying the order of the dpss sequence to use in each
                        filter window.
                    'edge_supression': array-like
                        specifies the degree of supression that must occur to tones at the filter edges
                        to calculate the number of DPSS terms to fit in each sub-window.
                    'avg_suppression': list of floats, optional
                        specifies the average degree of suppression of tones inside of the filter edges
                        to calculate the number of DPSS terms. Similar to edge_supression but instead checks
                        the suppression of a since vector with equal contributions from all tones inside of the
                        filter width instead of a single tone.
                    suppression_factors: array-like
                        if not 2dfilter: 1d np.ndarray or list of tuples of floats
                        specifying the fractional residuals of model to leave in the data.
                        For example, 1e-6 means that the filter will leave in 1e-6 of data fitted
                        by the model.
                        if 2dfilter: should be a 2-list or 2-tuple. Each element should
                        be a list or tuple or np.ndarray of floats that include centers
                        of rectangular bins.
                *'clean':
                     'tol': float,
                        clean tolerance. 1e-9 is standard.
                     'maxiter' : int
                        maximum number of clean iterations. 100 is standard.
                     'pad': int or array-like
                        if filt2d is false, just an integer specifing the number of channels
                        to pad for CLEAN (sets Fourier interpolation resolution).
                        if filt2d is true, specify 2-tuple in both dimensions.
                     'filt2d_mode' : string
                        if 'rect', clean withing a rectangular region of Fourier space given
                        by the intersection of each set of windows.
                        if 'plus' only clean the plus-shaped shape along
                        zero-delay and fringe rate.
                    'edgecut_low' : int, number of bins to consider zero-padded at low-side of the FFT axis,
                        such that the windowing function smoothly approaches zero. For 2D cleaning, can
                        be fed as a tuple specifying edgecut_low for first and second FFT axis.
                    'edgecut_hi' : int, number of bins to consider zero-padded at high-side of the FFT axis,
                        such that the windowing function smoothly approaches zero. For 2D cleaning, can
                        be fed as a tuple specifying edgecut_hi for first and second FFT axis.
                    'add_clean_residual' : bool, if True, adds the CLEAN residual within the CLEAN bounds
                        in fourier space to the CLEAN model. Note that the residual actually returned is
                        not the CLEAN residual, but the residual in input data space.
                    'taper' : window function for filtering applied to the filtered axis.
                        See dspec.gen_window for options. If clean2D, can be fed as a list
                        specifying the window for each axis in data.
                    'skip_wgt' : skips filtering rows with very low total weight (unflagged fraction ~< skip_wgt).
                        Model is left as 0s, residual is left as data, and info is {'skipped': True} for that
                        time. Only works properly when all weights are all between 0 and 1.
                    'gain': The fraction of a residual used in each iteration. If this is too low, clean takes
                        unnecessarily long. If it is too high, clean does a poor job of deconvolving.
                    'alpha': float, if window is 'tukey', this is its alpha parameter.
        """
        # type checks
        if ax == 'both':
            if zeropad is None:
                zeropad = [0, 0]
            filterdim = [1, 0]
            filter2d = True
            if x is None:
                x = [(self.times - np.mean(self.times)) * 3600. * 24., self.freqs]
            if skip_if_flag_within_edge_distance == 0:
                skip_if_flag_within_edge_distance = (0, 0)
        elif ax == 'time':
            filterdim = 0
            filter2d = False
            if x is None:
                x = (self.times - np.mean(self.times)) * 3600. * 24.
            if zeropad is None:
                zeropad = 0
        elif ax == 'freq':
            filterdim = 1
            filter2d = False
            if zeropad is None:
                zeropad = 0
            if x is None:
                x = self.freqs
        else:
            raise ValueError("ax must be one of ['freq', 'time', 'both']")
        if filter_spw_ranges is None:
            filter_spw_ranges = [(0, self.Nfreqs)]
        # total number of frequencies in all spw ranges.
        n_spw_chans_sum = np.sum([spw_range[1] - spw_range[0] for spw_range in filter_spw_ranges])
        # frequencies from spw-ranges concatenated together.
        spw_freqs_concatenated = self.freqs[np.hstack([np.arange(spw_range[0], spw_range[1]).astype(int) for spw_range in filter_spw_ranges])]

        # check that combined spw-freqs are equal to original freq axis
        # first conditional is faster (to short-circuit)
        if len(self.freqs) != n_spw_chans_sum or not np.allclose(self.freqs, spw_freqs_concatenated):
            raise NotImplementedError("Channels detected in original frequency array that do not fall into any of the specified SPWS."
                                      "We currently only support SPWs that together include every channel in the original frequency axis.")
        # initialize containers
        if output_postfix != '':
            containers = ["{}_{}_{}".format(output_prefix, dc, output_postfix) for dc in ['model', 'resid', 'flags', 'data', 'resid_flags']]
        else:
            containers = ["{}_{}".format(output_prefix, dc) for dc in ['model', 'resid', 'flags', 'data', 'resid_flags']]

        for i, dc in enumerate(containers):
            if not hasattr(self, dc):
                setattr(self, dc, DataContainer({}))
            containers[i] = getattr(self, dc)
        filtered_model, filtered_resid, filtered_flags, filtered_data, resid_flags = containers
        filtered_info = "{}_{}".format(output_prefix, 'info')
        if not hasattr(self, filtered_info):
            setattr(self, filtered_info, {})
        filtered_info = getattr(self, filtered_info)

        # select DataContainers
        if data is None:
            data = self.data
        if flags is None:
            flags = self.flags

        # get keys
        if keys is None:
            keys = data.keys()

        # get weights
        if wgts is None:
            wgts = DataContainer(dict([(k, (~flags[k]).astype(float)) for k in keys]))
        else:
            # make sure flagged channels have zero weight, regardless of what user supplied.
            wgts = DataContainer(dict([(k, (~flags[k]).astype(float) * wgts[k]) for k in keys]))
        if mode != 'clean':
            if cache is None:
                cache = {}
            filter_kwargs['cache'] = cache
        # iterate over keys
        for k in keys:
            if k not in filtered_info:
                filtered_info[k] = {}
            if k in filtered_model and overwrite is False:
                echo("{} exists in clean_model and overwrite is False, skipping...".format(k), verbose=verbose)
                continue
            echo("Starting fourier filter of {} at {}".format(k, str(datetime.datetime.now())), verbose=verbose)
            for spw_range in filter_spw_ranges:
                if spw_range not in filtered_info[k]:
                    filtered_info[k][spw_range] = {}
                spw_slice = slice(spw_range[0], spw_range[1])
                d = data[k][:, spw_slice]
                f = flags[k][:, spw_slice]
                fw = (~f).astype(float)
                w = fw * wgts[k][:, spw_slice]
                # avoid modifying x in-place with zero-padding.
                xp = copy.deepcopy(x)
                if ax == 'freq':
                    xp = xp[spw_slice]
                    # zeropad the data
                    if zeropad > 0:
                        d, _ = zeropad_array(d, zeropad=zeropad, axis=1)
                        w, _ = zeropad_array(w, zeropad=zeropad, axis=1)
                        xp = np.hstack([xp.min() - (1 + np.arange(zeropad)[::-1]) * np.median(np.diff(xp)), xp,
                                        xp.max() + (1 + np.arange(zeropad)) * np.median(np.diff(xp))])
                elif ax == 'time':
                    # zeropad the data
                    if zeropad > 0:
                        d, _ = zeropad_array(d, zeropad=zeropad, axis=0)
                        w, _ = zeropad_array(w, zeropad=zeropad, axis=0)
                        xp = np.hstack([xp.min() - (1 + np.arange(zeropad)[::-1]) * np.median(np.diff(xp)), xp,
                                        xp.max() + (1 + np.arange(zeropad)) * np.median(np.diff(xp))])
                elif ax == 'both':
                    xp[1] = xp[1][spw_slice]
                    if not isinstance(zeropad, (list, tuple)) or not len(zeropad) == 2:
                        raise ValueError("zeropad must be a 2-tuple or 2-list of integers")
                    if not (isinstance(zeropad[0], (int, np.integer)) and isinstance(zeropad[1], (int, np.integer))):
                        raise ValueError("zeropad values must all be integers. You provided %s" % (zeropad))
                    for m in range(2):
                        if zeropad[m] > 0:
                            d, _ = zeropad_array(d, zeropad=zeropad[m], axis=m)
                            w, _ = zeropad_array(w, zeropad=zeropad[m], axis=m)
                            xp[m] = np.hstack([xp[m].min() - (np.arange(zeropad[m])[::-1] + 1) * np.median(np.diff(xp[m])),
                                               xp[m], xp[m].max() + (1 + np.arange(zeropad[m])) * np.median(np.diff(xp[m]))])
                # if we are not including flagged edges in filtering, skip them here.
                if skip_flagged_edges:
                    xp, din, win, edges, chunks = truncate_flagged_edges(d, w, xp, ax=ax)
                else:
                    din = d
                    win = w
                # skip integrations with contiguous edge flags exceeding desired limit
                # (or precomputed limit) here.
                if skip_contiguous_flags:
                    if max_contiguous_flag is None:
                        max_contiguous_flag = get_max_contiguous_flag_from_filter_periods(x, filter_centers, filter_half_widths)
                    win = flag_rows_with_contiguous_flags(win, max_contiguous_flag, ax=ax)
                # skip integrations with flags within some minimum distance of the edges here.
                if np.any(np.asarray(skip_if_flag_within_edge_distance) > 0):
                    win = flag_rows_with_flags_within_edge_distance(xp, win, skip_if_flag_within_edge_distance, ax=ax)

                mdl, res = np.zeros_like(d), np.zeros_like(d)
                
                if 0 not in din.shape:
                    mdl, res, info = dspec.fourier_filter(x=xp, data=din, wgts=win, filter_centers=filter_centers,
                                                          filter_half_widths=filter_half_widths,
                                                          mode=mode, filter_dims=filterdim, skip_wgt=skip_wgt,
                                                          **filter_kwargs)
                    # insert back the filtered model if we are skipping flagged edgs.
                    if skip_flagged_edges:
                        mdl = restore_flagged_edges(mdl, chunks, edges, ax=ax)
                        res = restore_flagged_edges(res, chunks, edges, ax=ax)
                    # unzeropad array and put in skip flags.
                    if ax == 'freq':
                        if zeropad > 0:
                            mdl, _ = zeropad_array(mdl, zeropad=zeropad, axis=1, undo=True)
                            res, _ = zeropad_array(res, zeropad=zeropad, axis=1, undo=True)
                    elif ax == 'time':
                        if zeropad > 0:
                            mdl, _ = zeropad_array(mdl, zeropad=zeropad, axis=0, undo=True)
                            res, _ = zeropad_array(res, zeropad=zeropad, axis=0, undo=True)
                    elif ax == 'both':
                        for i in range(2):
                            if zeropad[i] > 0:
                                mdl, _ = zeropad_array(mdl, zeropad=zeropad[i], axis=i, undo=True)
                                res, _ = zeropad_array(res, zeropad=zeropad[i], axis=i, undo=True)
                            _trim_status(info, i, zeropad[i - 1])
                        # need to adjust info based on edges and chunks!
                        # restore indices in info necessary if ax=='both'.
                        if skip_flagged_edges:
                            _adjust_info_indices(xp, info, edges, spw_range[0])
                else:
                    info = {'status': {'axis_0': {}, 'axis_1': {}}}
                    if ax == 'freq' or ax == 'both':
                        info['status']['axis_1'] = {i: 'skipped' for i in range(self.Ntimes)}
                    if ax == 'time' or ax == 'both':
                        info['status']['axis_0'] = {i: 'skipped' for i in range(spw_range[1] - spw_range[0])}
                # flag integrations and channels that were skipped.
                skipped = np.zeros_like(mdl, dtype=bool)
                # this is not the correct thing to do for 2d filtering.
                # For 2d filter, only look at time-axis skips.
                # for 1d filter look at both time and freq axes.
                for dim in range(int(ax.lower() == 'both'), 2):
                    dim = 1 - dim
                    if len(info['status']['axis_%d' % dim]) > 0:
                        for i in info['status']['axis_%d' % dim]:
                            if info['status']['axis_%d' % dim][i] == 'skipped':
                                if dim == 0:
                                    skipped[:, i] = True
                                elif dim == 1:
                                    skipped[i] = True
                # just in case any artifacts make it through after our other flagging rounds
                # flag integrations or channels where the RMS of the model exceeds the RMS of the unflagged data
                # by some threshold.
                if flag_model_rms_outliers:
                    skipped = flag_model_rms(skipped, d, w, mdl, model_rms_threshold=model_rms_threshold, ax=ax)

                # also flag skipped edge channels and integrations.
                if skip_flagged_edges:
                    if ax == 'both':
                        for chunk, edge in zip(chunks[1], edges[1]):
                            cslice0 = slice(chunk[0], chunk[0] + edge[0])
                            cslice1 = slice(chunk[1] - edge[1], chunk[1])
                            skipped[:, cslice0] = True
                            skipped[:, cslice1] = True
                        for chunk, edge in zip(chunks[0], edges[0]):
                            cslice0 = slice(chunk[0], chunk[0] + edge[0])
                            cslice1 = slice(chunk[1] - edge[1], chunk[1])
                            skipped[cslice0, :] = True
                            skipped[cslice1, :] = True
                    else:
                        for chunk, edge in zip(chunks, edges):
                            cslice0 = slice(chunk[0], chunk[0] + edge[0])
                            cslice1 = slice(chunk[1] - edge[1], chunk[1])
                            if ax == 'freq':
                                skipped[:, cslice0] = True
                                skipped[:, cslice1] = True
                            elif ax == 'time':
                                skipped[cslice0, :] = True
                                skipped[cslice1, :] = True
                if k not in filtered_model:
                    filtered_model[k] = np.zeros_like(data[k])
                    filtered_resid[k] = np.zeros_like(data[k])
                    filtered_data[k] = np.zeros_like(data[k])
                    filtered_flags[k] = np.zeros_like(flags[k])
                    resid_flags[k] = np.zeros_like(flags[k])
                filtered_model[k][:, spw_slice] = mdl
                filtered_model[k][:, spw_slice][skipped] = 0.
                filtered_resid[k][:, spw_slice] = res * fw
                filtered_resid[k][:, spw_slice][skipped] = 0.
                filtered_data[k][:, spw_slice] = filtered_model[k][:, spw_slice] + filtered_resid[k][:, spw_slice]
                if not keep_flags:
                    filtered_flags[k][:, spw_slice] = skipped
                else:
                    filtered_flags[k][:, spw_slice] = copy.deepcopy(flags[k][:, spw_slice]) | skipped
                filtered_info[k][spw_range] = info
                if clean_flags_in_resid_flags:
                    resid_flags[k][:, spw_slice] = copy.deepcopy(flags[k][:, spw_slice]) | skipped
                else:
                    resid_flags[k][:, spw_slice] = copy.deepcopy(flags[k][:, spw_slice])
        
        # loop through resids, model, and data and make sure everything is real.
        discard_autocorr_imag(filtered_model, keys=keys)
        discard_autocorr_imag(filtered_resid, keys=keys)
        discard_autocorr_imag(filtered_data, keys=keys)

        if hasattr(data, 'times'):
            filtered_data.times = data.times
            filtered_model.times = data.times
            filtered_resid.times = data.times
            filtered_flags.times = data.times

    def fft_data(self, data=None, flags=None, keys=None, assign='dfft', ax='freq', window='none', alpha=0.1,
                 overwrite=False, edgecut_low=0, edgecut_hi=0, ifft=False, ifftshift=False, fftshift=True,
                 zeropad=0, dtime=None, dnu=None, verbose=True):
        """
        Take FFT of data and attach to self.

        Results are stored as self.assign. Default is self.dfft.
        Take note of the adopted fourier convention via ifft and fftshift kwargs.

        Args:
            data : DataContainer
                Object to pull data to FT from. Default is self.data.
            flags : DataContainer
                Object to pull flags in FT from. Default is no flags.
            keys : list of tuples
                List of keys from clean_data to FFT. Default is all keys.
            assign : str
                Name of DataContainer to attach to self. Default is self.dfft
            ax : str, options=['freq', 'time', 'both']
                Axis along with to take FFT.
            window : str
                Windowing function to apply across frequency before FFT. If ax is 'both',
                can feed as a tuple specifying window for 0th and 1st FFT axis.
            alpha : float
                If window is 'tukey' this is its alpha parameter. If ax is 'both',
                can feed as a tuple specifying alpha for 0th and 1st FFT axis.
            edgecut_low : int, number of bins to consider zero-padded at low-side of the FFT axis,
                such that the windowing function smoothly approaches zero. If ax is 'both',
                can feed as a tuple specifying for 0th and 1st FFT axis.
            edgecut_hi : int, number of bins to consider zero-padded at high-side of the FFT axis,
                such that the windowing function smoothly approaches zero. If ax is 'both',
                can feed as a tuple specifying for 0th and 1st FFT axis.
            ifft : bool, if True, use ifft instead of fft
            ifftshift : bool, if True, ifftshift data along FT axis before FFT.
            fftshift : bool, if True, fftshift along FFT axes.
            zeropad : int, number of zero-valued channels to append to each side of FFT axis.
            dtime : float, time spacing of input data [sec], not necessarily integration time!
                Default is self.dtime.
            dnu : float, frequency spacing of input data [Hz]. Default is self.dnu.
            overwrite : bool
                If dfft[key] already exists, overwrite its contents.
        """
        # type checks
        if ax not in ['freq', 'time', 'both']:
            raise ValueError("ax must be one of ['freq', 'time', 'both']")

        # generate home
        if not hasattr(self, assign):
            setattr(self, assign, DataContainer({}))

        # get home
        dfft = getattr(self, assign)

        # get data
        if data is None:
            data = self.data
        if flags is not None:
            wgts = DataContainer(dict([(k, (~flags[k]).astype(float)) for k in flags]))
        else:
            wgts = DataContainer(dict([(k, np.ones_like(data[k], dtype=float)) for k in data]))

        # get keys
        if keys is None:
            keys = data.keys()
        if len(keys) == 0:
            raise ValueError("No keys found")

        # get delta bin
        if ax == 'freq':
            _, delta_bin = self._get_delta_bin(dtime=dtime, dnu=dnu)
            axis = 1
        elif ax == 'time':
            delta_bin, _ = self._get_delta_bin(dtime=dtime, dnu=dnu)
            axis = 0
        else:
            delta_bin = self._get_delta_bin(dtime=dtime, dnu=dnu)
            axis = (0, 1)

        # iterate over keys
        j = 0
        for k in keys:
            if k not in data:
                echo("{} not in data, skipping...".format(k), verbose=verbose)
                continue
            if k in dfft and not overwrite:
                echo("{} in self.{} and overwrite == False, skipping...".format(k, assign), verbose=verbose)
                continue

            # FFT
            dfft[k], fourier_axes = fft_data(data[k], delta_bin, wgts=wgts[k], axis=axis, window=window,
                                             alpha=alpha, edgecut_low=edgecut_low, edgecut_hi=edgecut_hi,
                                             ifft=ifft, ifftshift=ifftshift, fftshift=fftshift, zeropad=zeropad)
            j += 1

        if j == 0:
            raise ValueError("No FFT run with keys {}".format(keys))

        if hasattr(data, 'times'):
            dfft.times = data.times
        if ax == 'freq':
            self.delays = fourier_axes
            self.delays *= 1e9
        elif ax == 'time':
            self.frates = fourier_axes
            self.frates *= 1e3
        else:
            self.frates, self.delays = fourier_axes
            self.delays *= 1e9
            self.frates *= 1e3

    def factorize_flags(self, keys=None, spw_ranges=None, time_thresh=0.05, inplace=False):
        """
        Factorize self.flags into two 1D time and frequency masks.

        This works by broadcasting flags across time if the fraction of
        flagged times exceeds time_thresh, otherwise flags are broadcasted
        across channels in a spw_range.

        Note: although technically allowed, this function may give unexpected
        results if multiple spectral windows in spw_ranges have overlap.

        Note: it is generally not recommended to set time_thresh > 0.5, which
        could lead to substantial amounts of data being flagged.

        Args:
            keys : list of antpairpol tuples to operate on
            spw_ranges : list of tuples
                list of len-2 spectral window tuples, specifying the start (inclusive)
                and stop (exclusive) index of the freq channels for each spw.
                Default is to use the whole band.

            time_thresh : float
                Fractional threshold of flagged pixels across time needed to flag all times
                per freq channel. It is not recommend to set this greater than 0.5.
                Fully flagged integrations do not count towards triggering time_thresh.

            inplace : bool, if True, edit self.flags in place, otherwise return a copy
        """
        # get flags
        flags = self.flags
        if not inplace:
            flags = copy.deepcopy(flags)

        # get keys
        if keys is None:
            keys = flags.keys()

        # iterate over keys
        for k in keys:
            factorize_flags(flags[k], spw_ranges=spw_ranges, time_thresh=time_thresh, inplace=True)

        if not inplace:
            return flags

    def write_filtered_data(self, res_outfilename=None, CLEAN_outfilename=None, filled_outfilename=None, filetype='uvh5',
                            partial_write=False, clobber=False, add_to_history='', extra_attrs={}, prefix='clean', **kwargs):
        '''
        Method for writing data products.

        Can write filtered residuals, CLEAN models, and/or original data with flags filled
        by CLEAN models where possible. Uses input_data from DelayFilter.load_data() as a template.

        Arguments:
            res_outfilename: path for writing the filtered visibilities with flags
            CLEAN_outfilename: path for writing the CLEAN model visibilities (with the same flags)
            filled_outfilename: path for writing the original data but with flags unflagged and replaced
                with CLEAN models wherever possible
            filetype: file format of output result. Default 'uvh5.' Also supports 'miriad' and 'uvfits'.
            partial_write: use uvh5 partial writing capability (only works when going from uvh5 to uvh5)
            clobber: if True, overwrites existing file at the outfilename
            add_to_history: string appended to the history of the output file
            extra_attrs : additional UVData/HERAData attributes to update before writing
            prefix : string, the prefix for the datacontainers to write.
            kwargs : extra kwargs to pass to UVData.write_*() call
        '''
        if not hasattr(self, 'data'):
            raise ValueError("Cannot write data without first loading")
        if (res_outfilename is None) and (CLEAN_outfilename is None) and (filled_outfilename is None):
            raise ValueError('You must specifiy at least one outfilename.')
        else:
            # loop over the three output modes if a corresponding outfilename is supplied
            for mode, outfilename in zip(['residual', 'CLEAN', 'filled'],
                                         [res_outfilename, CLEAN_outfilename, filled_outfilename]):
                if outfilename is not None:
                    if mode == 'residual':
                        data_out, flags_out = getattr(self, prefix + '_resid'), getattr(self, prefix + '_resid_flags')
                    elif mode == 'CLEAN':
                        data_out, flags_out = getattr(self, prefix + '_model'), getattr(self, prefix + '_flags')
                    elif mode == 'filled':
                        data_out, flags_out = self.get_filled_data(prefix=prefix)
                    if partial_write:
                        # add extra_attrs to kwargs
                        for k in extra_attrs:
                            kwargs[k] = extra_attrs[k]
                        if not ((filetype == 'uvh5') and (getattr(self.hd, 'filetype', None) == 'uvh5')):
                            raise NotImplementedError('Partial writing requires input and output types to be "uvh5".')
                        self.hd.partial_write(outfilename, data=data_out, flags=flags_out, clobber=clobber,
                                              add_to_history=utils.history_string(add_to_history), **kwargs)
                    else:
                        self.write_data(data_out, outfilename, filetype=filetype, overwrite=clobber, flags=flags_out,
                                        add_to_history=add_to_history, extra_attrs=extra_attrs, **kwargs)

    def zeropad_data(self, data, binvals=None, zeropad=0, axis=-1, undo=False):
        """
        Iterate through DataContainer "data" and zeropad it inplace.

        Args:
            data : DataContainer to zero-pad (or un-pad)
            binvals : bin for data (e.g. times or freqs) to also pad out
                by relevant amount. If axis is an iterable, binvals must also be
            zeropad : int, number of bins on each axis to pad
                If axis is an iterable, zeropad must be also be
            axis : int, axis to zeropad. Can be a tuple
                to zeropad mutliple axes.
            undo : If True, remove zero-padded edges along axis.
        """
        # iterate over data
        for k in data:
            data[k], bvals = zeropad_array(data[k], binvals=binvals, zeropad=zeropad, axis=axis, undo=undo)

        data.binvals = bvals

    def _get_delta_bin(self, dtime=None, dnu=None):
        """
        Get visibility time & frequency spacing.

        Defaults are self.dtime and self.dnu

        Args:
            dtime : float, time spacing [sec]
            dnu : float, frequency spacing [Hz]

        Returns:
            (dtime, dnu)
        """
        if dtime is None:
            dtime = self.dtime

        if dnu is None:
            dnu = self.dnu

        return dtime, dnu

    def get_filled_data(self, prefix='clean'):
        """Get data with flagged pixels filled with clean_model.
        Parameters
            prefix : string label for data-containers of filtering outputs to get.
        Returns
            filled_data: DataContainer with original data and flags filled with CLEAN model
            filled_flags: DataContainer with flags set to False unless the time is skipped in delay filter
        """
        assert np.all([hasattr(self, n) for n in [prefix + '_model', prefix + '_flags', 'data', 'flags']]), "self.data, self.flags, self.%s_model and self.%s_flags must all exist to get filled data" % (prefix, prefix)
        # construct filled data and filled flags
        filled_data = copy.deepcopy(getattr(self, prefix + '_model'))
        filled_flags = copy.deepcopy(getattr(self, prefix + '_flags'))

        # iterate over filled_data keys
        for k in filled_data.keys():
            # get original data flags
            f = self.flags[k]
            # replace filled_data with original data at f == False
            filled_data[k][~f] = self.data[k][~f]

        return filled_data, filled_flags


def fft_data(data, delta_bin, wgts=None, axis=-1, window='none', alpha=0.2, edgecut_low=0,
             edgecut_hi=0, ifft=False, ifftshift=False, fftshift=True, zeropad=0):
    """
    FFT data along specified axis.

    Note the fourier convention of ifft and fftshift.

    Args:
        data : complex ndarray
        delta_bin : bin size (seconds or Hz). If axis is a tuple can feed
            as tuple with bin size for time and freq axis respectively.
        wgts : float ndarray of shape (Ntimes, Nfreqs)
        axis : int, FFT axis. Can feed as tuple for 2D fft.
        window : str
            Windowing function to apply across frequency before FFT. If axis is tuple,
            can feed as a tuple specifying window for each FFT axis.
        alpha : float
            If window is 'tukey' this is its alpha parameter. If axis is tuple,
            can feed as a tuple specifying alpha for each FFT axis.
        edgecut_low : int, number of bins to consider zero-padded at low-side of the FFT axis,
            such that the windowing function smoothly approaches zero. If axis is tuple,
            can feed as a tuple specifying for each FFT axis.
        edgecut_hi : int, number of bins to consider zero-padded at high-side of the FFT axis,
            such that the windowing function smoothly approaches zero. If axis is tuple,
            can feed as a tuple specifying for each FFT axis.
        ifft : bool, if True, use ifft instead of fft
        ifftshift : bool, if True, ifftshift data along FT axis before FFT.
        fftshift : bool, if True, fftshift along FT axes after FFT.
        zeropad : int, number of zero-valued channels to append to each side of FFT axis.
            If axis is tuple, can feed as a tuple specifying for each FFT axis.
    Returns:
        dfft : complex ndarray FFT of data
        fourier_axes : fourier axes, if axis is ndimensional, so is this.
    """

    # type checks
    if not isinstance(axis, (tuple, list)):
        axis = [axis]
    if not isinstance(window, (tuple, list)):
        window = [window for i in range(len(axis))]
    if not isinstance(alpha, (tuple, list)):
        alpha = [alpha for i in range(len(axis))]
    if not isinstance(edgecut_low, (tuple, list)):
        edgecut_low = [edgecut_low for i in range(len(axis))]
    if not isinstance(edgecut_hi, (tuple, list)):
        edgecut_hi = [edgecut_hi for i in range(len(axis))]
    if not isinstance(zeropad, (tuple, list)):
        zeropad = [zeropad for i in range(len(axis))]
    if not isinstance(delta_bin, (tuple, list)):
        if len(axis) > 1:
            raise ValueError("delta_bin must have same len as axis")
        delta_bin = [delta_bin]
    else:
        if len(delta_bin) != len(axis):
            raise ValueError("delta_bin must have same len as axis")
    Nax = len(axis)

    # get a copy
    data = data.copy()

    # set fft convention
    fourier_axes = []
    if ifft:
        fft = np.fft.ifft
    else:
        fft = np.fft.fft

    # get wgts
    if wgts is None:
        wgts = np.ones_like(data, dtype=float)
    data *= wgts

    # iterate over axis
    for i, ax in enumerate(axis):
        Nbins = data.shape[ax]

        # generate and apply window
        win = dspec.gen_window(window[i], Nbins, alpha=alpha[i], edgecut_low=edgecut_low[i], edgecut_hi=edgecut_hi[i])
        wshape = np.ones(data.ndim, dtype=int)
        wshape[ax] = Nbins
        win.shape = tuple(wshape)
        data *= win

        # zeropad
        data, _ = zeropad_array(data, zeropad=zeropad[i], axis=ax)

        # ifftshift
        if ifftshift:
            data = np.fft.ifftshift(data, axes=ax)

        # FFT
        data = fft(data, axis=ax)

        # get fourier axis
        fax = np.fft.fftfreq(data.shape[ax], delta_bin[i])

        # fftshift
        if fftshift:
            data = np.fft.fftshift(data, axes=ax)
            fax = np.fft.fftshift(fax)

        fourier_axes.append(fax)

    if len(axis) == 1:
        fourier_axes = fourier_axes[0]

    return data, fourier_axes


def trim_model(clean_model, clean_resid, dnu, keys=None, noise_thresh=2.0, delay_cut=3000,
               kernel_size=None, edgecut_low=0, edgecut_hi=0, polyfit_deg=None, verbose=True):
    """
    Truncate CLEAN model components in delay space below some amplitude threshold.

    Estimate the noise in Fourier space by taking median of high delay
    clean residual above delay_cut, and truncate CLEAN model components
    below a multiplier times this level.

    Args:
        clean_model : DataContainer
            Holds clean_model output of self.vis_clean.
        clean_resid : DataContainer
            Holds clean_resid output of self.vis_clean
        dnu : float
            Frequency channel width [Hz]
        keys : list of antpairpol tuples
            List of keys to operate on
        noise_thresh : float
            Coefficient times noise to truncate model components below
        delay_cut : float
            Minimum |delay| [ns] above which to use in estimating noise
        kernel_size : int
            Time median filter kernel_size. None is no median filter.
        edgecut_low : int
            Edgecut bins to apply to low edge of frequency band
        edgecut_hi : int
            Edgecut bins to apply to high edge of frequency band
        polyfit_deg : int
            Degree of polynomial to fit to noise curve w.r.t. time.
            None is no fitting.
        verbose : bool
            Report feedback to stdout

    Returns:
        model : DataContainer
            Truncated clean_model
        noise : DataContainer
            Per integration noise estimate from clean_resid
    """
    # get keys
    if keys is None:
        keys = [k for k in sorted(set(list(clean_model.keys()) + list(clean_resid.keys()))) if k in clean_model and k in clean_resid]

    # estimate noise in Fourier space by taking amplitude of high delay modes
    # above delay_cut
    model = DataContainer({})
    noise = DataContainer({})
    for k in keys:
        # get rfft
        rfft, delays = fft_data(clean_resid[k], dnu, axis=1, window='none', edgecut_low=edgecut_low, edgecut_hi=edgecut_hi, ifft=False, ifftshift=False, fftshift=False)
        delays *= 1e9

        # get NEB of clean_resid: a top-hat window nulled where resid == 0 (i.e. flag pattern)
        w = (~np.isclose(clean_resid[k], 0.0)).astype(float)
        neb = noise_eq_bandwidth(w[:, None])

        # get time-dependent noise level in Fourier space from FFT at high delays
        noise[k] = np.median(np.abs((rfft * neb)[:, np.abs(delays) > delay_cut]), axis=1)

        # median filter it
        if kernel_size is not None:
            n = noise[k]
            nlen = len(n)
            n = np.pad(n, nlen, 'reflect', reflect_type='odd')
            noise[k] = signal.medfilt(n, kernel_size=kernel_size)[nlen:-nlen]

        # fit a polynomial if desired
        if polyfit_deg is not None:
            x = np.arange(noise[k].size, dtype=float)
            f = ~np.isnan(noise[k]) & ~np.isfinite(noise[k]) & ~np.isclose(noise[k], 0.0)
            # only fit if it is well-conditioned: Ntimes > polyfit_deg + 1
            if f.sum() >= (polyfit_deg + 1):
                fit = np.polyfit(x[f], noise[k][f], deg=polyfit_deg)
                noise[k] = np.polyval(fit, x)
            else:
                # not enough points to fit polynomial
                echo("Need more suitable data points for {} to fit {}-deg polynomial".format(k, polyfit_deg), verbose=verbose)

        # get mfft
        mfft, _ = fft_data(clean_model[k], dnu, axis=1, window='none', edgecut_low=edgecut_low, edgecut_hi=edgecut_hi, ifft=False, ifftshift=False, fftshift=False)

        # set all mfft modes below some threshold to zero
        mfft[np.abs(mfft) < (noise[k][:, None] * noise_thresh)] = 0.0

        # re-fft
        mdl, _ = fft_data(mfft, dnu, axis=1, window='none', edgecut_low=0, edgecut_hi=0, ifft=True, ifftshift=False, fftshift=False)
        model[k] = mdl

    return model, noise


def zeropad_array(data, binvals=None, zeropad=0, axis=-1, undo=False):
    """
    Zeropad data ndarray along axis.

    If data is float, int or complex, zeropads with zero.
    If data is boolean, zeropads with True.

    Args:
        data : ndarray to zero-pad (or un-pad)
        binvals : bin values for data (e.g. times or freqs) to also pad out
            by relevant amount. If axis is an iterable, binvals must also be
        zeropad : int, number of bins on each axis to pad
            If axis is an iterable, zeropad must be also be
        axis : int, axis to zeropad. Can be a tuple
            to zeropad mutliple axes.
        undo : If True, remove zero-padded edges along axis.

    Returns:
        padded_data : zero-padded (or un-padded) data
        padded_bvals : bin array(s) padded (or un-padded) if binvals is fed, otherwise None
    """
    # get data type
    bool_dtype = np.issubdtype(data.dtype, np.bool_)

    # type checks
    if not isinstance(axis, (list, tuple, np.ndarray)):
        axis = [axis]
    binvals = copy.deepcopy(binvals)
    if not isinstance(binvals, (list, tuple)):
        binvals = [binvals]
    if not isinstance(zeropad, (list, tuple, np.ndarray)):
        zeropad = [zeropad]
    if isinstance(axis, (list, tuple, np.ndarray)) and not isinstance(zeropad, (list, tuple, np.ndarray)):
        raise ValueError("If axis is an iterable, so must be zeropad.")
    if len(axis) != len(zeropad):
        raise ValueError("len(axis) must equal len(zeropad)")

    for i, ax in enumerate(axis):
        if zeropad[i] > 0:
            if undo:
                s = [slice(None) for j in range(data.ndim)]
                s[ax] = slice(zeropad[i], -zeropad[i])
                s = tuple(s)
                data = data[s]
                if binvals[i] is not None:
                    binvals[i] = binvals[i][s[i]]

            else:
                zshape = list(data.shape)
                zshape[ax] = zeropad[i]
                if bool_dtype:
                    z = np.ones(zshape, bool)
                else:
                    z = np.zeros(zshape, data.dtype)
                data = np.concatenate([z, data, z], axis=ax)
                if binvals[i] is not None:
                    dx = np.median(np.diff(binvals[i]))
                    Nbin = binvals[i].size
                    z = np.arange(1, zeropad[i] + 1)
                    binvals[i] = np.concatenate([binvals[i][0] - z[::-1] * dx, binvals[i], binvals[i][-1] + z * dx])

    if len(binvals) == 1:
        binvals = binvals[0]

    return data, binvals


def noise_eq_bandwidth(window, axis=-1):
    """
    Calculate the noise equivalent bandwidth (NEB) of a windowing function
    as
        sqrt(window.size * window.max ** 2 / sum(window ** 2))

    See https://analog.intgckts.com/equivalent-noise-bandwidth/

    Args:
        window : float ndarray
        axis : int, axis along which to calculate NEB

    Returns
        neb : float or ndarray
            Noise equivalent bandwidth of the window
    """
    return np.sqrt(window.shape[axis] * np.max(window, axis=axis)**2 / np.sum(window**2, dtype=float, axis=axis))


def gen_filter_properties(ax='freq', horizon=1, standoff=0, min_dly=0, bl_len=None,
                          max_frate=0):
    """
    Convert standard delay and fringe-rate filtering parameters
    into hera_filters.dspec.fourier_filter parameters.
    If ax == 'both', filter properties are returned as (time, freq)

    Args:
        ax : str, options = ['freq', 'time', 'both']
        horizon : float, foreground wedge horizon coefficient
        standoff : float, wedge buffer [nanosec]
        min_dly: float, the CLEAN delay window
            is never below this minimum value (in nanosec)
        bl_len : float, baseline length in seconds (i.e. meters / c)
        max_frate : float, maximum |fringe-rate| to filter [mHz]

    Returns:
        filter_centers
            list of filter centers in units of Hz or sec
        filter_half_widths
            list of filter half widths in units Hz or sec
    """
    if ax == 'freq' or ax == 'both':
        filter_centers_freq = [0.]
        assert bl_len is not None
        # bl_dly in nanosec
        bl_dly = dspec._get_bl_dly(bl_len * 1e9, horizon=horizon, standoff=standoff, min_dly=min_dly)
        filter_half_widths_freq = [bl_dly * 1e-9]
    if ax == 'time' or ax == 'both':
        if max_frate is not None:
            filter_centers_time = [0.]
            filter_half_widths_time = [max_frate * 1e-3]
        else:
            raise AssertionError("must supply max_frate if ax=='time' or ax=='both'!")
    if ax == 'both':
        filter_half_widths = [filter_half_widths_time, filter_half_widths_freq]
        filter_centers = [filter_centers_time, filter_centers_freq]
    elif ax == 'freq':
        filter_centers = filter_centers_freq
        filter_half_widths = filter_half_widths_freq
    elif ax == 'time':
        filter_centers = filter_centers_time
        filter_half_widths = filter_half_widths_time

    return filter_centers, filter_half_widths


def _trim_status(info_dict, axis, zeropad):
    '''
    Trims the info status dictionary for a zero-padded
    filter so that the status of integrations that were
    in the zero-pad region are deleted

    Parameters
    ----------
    info : dict, info dictionary
    axis : integer, index of axis to trim
    zeropad : integer

    Returns
    -------
    Nothing, modifies the provided dictionary in place.
    '''
    # delete statuses in zero-pad region
    statuses = info_dict['status']['axis_%d' % axis]
    nints = len(statuses)
    for i in range(zeropad):
        del statuses[i]
        del statuses[nints - i - 1]
    # now update keys of the dict elements we wish to keep
    nints = len(statuses)
    for i in range(nints):
        statuses[i] = statuses.pop(i + zeropad)

def _adjust_info_indices(x, info_dict, edges, freq_baseind):
    """Adjust indices in info dict to reflect rows inserted by restore_flagged_edges

    Parameters
    ----------
    x: 2-tuple/list
        x-axis of data that has had rows/columns adjoining discontinuities removed.
    info_dict: dictionary
        info dict output by dspec.fourier_filter.
    edges: 2-list of lists of 2-tuples.
        list of 2-tuples indicating how many channels need to be inserted back
        within each discontinuous chunk.
    freq_baseind: int.
        index base for freq dimension
        (needed if processing spw_range that is not at lowest index of data).
    Returns
    -------
    N/A:
        modifies info-dict in place.
    """
    chunks = [find_discontinuity_edges(x[m]) for m in [1, 0]]
    axinds = [0, 1]
    edges = [edges[1], edges[0]]
    baseinds = [freq_baseind, 0]
    for axind, axchunks, axedges in zip(axinds, chunks, edges):
        statuses = info_dict['status']['axis_%d' % axind]
        offset = np.sum(np.hstack(axedges))
        for chunk, edge in zip(chunks[axind][::-1], edges[axind][::-1]):
            offset -= edge[1]
            for ind in range(chunk[1] - 1, chunk[0] - 1, -1):
                statuses[ind + offset + baseinds[axind]] = statuses.pop(ind)
            offset -= edge[0]

            
# ------------------------------------------
# Here is an argparser with core arguments
# needed for all types of xtalk and delay
# filtering.
# ------------------------------------------


def _filter_argparser():
    """
    Core Arg parser for commandline operation of hera_cal.delay_filter and hera_cal.xtalk_filter
    Parameters:
        None

    Returns:
        Argparser with core (but not complete) functionality that is called by _linear_argparser and
        _clean_argparser.
    """
    def list_of_int_tuples(v):
        if '~' in v:
            v = [tuple([int(_x) for _x in x.split('~')]) for x in v.split(",")]
        else:
            v = [tuple([int(_x) for _x in x.split()]) for x in v.split(",")]
        return v
    ap = argparse.ArgumentParser(description="Perform delay filter of visibility data.")
    ap.add_argument("datafilelist", default=None, type=str, nargs="+", help="list of data files to read in and perform filtering on.")
    ap.add_argument("--mode", type=str, default="clean", help="filtering mode to use. Can be dpss_leastsq, clean, dayenu.")
    ap.add_argument("--filetype_in", type=str, default='uvh5', help='filetype of input data files (default "uvh5")')
    ap.add_argument("--filetype_out", type=str, default='uvh5', help='filetype for output data files (default "uvh5")')
    ap.add_argument("--res_outfilename", default=None, type=str, help="path for writing the filtered visibilities with flags")
    ap.add_argument("--clobber", default=False, action="store_true", help='overwrites existing file at outfile')
    ap.add_argument("--spw_range", type=int, default=None, nargs=2, help="spectral window of data to foreground filter.")
    ap.add_argument("--tol", type=float, default=1e-9, help='Threshold for foreground and xtalk subtraction (default 1e-9)')
    ap.add_argument("--cornerturnfile", type=str, default=None, help="path to visibility data file to use as an index for baseline chunk in cornerturn."
                                                                     "Warning: Providing this file will result in outputs with significantly different structure "
                                                                     "then inputs. Only use it if you know what you are doing. Default is None.")
    ap.add_argument("--zeropad", default=None, type=int, help="number of bins to zeropad on both sides of FFT axis")
    ap.add_argument("--Nbls_per_load", default=None, type=int, help="the number of baselines to load at once (default None means load full data")
    ap.add_argument("--calfilelist", default=None, type=str, nargs="+", help="list of calibration files.")
    ap.add_argument("--CLEAN_outfilename", default=None, type=str, help="path for writing the filtered model visibilities (with the same flags)")
    ap.add_argument("--filled_outfilename", default=None, type=str, help="path for writing the original data but with flags unflagged and replaced with filtered models wherever possible")
    ap.add_argument("--polarizations", default=None, type=str, nargs="+", help="list of polarizations to filter.")
    ap.add_argument("--verbose", default=False, action="store_true", help="Lots of text.")
    ap.add_argument("--filter_spw_ranges", default=None, type=list_of_int_tuples, help="List of spw channel selections to filter independently. Two acceptable formats are "
                                                                                       "Ex1: '200~300,500~650' --> [(200, 300), (500, 650), ...] and "
                                                                                       "Ex2: '200 300, 500 650' --> [(200, 300), (500, 650), ...]")

    # Flagging options
    flag_options = ap.add_argument_group(title="Options relating to flagging.")
    flag_options.add_argument("--skip_wgt", type=float, default=0.1, help='skips filtering and flags times with unflagged fraction ~< skip_wgt (default 0.1)')
    flag_options.add_argument("--factorize_flags", default=False, action="store_true", help="Factorize flags.")
    flag_options.add_argument("--time_thresh", type=float, default=0.05, help="time threshold above which to completely flag channels and below which to flag times with flagged channel.")
    flag_options.add_argument("--external_flags", default=None, type=str, nargs="+", help="path(s) to external flag files that you wish to apply.")
    flag_options.add_argument("--overwrite_flags", default=False, action="store_true", help="overwrite existing flags.")
    flag_options.add_argument("--flag_yaml", default=None, type=str, help="path to a flagging yaml containing apriori antenna, freq, and time flags.")
    flag_options.add_argument("--skip_if_flag_within_edge_distance", type=int, default=0, help="skip integrations channels if there is a flag within this integer distance of edge. Default 0 means do nothing.")
    flag_options.add_argument("--dont_skip_contiguous_flags", default=False, action="store_true", help="Don't skip integrations or channels with gaps that are larger then integer specified in max_contiguous_flag")
    flag_options.add_argument("--max_contiguous_flag", type=int, default=None, help="Used if skip_contiguous_flags is True. Gaps larger then this value will be skipped. Default None uses filter periods.")
    flag_options.add_argument("--dont_skip_flagged_edges", default=False, action="store_true", help="Attept to filter over flagged edge times and/or channels.")
    flag_options.add_argument("--max_contiguous_edge_flags", type=int, default=1, help="Skip integrations with at least this number of contiguous edge flags.")
    flag_options.add_argument("--dont_flag_model_rms_outliers", default=False, action="store_true", help="Do not flag integrations or channels where the rms of the filter model exceeds the rms of the unflagged data.")
    flag_options.add_argument("--model_rms_threshold", type=float, default=1.1, help="Factor that rms of model in a channel or integration needs to exceed the rms of unflagged data to be flagged.")
    flag_options.add_argument("--clean_flags_not_in_resid_flags", default=False, action="store_true", help="Do not include flags from times/channels skipped in the resid flags.")

    # Arguments for CLEAN. Not used in linear filtering methods.
    clean_options = ap.add_argument_group(title='Options for CLEAN (arguments only used if mode=="clean"!)')
    clean_options.add_argument("--window", type=str, default='blackman-harris', help='window function for frequency filtering (default "blackman-harris",\
                              see hera_filters.dspec.gen_window for options')
    clean_options.add_argument("--maxiter", type=int, default=100, help='maximum iterations for aipy.deconv.clean to converge (default 100)')
    clean_options.add_argument("--edgecut_low", default=0, type=int, help="Number of channels to flag on lower band edge and exclude from window function.")
    clean_options.add_argument("--edgecut_hi", default=0, type=int, help="Number of channels to flag on upper band edge and exclude from window function.")
    clean_options.add_argument("--gain", type=float, default=0.1, help="Fraction of residual to use in each iteration.")
    clean_options.add_argument("--alpha", type=float, default=.5, help="If window='tukey', use this alpha parameter (default .5).")

    # Options for caching for linear filtering.
    cache_options = ap.add_argument_group(title='Options for caching (arguments only used if mode!="clean")')
    cache_options.add_argument("--write_cache", default=False, action="store_true", help="if True, writes newly computed filter matrices to cache.")
    cache_options.add_argument("--cache_dir", type=str, default=None, help="directory to store cached filtering matrices in.")
    cache_options.add_argument("--read_cache", default=False, action="store_true", help="If true, read in cache files in directory specified by cache_dir.")

    return ap


def time_chunk_from_baseline_chunks(time_chunk_template, baseline_chunk_files, outfilename, clobber=False, time_bounds=False):
    """Combine multiple waterfall files (with disjoint baseline sets) into time-limited file with all baselines.

    The methods delay_filter.load_delay_filter_and_write_baseline_list and
    xtalk_filter.load_xtalk_filter_and_write_baseline_list convert time-chunk files with all baselines into
    baseline-chunk files with all times. This function takes in a list of baseline-chunk files (baseline_chunk_files)
    and outputs a time-chunk file with all baselines with the same times as templatefile.

    Arguments
    ---------
    time_chunk_template : string
        path to file to use as a template for the time-chunk. Function selects times from time-chunk
        that exist in baseline_chunks for all baseline chunks and combines them into a single file.
        If the frequenies of the baseline_chunk files are a subset of the frequencies in the time_chunk, then
        output will trim the extra frequencies in the time_chunk and write out trimmed freqs. The same is true
        for polarizations.
    baseline_chunk_files : list of strings
        list of paths to baseline-chunk files to select time-chunk file from.
    outfilename : string
        name of the output file to write.
    clobber : bool optional.
        If False, don't overwrite outfilename if it already exists. Default is False.
    time_bounds: bool, optional
        If False, then generate new file with exact times from template.
        If True, generate a new file from the file list that keeps times between min/max of
            the times in the template_file. This is helpful if the times dont match in the reconstituted
            data but we want to use the template files to determine time ranges.
            Main application: reconstituting coherently averaged waterfalls into time-chunks that map to
            the original data files.

    Returns
    -------
        Nothing
    """
    hd_time_chunk = io.HERAData(time_chunk_template)
    hd_baseline_chunk = io.HERAData(baseline_chunk_files[0])
    times = hd_time_chunk.times
    freqs = hd_baseline_chunk.freqs
    polarizations = hd_baseline_chunk.pols
    # read in the template file, but only include polarizations, frequencies
    # from the baseline_chunk_file files.
    if not time_bounds:
        hd_time_chunk.read(times=times, frequencies=freqs, polarizations=polarizations)
        # set the all data to zero, flags to True, and nsamples to zero.
        hd_time_chunk.nsample_array[:] = 0.0
        hd_time_chunk.data_array[:] = 0.0 + 0j
        hd_time_chunk.flag_array[:] = True
        # for each baseline_chunk_file, read in only the times relevant to the templatefile.
        # and update the data, flags, nsamples array of the template file
        # with the baseline_chunk_file data.
        for baseline_chunk_file in baseline_chunk_files:
            hd_baseline_chunk = io.HERAData(baseline_chunk_file)
            # find times that are close.
            tload = []
            # use tolerance in times that is set by the time resolution of the dataset.
            atol = np.median(np.diff(hd_baseline_chunk.times)) / 10.
            all_times = np.unique(hd_baseline_chunk.times)
            for t in all_times:
                if np.any(np.isclose(t, hd_time_chunk.times, atol=atol, rtol=0)):
                    tload.append(t)
            d, f, n = hd_baseline_chunk.read(times=tload, axis='blt')
            hd_time_chunk.update(flags=f, data=d, nsamples=n)
        # now that we've updated everything, we write the output file.
        hd_time_chunk.write_uvh5(outfilename, clobber=clobber)
    else:
        dt_time_chunk = np.median(np.diff(hd_time_chunk.times)) / 2.
        tmax = hd_time_chunk.times.max() + dt_time_chunk
        tmin = hd_time_chunk.times.min() - dt_time_chunk
        hd_combined = io.HERAData(baseline_chunk_files)
        # we only compare centers of baseline files to time limits of time-file.
        # this is to prevent integrations that straddle file boundaries from being dropped.
        # when we perform reconstitution.
        t_select = (hd_baseline_chunk.times >= tmin) & (hd_baseline_chunk.times < tmax)
        if np.any(t_select):
            hd_combined.read(times=hd_baseline_chunk.times[t_select], axis='blt')
            hd_combined.write_uvh5(outfilename, clobber=clobber)
        else:
            warnings.warn("no times selected. No outputfile produced.", RuntimeWarning)


def time_chunk_from_baseline_chunks_argparser():
    """
    Arg parser for file reconstitution.
    """
    a = argparse.ArgumentParser(description="Construct time-chunk file from baseline-chunk files.")
    a.add_argument("time_chunk_template", type=str, help="name of template file.")
    a.add_argument("--baseline_chunk_files", type=str, nargs="+", help="list of file baseline-chunk files to select time-chunk from", required=True)
    a.add_argument("--outfilename", type=str, help="Name of output file. Provide the full path string.", required=True)
    a.add_argument("--clobber", action="store_true", help="Include to overwrite old files.")
    a.add_argument("--time_bounds", action="store_true", default=False, help="read times between min and max times of template, regardless of whether they match.")
    return a<|MERGE_RESOLUTION|>--- conflicted
+++ resolved
@@ -20,12 +20,9 @@
 from .utils import echo
 from .flag_utils import factorize_flags
 
-<<<<<<< HEAD
-def discard_autocorr_imag(data_container):
-=======
-
-def discard_autocorr_imag(data_container, keys = None):
->>>>>>> 6f6318f8
+
+
+def discard_autocorr_imag(data_container, keys=None):
     """
     Helper function to discard all imaginary components in autocorrs in a datacontainer.
 
