--- conflicted
+++ resolved
@@ -1975,15 +1975,11 @@
     ap.add_argument("--flag_yaml", default=None, type=str, help="path to a flagging yaml containing apriori antenna, freq, and time flags.")
     ap.add_argument("--polarizations", default=None, type=str, nargs="+", help="list of polarizations to filter.")
     ap.add_argument("--verbose", default=False, action="store_true", help="Lots of text.")
-<<<<<<< HEAD
     ap.add_argument("--skip_if_flag_within_edge_distance", type=int, default=0, help="skip integrations channels if there is a flag within this integer distance of edge.")
-    # Arguments for CLEAN. Not used in linear filtering methods.
-=======
     ap.add_argument("--filter_spw_ranges", default=None, type=list_of_int_tuples, help="List of spw channel selections to filter independently. Two acceptable formats are "
                                                                                        "Ex1: '200~300,500~650' --> [(200, 300), (500, 650), ...] and "
                                                                                        "Ex2: '200 300, 500 650' --> [(200, 300), (500, 650), ...]")
-    # clean arguments.
->>>>>>> f4421dfc
+    # Arguments for CLEAN. Not used in linear filtering methods.
     clean_options = ap.add_argument_group(title='Options for CLEAN (arguments only used if mode=="clean"!)')
     clean_options.add_argument("--window", type=str, default='blackman-harris', help='window function for frequency filtering (default "blackman-harris",\
                               see uvtools.dspec.gen_window for options')
