--- conflicted
+++ resolved
@@ -160,11 +160,7 @@
     return xout, dout, wout, edges, chunks
 
 
-<<<<<<< HEAD
-def restore_flagged_edges(x, data, edges, ax='freq', fill_value=0.0):
-=======
 def restore_flagged_edges(data, chunks, edges, ax='freq'):
->>>>>>> 20b0f387
     """
     fill in flagged regions of data array produced
     by truncate_flagged_edges with zeros.
@@ -193,38 +189,25 @@
     if ax == 'time':
         # if axis is time, process everything like its the time axis with 0 <-> 1 reversed.
         # switch everything back later.
-<<<<<<< HEAD
-        data_restored = restore_flagged_edges(x, data.T, edges, fill_value=fill_value).T
-=======
         data_restored = restore_flagged_edges(data.T, chunks, edges).T
->>>>>>> 20b0f387
     else:
         if ax == 'both':
             zgen = zip(chunks[1], edges[1])
         else:
             zgen = zip(chunks, edges)
-<<<<<<< HEAD
-        data_restored = [np.pad(data[:, chunk[0]: chunk[1]], [(0, 0), edge],
-                         constant_values=[(fill_value, fill_value), (fill_value, fill_value)]) for chunk, edge in zgen]
-=======
         data_restored = []
         start_ind = 0
         for chunk, edge in zgen:
             stop_ind = start_ind + chunk[1] - chunk[0] - edge[1] - edge[0]
             data_restored.append(np.pad(data[:, start_ind: stop_ind], [(0, 0), edge]))
             start_ind = stop_ind
->>>>>>> 20b0f387
         if len(data_restored) > 1:
             data_restored = np.hstack(data_restored)
         else:
             data_restored = data_restored[0]
         if ax == 'both':
             # if axis is both, then process time-axis after freq axis.
-<<<<<<< HEAD
-            data_restored = restore_flagged_edges(x[0], data_restored, edges[0], ax='time', fill_value=fill_value)
-=======
             data_restored = restore_flagged_edges(data_restored, chunks[0], edges[0], ax='time')
->>>>>>> 20b0f387
     return data_restored
 
 
