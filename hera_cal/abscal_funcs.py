--- conflicted
+++ resolved
@@ -758,11 +758,7 @@
 
 
 def UVData2AbsCalDict(datanames, pol_select=None, pop_autos=True, return_meta=False, filetype='miriad',
-<<<<<<< HEAD
                       pick_data_ants=True, return_wgts=True):
-=======
-                        pick_data_ants=True):
->>>>>>> e5479e1f
     """
     turn a list of pyuvdata.UVData objects or a list of miriad or uvfits file paths
     into the datacontainer dictionary form that AbsCal requires. This format is
@@ -785,11 +781,8 @@
 
     pick_data_ants : boolean, if True and return_meta=True, return only antennas in data
 
-<<<<<<< HEAD
     return_wgts : boolean, if True, turn flags into a weights dictionary
 
-=======
->>>>>>> e5479e1f
     Output:
     -------
     if return_meta is True:
@@ -802,15 +795,9 @@
     antpos : dictionary containing antennas numbers as keys and position vectors
     ants : ndarray containing unique antennas
     freqs : ndarray containing frequency channels (Hz)
-<<<<<<< HEAD
     times : ndarray containing time stamps data in julian date
     lst : ndarray containing time stamps in local sidereal time
     pols : ndarray containing polarizations of data in string format ('xx', or 'yy')
-=======
-    times : ndarray containing julian date bins of data
-    lsts : ndarray containing LST bins of data (radians)
-    pols : ndarray containing list of polarization index integers
->>>>>>> e5479e1f
     """
     # check datanames is not a list
     if type(datanames) is not list and type(datanames) is not np.ndarray:
@@ -853,13 +840,10 @@
 
     # turn into datacontainer
     data, flags = DataContainer(d), DataContainer(f)
-<<<<<<< HEAD
 
     # turn into weights
     if return_wgts:
         flags = DataContainer(odict(map(lambda k: (k, (~flags[k]).astype(np.float)), flags.keys())))
-=======
->>>>>>> e5479e1f
 
     # get meta
     if return_meta:
@@ -976,16 +960,10 @@
     return dlys, phi
 
 
-<<<<<<< HEAD
 def wiener(data, window=(5, 11), noise=None, medfilt=True, medfilt_kernel=(3,9), array=False):
-    """
-    wiener filter complex visibility data. this might be used in constructing
-=======
-def wiener(data, window=(5, 11), noise=None, medfilt=True, medfilt_kernel=(1,13), array=False):
     """
     wiener filter complex visibility data. this might be used in constructing
     model reference. See scipy.signal.wiener for details on method.
->>>>>>> e5479e1f
 
     Parameters:
     -----------
@@ -1009,7 +987,6 @@
     # check if data is an array
     if array:
         data = {'arr': data}
-<<<<<<< HEAD
 
     new_data = odict()
     for i, k in enumerate(data.keys()):
@@ -1025,12 +1002,12 @@
     if array:
         return new_data['arr']
     else:
-        return DataContainer(new_data)
-
-
-def interp2d_vis(model, model_times, model_freqs, data_times, data_freqs, wgts=None,
-                 kind='cubic', fill_value=None, zero_tol=1e-10, flag_extrapolate=True,
-                 smooth_and_slide=False, bounds_error=True, force_zero=False, **wiener_kwargs):
+        return new_data
+
+
+def interp2d_vis(model, model_lsts, model_freqs, data_lsts, data_freqs,
+                 kind='cubic', fill_value=0, zero_tol=1e-10, flag_extrapolate=True,
+                 bounds_error=True, **wiener_kwargs):
     """
     interpolate complex visibility model onto the time & frequency basis of
     a data visibility.
@@ -1040,48 +1017,12 @@
     model : type=dictionary, holds complex visibility for model
         keys are antenna-pair + pol tuples, values are 2d complex visibility
         with shape (Ntimes, Nfreqs)
-=======
->>>>>>> e5479e1f
-
-    new_data = odict()
-    for i, k in enumerate(data.keys()):
-        real = np.real(data[k])
-        imag = np.imag(data[k])
-        if medfilt:
-            real = signal.medfilt(real, kernel_size=medfilt_kernel)
-            imag = signal.medfilt(imag, kernel_size=medfilt_kernel)
-
-        new_data[k] = signal.wiener(real, mysize=window, noise=noise) + \
-                      1j*signal.wiener(imag, mysize=window, noise=noise)
-
-    if array:
-        return new_data['arr']
-    else:
-        return new_data
-
-
-def interp2d_vis(model, model_lsts, model_freqs, data_lsts, data_freqs,
-                 kind='cubic', fill_value=0, zero_tol=1e-10, flag_extrapolate=True,
-                 bounds_error=True, **wiener_kwargs):
-    """
-    interpolate complex visibility model onto the time & frequency basis of
-    a data visibility.
-
-    Parameters:
-    -----------
-    model : type=dictionary, holds complex visibility for model
-        keys are antenna-pair + pol tuples, values are 2d complex visibility
-        with shape (Ntimes, Nfreqs)
 
     model_lsts : 1D array of the model time axis, dtype=float, shape=(Ntimes,)
 
     model_freqs : 1D array of the model freq axis, dtype=float, shape=(Nfreqs,)
 
-<<<<<<< HEAD
-    data_times : 1D array of the data time axis, dtype=float, shape=(Ntimes,)
-=======
     data_lsts : 1D array of the data time axis, dtype=float, shape=(Ntimes,)
->>>>>>> e5479e1f
 
     data_freqs : 1D array of the data freq axis, dtype=float, shape=(Nfreqs,)
 
@@ -1102,7 +1043,6 @@
 
     flag_extrapolate : flag extrapolated data if True
 
-<<<<<<< HEAD
     force_zero : type=boolean, force pixels near zero to be zero
 
     Output: (new_model, new_wgts)
@@ -1152,38 +1092,12 @@
 
         # set weights
         w = np.ones_like(interp_real, dtype=float)
-=======
-    Output: (new_model, new_flags)
-    -------
-    new_model : interpolated model, type=dictionary
-    new_flags : flags associated with model, type=dictionary
-    """
-    # make flags
-    new_model = odict()
-    flags = odict()
-
-    # loop over keys
-    for i, k in enumerate(model.keys()):
-        # interpolate real and imag separately
-        m = model[k]
-        real = np.real(m)
-        imag = np.imag(m)
-
-        # interpolate
-        interp_real = interpolate.interp2d(model_freqs, model_lsts, real,
-                                           kind=kind, fill_value=np.nan, bounds_error=bounds_error)(data_freqs, data_lsts)
-        interp_imag = interpolate.interp2d(model_freqs, model_lsts, imag,
-                                           kind=kind, fill_value=np.nan, bounds_error=bounds_error)(data_freqs, data_lsts)
-        # set flags
-        f = np.zeros_like(interp_real, dtype=float)
->>>>>>> e5479e1f
         if flag_extrapolate:
             w[np.isnan(interp_real) + np.isnan(interp_imag)] = 0.0
         interp_real[np.isnan(interp_real)] = fill_value
         interp_imag[np.isnan(interp_imag)] = fill_value
 
         # force things near amplitude of zero to (positive) zero
-<<<<<<< HEAD
         if force_zero:
             zero_select = np.isclose(np.sqrt(interp_real**2 + interp_imag**2), 0.0, atol=zero_tol)
             interp_real[zero_select] *= 0.0 * interp_real[zero_select]
@@ -1210,17 +1124,6 @@
             wgts[k] = w
 
     return DataContainer(new_model), DataContainer(wgts)
-=======
-        zero_select = np.isclose(np.sqrt(interp_real**2 + interp_imag**2), 0.0, atol=zero_tol)
-        interp_real[zero_select] *= 0.0 * interp_real[zero_select]
-        interp_imag[zero_select] *= 0.0 * interp_imag[zero_select]
-
-        # rejoin
-        new_model[k] = interp_real + 1j*interp_imag
-        flags[k] = f
-
-    return DataContainer(new_model), DataContainer(flags)
->>>>>>> e5479e1f
 
 
 def gains2calfits(calfits_fname, abscal_gains, freq_array, time_array, pol_array,
@@ -1397,7 +1300,6 @@
     -----------
     model : type=dictionary, model dictionary holding complex visibilities
             must conform to DataContainer dictionary format.
-<<<<<<< HEAD
 
     model_antpos : type=dictionary, dictionary holding antennas positions for model dictionary
             keys are antenna integers, values are ndarrays of position vectors in meters
@@ -1471,81 +1373,6 @@
 
     mirror_red_data : type=boolean, if True, mirror average visibility across red bls
 
-=======
-
-    model_antpos : type=dictionary, dictionary holding antennas positions for model dictionary
-            keys are antenna integers, values are ndarrays of position vectors in meters
-
-    data : type=dictionary, data dictionary holding complex visibilities.
-            must conform to DataContainer dictionary format.
-
-    data_antpos : type=dictionary, dictionary holding antennas positions for data dictionary
-                same format as model_antpos
-
-    tol : type=float, baseline match tolerance in units of baseline vectors (e.g. meters)
-
-    Output: (data)
-    -------
-    new_model : type=dictionary, dictionary holding complex visibilities from model that
-        had matching baselines to data
-    """
-    # create baseline keys for model
-    model_keys = model.keys()
-    model_bls = np.array(map(lambda k: Baseline(model_antpos[k[1]] - model_antpos[k[0]], tol=tol), model_keys))
-
-    # create baseline keys for data
-    data_keys = data.keys()
-    data_bls = np.array(map(lambda k: Baseline(data_antpos[k[1]] - data_antpos[k[0]], tol=tol), data_keys))
-
-    # iterate over data baselines
-    new_model = odict()
-    for i, bl in enumerate(model_bls):
-        # compre bl to all model_bls
-        comparison = np.array(map(lambda mbl: bl == mbl, data_bls), np.str)
-
-        # get matches
-        matches = np.where((comparison=='True')|(comparison=='conjugated'))[0]
-
-        # check for matches
-        if len(matches) == 0:
-            echo("found zero matches in data for model {}".format(model_keys[i]), verbose=verbose)
-            continue
-        else:
-            if len(matches) > 1:
-                echo("found more than 1 match in data to model {}: {}".format(model_keys[i], map(lambda j: data_keys[j], matches)), verbose=verbose)
-            # assign to new_data
-            if comparison[matches[0]] == 'True':
-                new_model[data_keys[matches[0]]] = model[model_keys[i]]
-            elif comparison[matches[0]] == 'conjugated':
-                new_model[data_keys[matches[0]]] = np.conj(model[model_keys[i]])
-
-    return DataContainer(new_model)
-
-
-def avg_data_across_red_bls(data, antpos, flags=None, broadcast_flags=True, median=False, tol=1.0,
-                            mirror_red_data=False):
-    """
-    Given complex visibility data spanning one or more redundant
-    baseline groups, average redundant visibilities and return
-
-    Parameters:
-    -----------
-    data : type=dictionary, data dictionary holding complex visibilities.
-        must conform to AbsCal dictionary format.
-
-    antpos : type=dictionary, antenna position dictionary
-
-    flags : type=dictionary, data flags
-
-    broadcast_flags : type=boolean, if True, broadcast all flags across red baselines
-
-    median : type=boolean, if True, take median of redundant baselines instead of mean
-
-    tol : type=float, redundant baseline tolerance threshold
-
-    mirror_red_data : type=boolean, if True, mirror average visibility across red bls
-
->>>>>>> e5479e1f
     Output: (red_data, red_flags, red_keys)
     -------
     """
@@ -1728,7 +1555,6 @@
 
     # iterate over data keys
     for i, k in enumerate(keys):
-<<<<<<< HEAD
 
         # find which bl_group this key belongs to
         match = np.array(map(lambda r: k in r, reds))
@@ -1771,184 +1597,4 @@
     else:
         red_data = odict([(k, red_data[k]) for k in sorted(red_data)])
 
-
     return DataContainer(red_data)
-=======
-
-        # find which bl_group this key belongs to
-        match = np.array(map(lambda r: k in r, reds))
-        conj_match = np.array(map(lambda r: data._switch_bl(k) in r, reds))
-
-        # if no match, just copy data over to red_data
-        if True not in match and True not in conj_match:
-            red_data[k] = copy.copy(data[k])
-
-        else:
-            # iterate over matches
-            for j, (m, cm) in enumerate(zip(match, conj_match)):
-                if weights:
-                    # if weight dictionary, add repeated baselines in inverse quadrature
-                    if m == True:
-                        if (k in red_data) == False:
-                            red_data[k] = copy.copy(data[k])
-                            red_data[k][red_data[k].astype(np.bool)] = red_data[k][red_data[k].astype(np.bool)] + len(reds[j]) - 1
-                        else:
-                            red_data[k][red_data[k].astype(np.bool)] = red_data[k][red_data[k].astype(np.bool)] + len(reds[j])
-                    elif cm == True:
-                        if (k in red_data) == False:
-                            red_data[k] = copy.copy(data[k])
-                            red_data[k][red_data[k].astype(np.bool)] = red_data[k][red_data[k].astype(np.bool)] + len(reds[j]) - 1
-                        else:
-                            red_data[k][red_data[k].astype(np.bool)] = red_data[k][red_data[k].astype(np.bool)] + len(reds[j])
-                else:
-                    # if match, insert all bls in bl_group into red_data
-                    if m == True:
-                        for bl in reds[j]:
-                            red_data[bl] = copy.copy(data[k])
-                    elif cm == True:
-                        for bl in reds[j]:
-                            red_data[bl] = np.conj(data[k])
-
-    # re-sort, inverse quad if weights
-    if weights:
-        for i, k in enumerate(red_data):
-            red_data[k][red_data[k].astype(np.bool)] = red_data[k][red_data[k].astype(np.bool)]**(2.0)
-    else:
-        red_data = odict([(k, red_data[k]) for k in sorted(red_data)])
-
-
-    return DataContainer(red_data)
-
-'''
-def lst_align(data_fname, model_fnames=None, dLST=0.00299078, output_fname=None, outdir=None,
-              overwrite=False, verbose=True, write_miriad=True, output_data=False,
-              match='nearest', filetype='miriad', **interp2d_kwargs):
-    """
-    Interpolate complex visibilities to align time integrations with an LST grid.
-    If output_fname is not provided, write interpolated data as
-    input filename + "L.hour.decimal" miriad file. The LST grid can be created from
-    scratch using the dLST parameter, or an LST grid can be imported from a model file.
-
-    Parameters:
-    -----------
-
-
-    match : type=str, LST-bin matching method, options=['nearest','forward','backward']
-
-    """
-    # try to load model
-    echo("loading models", verbose=verbose)
-    if model_fnames is not None:
-        uvm = UVData()
-        # parse suffix
-        if type(model_fnames) == np.str:
-            suffix = os.path.splitext(model_fnames)[1]
-        elif type(model_fnames) == list or type(model_fnames) == np.ndarray:
-            suffix = os.path.splitext(model_fnames[0])[1]
-        else:
-            raise IOError("couldn't parse type of {}".format(model_fnames))
-        if filetype == 'uvfits' or suffix == '.uvfits':
-            uvm.read_uvfits(model_fnames)
-            uvm.unphase_to_drift()
-        elif filetype == 'miriad':
-            uvm.read_miriad(model_fnames)
-        # get meta data
-        model_lsts = np.unique(uvm.lst_array) * 12 / np.pi
-        model_freqs = np.unique(uvm.freq_array)
-    else:
-        # generate LST array
-        model_lsts = np.arange(0, 24, dLST)
-        model_freqs = None
-
-    # load file
-    echo("loading {}".format(data_fname), verbose=verbose)
-    uvd = UVData()
-    uvd.read_miriad(data_fname)
-
-    # get data and metadata
-    (data, flags, antpos, ants, data_freqs, data_lsts) = UVData2AbsCalDict(uvd, pop_autos=False, return_meta=True)
-    data_lsts *= 12 / np.pi
-    Ntimes = len(data_lsts)
-
-    # get closest lsts
-    sort = np.argsort(np.abs(model_lsts - data_lsts[0]))[:2]
-    if match == 'nearest':
-        start = sort[0]
-    elif match == 'forward':
-        start = np.max(sort)
-    elif match == 'backward':
-        start = np.min(sort)
-
-    # create lst grid
-    lst_indices = np.arange(start, start+Ntimes)
-    model_lsts = model_lsts[lst_indices]
-
-    # specify freqs
-    if model_freqs is None:
-        model_freqs = data_freqs
-    Nfreqs = len(model_freqs)
-
-    # interpolate data
-    echo("interpolating data", verbose=verbose)
-    interp_data, interp_flags = interp2d_vis(data, data_lsts, data_freqs, model_lsts, model_freqs, **interp2d_kwargs)
-    Nbls = len(interp_data)
-
-    # reorder into arrays
-    uvd_data = np.array(interp_data.values())
-    uvd_data = uvd_data.reshape(-1, 1, Nfreqs, 1)
-    uvd_flags = np.array(map(lambda k: interp_flags[k], flags.keys())).astype(np.bool) + \
-                np.array(map(lambda k: flags[k], flags.keys())).astype(np.bool) 
-    uvd_flags = uvd_flags.reshape(-1, 1, Nfreqs, 1)
-    uvd_keys = np.repeat(np.array(interp_data.keys()).reshape(-1, 1, 2), Ntimes, axis=1).reshape(-1, 2)
-    uvd_bls = np.array(map(lambda k: uvd.antnums_to_baseline(k[0], k[1]), uvd_keys))
-    uvd_times = np.array(map(lambda x: utils.JD2LST.LST2JD(x, np.median(np.floor(uvd.time_array)), uvd.telescope_location_lat_lon_alt_degrees[1]), model_lsts))
-    uvd_times = np.repeat(uvd_times[np.newaxis], Nbls, axis=0).reshape(-1)
-    uvd_lsts = np.repeat(model_lsts[np.newaxis], Nbls, axis=0).reshape(-1)
-    uvd_freqs = model_freqs.reshape(1, -1)
-
-    # assign to uvdata object
-    uvd.data_array = uvd_data
-    uvd.flag_array = uvd_flags
-    uvd.baseline_array = uvd_bls
-    uvd.ant_1_array = uvd_keys[:, 0]
-    uvd.ant_2_array = uvd_keys[:, 1]
-    uvd.time_array = uvd_times
-    uvd.lst_array = uvd_lsts * np.pi / 12
-    uvd.freq_array = uvd_freqs
-    uvd.Nfreqs = Nfreqs
-
-    # write miriad
-    if write_miriad:
-        # check output
-        if outdir is None:
-            outdir = os.path.dirname(data_fname)
-        if output_fname is None:
-            output_fname = os.path.basename(data_fname) + 'L.{:07.4f}'.format(model_lsts[0])
-        output_fname = os.path.join(outdir, output_fname)
-        if os.path.exists(output_fname) and overwrite is False:
-            raise IOError("{} exists, not overwriting".format(output_fname))
-
-        # write to file
-        echo("saving {}".format(output_fname), verbose=verbose)
-        uvd.write_miriad(output_fname, clobber=True)
-
-    # output data and flags
-    if output_data:
-        return interp_data, interp_flags, model_lsts, model_freqs
-
-
-def lstbin_arg_parser():
-    a = argparse.ArgumentParser()
-    a.add_argument("--data_files", type=str, nargs='*', help="list of miriad files of data to-be-calibrated.", required=True)
-    a.add_argument("--model_files", type=str, nargs='*', default=[], help="list of data-overlapping miriad files for visibility model.", required=True)
-    a.add_argument("--calfits_fname", type=str, default=None, help="name of output calfits file.")
-    a.add_argument("--overwrite", default=False, action='store_true', help="overwrite output calfits file if it exists.")
-    a.add_argument("--silence", default=False, action='store_true', help="silence output from abscal while running.")
-    a.add_argument("--zero_psi", default=False, action='store_true', help="set overall gain phase 'psi' to zero in linsolve equations.")
-    return a
-
-
-
-
-'''
->>>>>>> e5479e1f
