--- conflicted
+++ resolved
@@ -868,13 +868,12 @@
         '''
         # Loop over all antennas and perform a low-pass delay filter on gains
         for ant, gain_grid in self.gain_grids.items():
-<<<<<<< HEAD
             utils.echo('    Now filtering antenna' + str(ant[0]) + ' ' + str(ant[1]) + f' in {ax}...', verbose=self.verbose)
             wgts_grid = _build_wgts_grid(self.flag_grids[ant], self.time_blacklist, self.freq_blacklist)
             self.gain_grids[ant], info = filter_1d(gain_grid, wgts_grid, self.freqs, ax=ax,
                                                    filter_scale=filter_scale, tol=tol, mode=mode,
                                                    skip_wgt=skip_wgt, **filter_kwargs)
-            # flag all channels for any time that was skipped.
+            # flag all channels for any time that triggers the skip_wgt
             if ax == 'freq':
                 for i in info['status']['axis_1']:
                     if info['status']['axis_1'][i] == 'skipped':
@@ -883,17 +882,6 @@
                 for i in info['status']['axis_0']:
                     if info['status']['axis_0'][i] == 'skipped':
                         self.flag_grids[ant][:, i] = np.ones_like(self.flag_grids[ant][:, i])
-=======
-            utils.echo('    Now filtering antenna' + str(ant[0]) + ' ' + str(ant[1]) + ' in frequency...', verbose=self.verbose)
-            wgts_grid = _build_wgts_grid(self.flag_grids[ant], self.time_blacklist, self.freq_blacklist, self.blacklist_wgt)
-            self.gain_grids[ant], info = freq_filter(gain_grid, wgts_grid, self.freqs,
-                                                     filter_scale=filter_scale, tol=tol, window=window,
-                                                     skip_wgt=skip_wgt, maxiter=maxiter, **win_kwargs)
-            # flag all channels for any time that triggers the skip_wgt
-            for i in info['status']['axis_1']:
-                if info['status']['axis_1'][i] == 'skipped':
-                    self.flag_grids[ant][i, :] = np.ones_like(self.flag_grids[ant][i, :])
->>>>>>> d415826c
         self.rephase_to_refant(warn=False)
 
     def time_freq_2D_filter(self, freq_scale=10.0, time_scale=1800.0, tol=1e-09, filter_mode='rect',
