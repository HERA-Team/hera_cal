--- conflicted
+++ resolved
@@ -133,14 +133,9 @@
             N_time_vectors * N_freq_vectors)
 
     Returns:
-<<<<<<< HEAD
-
-        S: ndarray of shape (N_frequency_vectors * N_time_vectors, Ntimes * Nfreqs)
-=======
         filtered: filtered gain grids from least squares fit, np.ndarray with the
             same shape as the input gain grid
         info: dictionary containing fit components and XTXinv
->>>>>>> 46f2547a
     """
     # If (X^T W X)^-1 is not precalculated, calculate it
     if XTXinv is None:
@@ -889,24 +884,9 @@
             win_kwargs : any keyword arguments for the window function selection in aipy.dsp.gen_window.
                 Currently, the only window that takes a kwarg is the tukey window with a alpha=0.5 default
         '''
-<<<<<<< HEAD
-        # Generate DPSS filters if method='DPSS'
-        if method == 'DPSS' or method == 'dpss_leastsq':
-            design_matrix = dpss_filters(
-                freqs=self.freqs, times=self.time_grid, freq_scale=freq_scale, time_scale=time_scale,
-                eigenval_cutoff=eigenval_cutoff
-            )
-            # Keep track of the size of the weights grid after removing flagged edges
-            if skip_flagged_edges:
-                edges_old = None
-
-        else:
-            design_matrix = None
-=======
         # Keep track of the size of the weights grid after removing flagged edges
         if skip_flagged_edges:
             edges_old = None
->>>>>>> 46f2547a
 
         # Create default variables to be passed in to time_freq_2D_filter
         info = {'dpss_vectors': None, 'XTXinv': None}
@@ -921,13 +901,8 @@
                 wgts_grid = _build_wgts_grid(self.flag_grids[ant], self.time_blacklist, self.freq_blacklist)
 
                 # If the weights grid is the same as the previous, the solution matrix can be reused to speed up computation
-<<<<<<< HEAD
-                if method == 'DPSS' or method == 'dpss_leastsq':
-                    sol_matrix = info['sol_matrix'] if np.allclose(wgts_grid, wgts_old) else None
-=======
-                if method == 'DPSS':
+                if method == 'DPSS' or method == 'dpss_leastsq'::
                     XTXinv = info['XTXinv'] if np.allclose(wgts_grid, wgts_old) else None
->>>>>>> 46f2547a
                     wgts_old = np.copy(wgts_grid)
 
                     # Check to see if the grid size changes after removing the flagged edges
